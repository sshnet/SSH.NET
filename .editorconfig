--- conflicted
+++ resolved
@@ -186,7 +186,18 @@
 # consider enabling S3376 in favor of MA0058.
 dotnet_diagnostic.S3376.severity = none
 
-<<<<<<< HEAD
+# S3442: "abstract" classes should not have "public" constructors
+# https://rules.sonarsource.com/csharp/RSPEC-3442
+#
+# This is a duplicate of MA0017.
+dotnet_diagnostic.S3442.severity = none
+
+# S3450: Parameters with "[DefaultParameterValue]" attributes should also be marked "[Optional]"
+# https://rules.sonarsource.com/csharp/RSPEC-3450
+#
+# This is a duplicate of MA0087.
+dotnet_diagnostic.S3450.severity = none
+
 # S3459: Unassigned members should be removed
 # https://rules.sonarsource.com/csharp/RSPEC-3459/
 #
@@ -204,19 +215,6 @@
 #
 # Disabled due to build performance impact.
 dotnet_diagnostic.S3655.severity = none
-=======
-# S3442: "abstract" classes should not have "public" constructors
-# https://rules.sonarsource.com/csharp/RSPEC-3442
-#
-# This is a duplicate of MA0017.
-dotnet_diagnostic.S3442.severity = none
-
-# S3450: Parameters with "[DefaultParameterValue]" attributes should also be marked "[Optional]"
-# https://rules.sonarsource.com/csharp/RSPEC-3450
-#
-# This is a duplicate of MA0087.
-dotnet_diagnostic.S3450.severity = none
->>>>>>> 5921b6ec
 
 # S3871: Exception types should be "public"
 # https://rules.sonarsource.com/csharp/RSPEC-3871
@@ -224,19 +222,17 @@
 # This is a duplicate of CA1064.
 dotnet_diagnostic.S3871.severity = none
 
-<<<<<<< HEAD
 # S3900: Arguments of public methods should be validated against null
 # https://rules.sonarsource.com/csharp/RSPEC-3900/
 #
 # This is a duplicate of CA1062.
 dotnet_diagnostic.S3900.severity = none
-=======
+
 # S3903: Types should be defined in named namespaces
 # https://rules.sonarsource.com/csharp/RSPEC-3903
 #
 # This is a duplicate of MA0047.
 dotnet_diagnostic.S3903.severity = none
->>>>>>> 5921b6ec
 
 # S3925: "ISerializable" should be implemented correctly
 # https://rules.sonarsource.com/csharp/RSPEC-3925
