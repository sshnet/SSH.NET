--- conflicted
+++ resolved
@@ -18,12 +18,8 @@
     <PackageVersion Include="MSTest.TestFramework" Version="3.6.0" />
     <PackageVersion Include="Moq" Version="4.20.72" />
     <PackageVersion Include="Nerdbank.GitVersioning" Version="3.7.70-alpha" />
-<<<<<<< HEAD
+    <PackageVersion Include="PolySharp" Version="1.14.1" />
     <PackageVersion Include="SonarAnalyzer.CSharp" Version="9.32.0.97167" />
-=======
-    <PackageVersion Include="PolySharp" Version="1.14.1" />
-    <PackageVersion Include="SonarAnalyzer.CSharp" Version="9.19.0.84025" />
->>>>>>> aac10fba
     <PackageVersion Include="StyleCop.Analyzers" Version="1.2.0-beta.556" />
     <PackageVersion Include="System.Formats.Asn1" Version="8.0.1" />
     <PackageVersion Include="Testcontainers" Version="3.10.0" />
