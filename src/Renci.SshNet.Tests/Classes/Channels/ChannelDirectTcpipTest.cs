--- conflicted
+++ resolved
@@ -242,14 +242,9 @@
 
                         handler = socket;
 
-<<<<<<< HEAD
-                    channelBindFinishedWaitHandle.Set();
+                    _ = channelBindFinishedWaitHandle.Set();
                 };
                 localPortEndPoint.Port = ((IPEndPoint)localPortListener.ListenerEndPoint).Port;
-=======
-                        _ = channelBindFinishedWaitHandle.Set();
-                    };
->>>>>>> 2bbfee4a
 
                 var client = new Socket(localPortEndPoint.AddressFamily, SocketType.Stream, ProtocolType.Tcp);
                 client.Connect(localPortEndPoint);
