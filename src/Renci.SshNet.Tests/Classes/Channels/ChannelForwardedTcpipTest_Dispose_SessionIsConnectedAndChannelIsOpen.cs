--- conflicted
+++ resolved
@@ -70,15 +70,6 @@
         {
             var random = new Random();
 
-            _remoteEndpoint = new IPEndPoint(IPAddress.Loopback, 0);
-
-            _remoteListener = new AsyncSocketListener(_remoteEndpoint);
-            _remoteListener.Connected += socket => _connectedRegister.Add(socket);
-            _remoteListener.Disconnected += socket => _disconnectedRegister.Add(socket);
-            _remoteListener.Start();
-
-            _remoteEndpoint.Port = ((IPEndPoint)_remoteListener.ListenerEndPoint).Port;
-
             _localChannelNumber = (uint) random.Next(0, int.MaxValue);
             _localWindowSize = (uint) random.Next(2000, 3000);
             _localPacketSize = (uint) random.Next(1000, 2000);
@@ -92,6 +83,15 @@
             _disconnectedRegister = new List<Socket>();
             _connectionInfoTimeout = TimeSpan.FromSeconds(5);
 
+            _remoteEndpoint = new IPEndPoint(IPAddress.Loopback, 0);
+
+            _remoteListener = new AsyncSocketListener(_remoteEndpoint);
+            _remoteListener.Connected += _connectedRegister.Add;
+            _remoteListener.Disconnected += _disconnectedRegister.Add;
+            _remoteListener.Start();
+
+            _remoteEndpoint.Port = ((IPEndPoint)_remoteListener.ListenerEndPoint).Port;
+
             _sessionMock = new Mock<ISession>(MockBehavior.Strict);
             _connectionInfoMock = new Mock<ISshConnectionInfo>(MockBehavior.Strict);
             _forwardedPortMock = new Mock<IForwardedPort>(MockBehavior.Strict);
@@ -142,21 +142,6 @@
                                 })
                             .Returns(WaitResult.Success);
 
-<<<<<<< HEAD
-            _channel = new ChannelForwardedTcpip(
-                _sessionMock.Object,
-                _localChannelNumber,
-                _localWindowSize,
-                _localPacketSize,
-                _remoteChannelNumber,
-                _remoteWindowSize,
-                _remotePacketSize);
-=======
-            _remoteListener = new AsyncSocketListener(_remoteEndpoint);
-            _remoteListener.Connected += _connectedRegister.Add;
-            _remoteListener.Disconnected += _disconnectedRegister.Add;
-            _remoteListener.Start();
-
             _channel = new ChannelForwardedTcpip(_sessionMock.Object,
                                                  _localChannelNumber,
                                                  _localWindowSize,
@@ -164,7 +149,6 @@
                                                  _remoteChannelNumber,
                                                  _remoteWindowSize,
                                                  _remotePacketSize);
->>>>>>> 2bbfee4a
 
             _channelThread = new Thread(() =>
                 {
