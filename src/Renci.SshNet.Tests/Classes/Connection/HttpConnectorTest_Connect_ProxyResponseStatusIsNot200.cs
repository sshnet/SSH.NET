<<<<<<< HEAD
﻿using Microsoft.VisualStudio.TestTools.UnitTesting;
using Moq;
using Renci.SshNet.Connection;
using Renci.SshNet.Common;
using Renci.SshNet.Tests.Common;
using System;
=======
﻿using System;
>>>>>>> 2bbfee4a
using System.Collections.Generic;
using System.Net;
using System.Net.Sockets;
using System.Text;
using System.Threading;

using Microsoft.VisualStudio.TestTools.UnitTesting;

using Moq;

using Renci.SshNet.Common;
using Renci.SshNet.Tests.Common;

namespace Renci.SshNet.Tests.Classes.Connection
{
    [TestClass]
    public class HttpConnectorTest_Connect_ProxyResponseStatusIsNot200 : HttpConnectorTestBase
    {
        private ConnectionInfo _connectionInfo;
        private ProxyConnectionInfo _proxyConnectionInfo;
        private AsyncSocketListener _proxyServer;
        private Socket _clientSocket;
        private IConnector _proxyConnector;
        private List<byte> _bytesReceivedByProxy;
        private bool _disconnected;
        private ProxyException _actualException;

        protected override void SetupData()
        {
            base.SetupData();

            _proxyServer = new AsyncSocketListener(new IPEndPoint(IPAddress.Loopback, 0));
            _proxyServer.Disconnected += (socket) => _disconnected = true;
            _proxyServer.BytesReceived += (bytesReceived, socket) =>
                {
                    if (_bytesReceivedByProxy.Count == 0)
                    {
                        socket.Send(Encoding.ASCII.GetBytes("HTTP/1.0 404 I searched everywhere, really...\r\n"));
                        socket.Shutdown(SocketShutdown.Send);
                    }

                    _bytesReceivedByProxy.AddRange(bytesReceived);
                };
            _proxyServer.Start();

            _connectionInfo = new ConnectionInfo(IPAddress.Loopback.ToString(),
                                                 777,
                                                 "user",
                                                 ProxyTypes.Http,
                                                 IPAddress.Loopback.ToString(),
                                                 ((IPEndPoint)_proxyServer.ListenerEndPoint).Port,
                                                 "proxyUser",
                                                 "proxyPwd",
<<<<<<< HEAD
                                                 new KeyboardInteractiveAuthenticationMethod("user"));
            _proxyConnectionInfo = (ProxyConnectionInfo)_connectionInfo.ProxyConnection;
            _connectionInfo.Timeout = TimeSpan.FromMilliseconds(100);
=======
                                                 new KeyboardInteractiveAuthenticationMethod("user"))
                {
                    Timeout = TimeSpan.FromMilliseconds(100)
                };
>>>>>>> 2bbfee4a
            _bytesReceivedByProxy = new List<byte>();
            _actualException = null;

            _clientSocket = SocketFactory.Create(AddressFamily.InterNetwork, SocketType.Stream, ProtocolType.Tcp);
<<<<<<< HEAD
            _proxyConnector = ServiceFactory.CreateConnector(_proxyConnectionInfo, SocketFactoryMock.Object);
=======

            _proxyServer = new AsyncSocketListener(new IPEndPoint(IPAddress.Loopback, _connectionInfo.ProxyPort));
            _proxyServer.Disconnected += (socket) => _disconnected = true;
            _proxyServer.BytesReceived += (bytesReceived, socket) =>
                {
                    if (_bytesReceivedByProxy.Count == 0)
                    {
                        _ = socket.Send(Encoding.ASCII.GetBytes("HTTP/1.0 404 I searched everywhere, really...\r\n"));

                        socket.Shutdown(SocketShutdown.Send);
                    }

                    _bytesReceivedByProxy.AddRange(bytesReceived);
                };
            _proxyServer.Start();
>>>>>>> 2bbfee4a
        }

        protected override void SetupMocks()
        {
<<<<<<< HEAD
            SocketFactoryMock.Setup(p => p.Create(AddressFamily.InterNetwork, SocketType.Stream, ProtocolType.Tcp))
                             .Returns(_clientSocket);
            ServiceFactoryMock.Setup(p => p.CreateConnector(_proxyConnectionInfo, SocketFactoryMock.Object))
                              .Returns(_proxyConnector);
=======
            _ = SocketFactoryMock.Setup(p => p.Create(AddressFamily.InterNetwork, SocketType.Stream, ProtocolType.Tcp))
                                 .Returns(_clientSocket);
>>>>>>> 2bbfee4a
        }

        protected override void TearDown()
        {
            base.TearDown();

<<<<<<< HEAD
            if (_proxyServer != null)
            {
                _proxyServer.Dispose();
            }

            if (_proxyConnector != null)
            {
                _proxyConnector.Dispose();
            }
=======
            _proxyServer?.Dispose();
>>>>>>> 2bbfee4a
        }

        protected override void Act()
        {
            try
            {
                _ = Connector.Connect(_connectionInfo);
                Assert.Fail();
            }
            catch (ProxyException ex)
            {
                _actualException = ex;
            }

            // Give some time to process all messages
            Thread.Sleep(200);
        }

        [TestMethod]
        public void ConnectShouldHaveThrownProxyException()
        {
            Assert.IsNotNull(_actualException);
            Assert.IsNull(_actualException.InnerException);
            Assert.AreEqual("HTTP: Status code 404, \"I searched everywhere, really...\"", _actualException.Message);
        }

        [TestMethod]
        public void ConnectionToProxyShouldHaveBeenShutDown()
        {
            Assert.IsTrue(_disconnected);
        }

        [TestMethod]
        public void ClientSocketShouldHaveBeenDisposed()
        {
            try
            {
                _ = _clientSocket.Receive(new byte[0]);
                Assert.Fail();
            }
            catch (ObjectDisposedException)
            {
            }
        }

        [TestMethod]
        public void CreateOnSocketFactoryShouldHaveBeenInvokedOnce()
        {
            SocketFactoryMock.Verify(p => p.Create(AddressFamily.InterNetwork, SocketType.Stream, ProtocolType.Tcp),
                                     Times.Once());
        }
    }
}<|MERGE_RESOLUTION|>--- conflicted
+++ resolved
@@ -1,13 +1,4 @@
-<<<<<<< HEAD
-﻿using Microsoft.VisualStudio.TestTools.UnitTesting;
-using Moq;
-using Renci.SshNet.Connection;
-using Renci.SshNet.Common;
-using Renci.SshNet.Tests.Common;
-using System;
-=======
 ﻿using System;
->>>>>>> 2bbfee4a
 using System.Collections.Generic;
 using System.Net;
 using System.Net.Sockets;
@@ -18,6 +9,7 @@
 
 using Moq;
 
+using Renci.SshNet.Connection;
 using Renci.SshNet.Common;
 using Renci.SshNet.Tests.Common;
 
@@ -61,71 +53,32 @@
                                                  ((IPEndPoint)_proxyServer.ListenerEndPoint).Port,
                                                  "proxyUser",
                                                  "proxyPwd",
-<<<<<<< HEAD
-                                                 new KeyboardInteractiveAuthenticationMethod("user"));
-            _proxyConnectionInfo = (ProxyConnectionInfo)_connectionInfo.ProxyConnection;
-            _connectionInfo.Timeout = TimeSpan.FromMilliseconds(100);
-=======
                                                  new KeyboardInteractiveAuthenticationMethod("user"))
                 {
                     Timeout = TimeSpan.FromMilliseconds(100)
                 };
->>>>>>> 2bbfee4a
+            _proxyConnectionInfo = (ProxyConnectionInfo)_connectionInfo.ProxyConnection;
             _bytesReceivedByProxy = new List<byte>();
             _actualException = null;
 
             _clientSocket = SocketFactory.Create(AddressFamily.InterNetwork, SocketType.Stream, ProtocolType.Tcp);
-<<<<<<< HEAD
             _proxyConnector = ServiceFactory.CreateConnector(_proxyConnectionInfo, SocketFactoryMock.Object);
-=======
-
-            _proxyServer = new AsyncSocketListener(new IPEndPoint(IPAddress.Loopback, _connectionInfo.ProxyPort));
-            _proxyServer.Disconnected += (socket) => _disconnected = true;
-            _proxyServer.BytesReceived += (bytesReceived, socket) =>
-                {
-                    if (_bytesReceivedByProxy.Count == 0)
-                    {
-                        _ = socket.Send(Encoding.ASCII.GetBytes("HTTP/1.0 404 I searched everywhere, really...\r\n"));
-
-                        socket.Shutdown(SocketShutdown.Send);
-                    }
-
-                    _bytesReceivedByProxy.AddRange(bytesReceived);
-                };
-            _proxyServer.Start();
->>>>>>> 2bbfee4a
         }
 
         protected override void SetupMocks()
         {
-<<<<<<< HEAD
-            SocketFactoryMock.Setup(p => p.Create(AddressFamily.InterNetwork, SocketType.Stream, ProtocolType.Tcp))
+            _ = SocketFactoryMock.Setup(p => p.Create(AddressFamily.InterNetwork, SocketType.Stream, ProtocolType.Tcp))
                              .Returns(_clientSocket);
-            ServiceFactoryMock.Setup(p => p.CreateConnector(_proxyConnectionInfo, SocketFactoryMock.Object))
+            _ = ServiceFactoryMock.Setup(p => p.CreateConnector(_proxyConnectionInfo, SocketFactoryMock.Object))
                               .Returns(_proxyConnector);
-=======
-            _ = SocketFactoryMock.Setup(p => p.Create(AddressFamily.InterNetwork, SocketType.Stream, ProtocolType.Tcp))
-                                 .Returns(_clientSocket);
->>>>>>> 2bbfee4a
         }
 
         protected override void TearDown()
         {
             base.TearDown();
 
-<<<<<<< HEAD
-            if (_proxyServer != null)
-            {
-                _proxyServer.Dispose();
-            }
-
-            if (_proxyConnector != null)
-            {
-                _proxyConnector.Dispose();
-            }
-=======
             _proxyServer?.Dispose();
->>>>>>> 2bbfee4a
+            _proxyConnector?.Dispose();
         }
 
         protected override void Act()
