<<<<<<< HEAD
﻿using Microsoft.VisualStudio.TestTools.UnitTesting;
using Moq;
using Renci.SshNet.Connection;
using Renci.SshNet.Common;
using System;
=======
﻿using System;
>>>>>>> 2bbfee4a
using System.Diagnostics;
using System.Globalization;
using System.Net;
using System.Net.Sockets;

using Microsoft.VisualStudio.TestTools.UnitTesting;

using Moq;

using Renci.SshNet.Common;

namespace Renci.SshNet.Tests.Classes.Connection
{
    [TestClass]
    public class HttpConnectorTest_Connect_TimeoutConnectingToProxy : HttpConnectorTestBase
    {
        private ConnectionInfo _connectionInfo;
        private ProxyConnectionInfo _proxyConnectionInfo;
        private SshOperationTimeoutException _actualException;
        private Socket _clientSocket;
        private IConnector _proxyConnector;
        private Stopwatch _stopWatch;

        protected override void SetupData()
        {
            base.SetupData();

            var random = new Random();

            _connectionInfo = new ConnectionInfo(IPAddress.Loopback.ToString(),
                                                 777,
                                                 "user",
                                                 ProxyTypes.Http,
                                                 IPAddress.Loopback.ToString(),
                                                 8121,
                                                 "proxyUser",
                                                 "proxyPwd",
<<<<<<< HEAD
                                                 new KeyboardInteractiveAuthenticationMethod("user"));
            _connectionInfo.Timeout = TimeSpan.FromMilliseconds(random.Next(50, 200));
            _proxyConnectionInfo = (ProxyConnectionInfo)_connectionInfo.ProxyConnection;
            _proxyConnectionInfo.Timeout = _connectionInfo.Timeout;
=======
                                                 new KeyboardInteractiveAuthenticationMethod("user"))
                {
                    Timeout = TimeSpan.FromMilliseconds(random.Next(50, 200))
                };
>>>>>>> 2bbfee4a
            _stopWatch = new Stopwatch();
            _actualException = null;

            _clientSocket = SocketFactory.Create(AddressFamily.InterNetwork, SocketType.Stream, ProtocolType.Tcp);
            _proxyConnector = ServiceFactory.CreateConnector(_proxyConnectionInfo, SocketFactoryMock.Object);
        }

        protected override void SetupMocks()
        {
<<<<<<< HEAD
            SocketFactoryMock.Setup(p => p.Create(AddressFamily.InterNetwork, SocketType.Stream, ProtocolType.Tcp))
                             .Returns(_clientSocket);
            ServiceFactoryMock.Setup(p => p.CreateConnector(_proxyConnectionInfo, SocketFactoryMock.Object))
                              .Returns(_proxyConnector);
=======
            _ = SocketFactoryMock.Setup(p => p.Create(AddressFamily.InterNetwork, SocketType.Stream, ProtocolType.Tcp))
                                 .Returns(_clientSocket);
>>>>>>> 2bbfee4a
        }

        protected override void TearDown()
        {
            base.TearDown();

<<<<<<< HEAD
            if (_clientSocket != null)
            {
                _clientSocket.Dispose();
            }

            if (_proxyConnector != null)
            {
                _proxyConnector.Dispose();
            }
=======
            _clientSocket?.Dispose();
>>>>>>> 2bbfee4a
        }

        protected override void Act()
        {
            _stopWatch.Start();

            try
            {
                _ = Connector.Connect(_connectionInfo);
                Assert.Fail();
            }
            catch (SshOperationTimeoutException ex)
            {
                _actualException = ex;
            }
            finally
            {
                _stopWatch.Stop();
            }
        }

        [TestMethod]
        public void ConnectShouldHaveThrownSshOperationTimeoutException()
        {
            Assert.IsNull(_actualException.InnerException);
            Assert.AreEqual(string.Format(CultureInfo.InvariantCulture, "Connection failed to establish within {0} milliseconds.", _connectionInfo.Timeout.TotalMilliseconds), _actualException.Message);
        }

        [TestMethod]
        public void ConnectShouldHaveRespectedTimeout()
        {
            var errorText = string.Format("Elapsed: {0}, Timeout: {1}",
                                          _stopWatch.ElapsedMilliseconds,
                                          _connectionInfo.Timeout.TotalMilliseconds);

            // Compare elapsed time with configured timeout, allowing for a margin of error
            Assert.IsTrue(_stopWatch.ElapsedMilliseconds >= _connectionInfo.Timeout.TotalMilliseconds - 10, errorText);
            Assert.IsTrue(_stopWatch.ElapsedMilliseconds < _connectionInfo.Timeout.TotalMilliseconds + 100, errorText);
        }

        [TestMethod]
        public void ClientSocketShouldHaveBeenDisposed()
        {
            try
            {
                _ = _clientSocket.Receive(new byte[0]);
                Assert.Fail();
            }
            catch (ObjectDisposedException)
            {
            }
        }

        [TestMethod]
        public void CreateOnSocketFactoryShouldHaveBeenInvokedOnce()
        {
            SocketFactoryMock.Verify(p => p.Create(AddressFamily.InterNetwork, SocketType.Stream, ProtocolType.Tcp),
                                     Times.Once());
        }
    }
}<|MERGE_RESOLUTION|>--- conflicted
+++ resolved
@@ -1,12 +1,4 @@
-<<<<<<< HEAD
-﻿using Microsoft.VisualStudio.TestTools.UnitTesting;
-using Moq;
-using Renci.SshNet.Connection;
-using Renci.SshNet.Common;
-using System;
-=======
 ﻿using System;
->>>>>>> 2bbfee4a
 using System.Diagnostics;
 using System.Globalization;
 using System.Net;
@@ -16,6 +8,7 @@
 
 using Moq;
 
+using Renci.SshNet.Connection;
 using Renci.SshNet.Common;
 
 namespace Renci.SshNet.Tests.Classes.Connection
@@ -44,17 +37,12 @@
                                                  8121,
                                                  "proxyUser",
                                                  "proxyPwd",
-<<<<<<< HEAD
-                                                 new KeyboardInteractiveAuthenticationMethod("user"));
-            _connectionInfo.Timeout = TimeSpan.FromMilliseconds(random.Next(50, 200));
-            _proxyConnectionInfo = (ProxyConnectionInfo)_connectionInfo.ProxyConnection;
-            _proxyConnectionInfo.Timeout = _connectionInfo.Timeout;
-=======
                                                  new KeyboardInteractiveAuthenticationMethod("user"))
                 {
                     Timeout = TimeSpan.FromMilliseconds(random.Next(50, 200))
                 };
->>>>>>> 2bbfee4a
+            _proxyConnectionInfo = (ProxyConnectionInfo)_connectionInfo.ProxyConnection;
+            _proxyConnectionInfo.Timeout = _connectionInfo.Timeout;
             _stopWatch = new Stopwatch();
             _actualException = null;
 
@@ -64,34 +52,18 @@
 
         protected override void SetupMocks()
         {
-<<<<<<< HEAD
-            SocketFactoryMock.Setup(p => p.Create(AddressFamily.InterNetwork, SocketType.Stream, ProtocolType.Tcp))
+            _ = SocketFactoryMock.Setup(p => p.Create(AddressFamily.InterNetwork, SocketType.Stream, ProtocolType.Tcp))
                              .Returns(_clientSocket);
-            ServiceFactoryMock.Setup(p => p.CreateConnector(_proxyConnectionInfo, SocketFactoryMock.Object))
+            _ = ServiceFactoryMock.Setup(p => p.CreateConnector(_proxyConnectionInfo, SocketFactoryMock.Object))
                               .Returns(_proxyConnector);
-=======
-            _ = SocketFactoryMock.Setup(p => p.Create(AddressFamily.InterNetwork, SocketType.Stream, ProtocolType.Tcp))
-                                 .Returns(_clientSocket);
->>>>>>> 2bbfee4a
         }
 
         protected override void TearDown()
         {
             base.TearDown();
 
-<<<<<<< HEAD
-            if (_clientSocket != null)
-            {
-                _clientSocket.Dispose();
-            }
-
-            if (_proxyConnector != null)
-            {
-                _proxyConnector.Dispose();
-            }
-=======
             _clientSocket?.Dispose();
->>>>>>> 2bbfee4a
+            _proxyConnector?.Dispose();
         }
 
         protected override void Act()
