--- conflicted
+++ resolved
@@ -11,6 +11,7 @@
 
 using Moq;
 
+using Renci.SshNet.Connection;
 using Renci.SshNet.Common;
 using Renci.SshNet.Tests.Common;
 
@@ -37,49 +38,22 @@
 
             var random = new Random();
 
-<<<<<<< HEAD
             _proxyServer = new AsyncSocketListener(new IPEndPoint(IPAddress.Loopback, 0));
-=======
-            _connectionInfo = new ConnectionInfo(IPAddress.Loopback.ToString(),
-                                                 777,
-                                                 "user",
-                                                 ProxyTypes.Http,
-                                                 IPAddress.Loopback.ToString(),
-                                                 8122,
-                                                 "proxyUser",
-                                                 "proxyPwd",
-                                                 new KeyboardInteractiveAuthenticationMethod("user"))
-                {
-                    Timeout = TimeSpan.FromMilliseconds(random.Next(50, 200))
-                };
-            _expectedHttpRequest = string.Format("CONNECT {0}:{1} HTTP/1.0{2}" +
-                                                 "Proxy-Authorization: Basic cHJveHlVc2VyOnByb3h5UHdk{2}{2}",
-                                                 _connectionInfo.Host,
-                                                 _connectionInfo.Port.ToString(CultureInfo.InvariantCulture),
-                                                 "\r\n");
-            _bytesReceivedByProxy = new List<byte>();
-            _stopWatch = new Stopwatch();
-            _actualException = null;
-
-            _clientSocket = SocketFactory.Create(AddressFamily.InterNetwork, SocketType.Stream, ProtocolType.Tcp);
-
-            _proxyServer = new AsyncSocketListener(new IPEndPoint(IPAddress.Loopback, _connectionInfo.ProxyPort));
->>>>>>> 2bbfee4a
             _proxyServer.Disconnected += (socket) => _disconnected = true;
             _proxyServer.BytesReceived += (bytesReceived, socket) =>
+            {
+                _bytesReceivedByProxy.AddRange(bytesReceived);
+
+                // Force a timeout by sending less content than indicated by Content-Length header
+                if (_bytesReceivedByProxy.Count == _expectedHttpRequest.Length)
                 {
-                    _bytesReceivedByProxy.AddRange(bytesReceived);
-
-                    // Force a timeout by sending less content than indicated by Content-Length header
-                    if (_bytesReceivedByProxy.Count == _expectedHttpRequest.Length)
-                    {
-                        _ = socket.Send(Encoding.ASCII.GetBytes("HTTP/1.0 200 OK\r\n"));
-                        _ = socket.Send(Encoding.ASCII.GetBytes("Content-Length: 10\r\n"));
-                        _ = socket.Send(Encoding.ASCII.GetBytes("Content-Type: application/octet-stream\r\n"));
-                        _ = socket.Send(Encoding.ASCII.GetBytes("\r\n"));
-                        _ = socket.Send(Encoding.ASCII.GetBytes("TOO_FEW"));
-                    }
-                };
+                    _ = socket.Send(Encoding.ASCII.GetBytes("HTTP/1.0 200 OK\r\n"));
+                    _ = socket.Send(Encoding.ASCII.GetBytes("Content-Length: 10\r\n"));
+                    _ = socket.Send(Encoding.ASCII.GetBytes("Content-Type: application/octet-stream\r\n"));
+                    _ = socket.Send(Encoding.ASCII.GetBytes("\r\n"));
+                    _ = socket.Send(Encoding.ASCII.GetBytes("TOO_FEW"));
+                }
+            };
             _proxyServer.Start();
 
             _server = new AsyncSocketListener(new IPEndPoint(IPAddress.Loopback, 0));
@@ -93,9 +67,11 @@
                                                  ((IPEndPoint)_proxyServer.ListenerEndPoint).Port,
                                                  "proxyUser",
                                                  "proxyPwd",
-                                                 new KeyboardInteractiveAuthenticationMethod("user"));
+                                                 new KeyboardInteractiveAuthenticationMethod("user"))
+                {
+                    Timeout = TimeSpan.FromMilliseconds(random.Next(50, 200))
+                };
             _proxyConnectionInfo = (ProxyConnectionInfo)_connectionInfo.ProxyConnection;
-            _connectionInfo.Timeout = TimeSpan.FromMilliseconds(random.Next(50, 200));
             _expectedHttpRequest = string.Format("CONNECT {0}:{1} HTTP/1.0{2}" +
                                                  "Proxy-Authorization: Basic cHJveHlVc2VyOnByb3h5UHdk{2}{2}",
                                                  _connectionInfo.Host,
@@ -111,40 +87,19 @@
 
         protected override void SetupMocks()
         {
-<<<<<<< HEAD
-            SocketFactoryMock.Setup(p => p.Create(AddressFamily.InterNetwork, SocketType.Stream, ProtocolType.Tcp))
+            _ = SocketFactoryMock.Setup(p => p.Create(AddressFamily.InterNetwork, SocketType.Stream, ProtocolType.Tcp))
                              .Returns(_clientSocket);
-            ServiceFactoryMock.Setup(p => p.CreateConnector(_proxyConnectionInfo, SocketFactoryMock.Object))
+            _ = ServiceFactoryMock.Setup(p => p.CreateConnector(_proxyConnectionInfo, SocketFactoryMock.Object))
                               .Returns(_proxyConnector);
-=======
-            _ = SocketFactoryMock.Setup(p => p.Create(AddressFamily.InterNetwork, SocketType.Stream, ProtocolType.Tcp))
-                                 .Returns(_clientSocket);
->>>>>>> 2bbfee4a
         }
 
         protected override void TearDown()
         {
             base.TearDown();
 
-<<<<<<< HEAD
-            if (_server != null)
-            {
-                _server.Dispose();
-            }
-
-            if (_proxyServer != null)
-            {
-                _proxyServer.Dispose();
-            }
-
-            if (_proxyConnector != null)
-            {
-                _proxyConnector.Dispose();
-            }
-=======
             _server?.Dispose();
             _proxyServer?.Dispose();
->>>>>>> 2bbfee4a
+            _proxyConnector?.Dispose();
         }
 
         protected override void Act()
