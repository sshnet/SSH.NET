﻿using Microsoft.VisualStudio.TestTools.UnitTesting;
using Moq;
using Renci.SshNet.Common;
using Renci.SshNet.Tests.Common;
using System;
using System.Diagnostics;
using System.Globalization;
using System.Net;
using System.Net.Sockets;
using System.Threading;

namespace Renci.SshNet.Tests.Classes.Connection
{
    [TestClass]
    public class Socks4ConnectorTest_Connect_TimeoutReadingReplyVersion : Socks4ConnectorTestBase
    {
        private ConnectionInfo _connectionInfo;
        private ProxyConnectionInfo _proxyConnectionInfo;
        private SshOperationTimeoutException _actualException;
        private Socket _clientSocket;
        private IConnector _proxyConnector;
        private AsyncSocketListener _proxyServer;
        private Stopwatch _stopWatch;
        private AsyncSocketListener _server;
        private bool _disconnected;

        protected override void SetupData()
        {
            base.SetupData();

            var random = new Random();

            _proxyServer = new AsyncSocketListener(new IPEndPoint(IPAddress.Loopback, 0));
            _proxyServer.Disconnected += socket => _disconnected = true;
            _proxyServer.Start();

            _server = new AsyncSocketListener(new IPEndPoint(IPAddress.Loopback, 0));
            _server.Start();

            _connectionInfo = CreateConnectionInfo("proxyUser", "proxyPwd", ((IPEndPoint)_server.ListenerEndPoint).Port, ((IPEndPoint)_proxyServer.ListenerEndPoint).Port);
            _proxyConnectionInfo = (ProxyConnectionInfo)_connectionInfo.ProxyConnection;
            _connectionInfo.Timeout = TimeSpan.FromMilliseconds(random.Next(50, 200));
            _stopWatch = new Stopwatch();
            _actualException = null;

            _clientSocket = SocketFactory.Create(AddressFamily.InterNetwork, SocketType.Stream, ProtocolType.Tcp);
            _proxyConnector = ServiceFactory.CreateConnector(_proxyConnectionInfo, SocketFactoryMock.Object);
        }

        protected override void SetupMocks()
        {
<<<<<<< HEAD
            SocketFactoryMock.Setup(p => p.Create(AddressFamily.InterNetwork, SocketType.Stream, ProtocolType.Tcp))
                             .Returns(_clientSocket);
            ServiceFactoryMock.Setup(p => p.CreateConnector(_proxyConnectionInfo, SocketFactoryMock.Object))
                              .Returns(_proxyConnector);
=======
            _ = SocketFactoryMock.Setup(p => p.Create(AddressFamily.InterNetwork, SocketType.Stream, ProtocolType.Tcp))
                                 .Returns(_clientSocket);
>>>>>>> 2bbfee4a
        }

        protected override void TearDown()
        {
            base.TearDown();

<<<<<<< HEAD
            if (_server != null)
            {
                _server.Dispose();
            }

            if (_proxyServer != null)
            {
                _proxyServer.Dispose();
            }

            if (_proxyConnector != null)
            {
                _proxyConnector.Dispose();
            }
=======
            _server?.Dispose();
            _proxyServer?.Dispose();
>>>>>>> 2bbfee4a
        }

        protected override void Act()
        {
            _stopWatch.Start();

            try
            {
                _ = Connector.Connect(_connectionInfo);
                Assert.Fail();
            }
            catch (SshOperationTimeoutException ex)
            {
                _actualException = ex;
            }
            finally
            {
                _stopWatch.Stop();
            }
            
            // Give some time to process all messages
            Thread.Sleep(200);
        }

        [TestMethod]
        public void ConnectShouldHaveThrownSshOperationTimeoutException()
        {
            Assert.IsNull(_actualException.InnerException);
            Assert.AreEqual(string.Format(CultureInfo.InvariantCulture, "Socket read operation has timed out after {0:F0} milliseconds.", _connectionInfo.Timeout.TotalMilliseconds), _actualException.Message);
        }

        [TestMethod]
        public void ConnectShouldHaveRespectedTimeout()
        {
            var errorText = string.Format("Elapsed: {0}, Timeout: {1}",
                                          _stopWatch.ElapsedMilliseconds,
                                          _connectionInfo.Timeout.TotalMilliseconds);

            // Compare elapsed time with configured timeout, allowing for a margin of error
            Assert.IsTrue(_stopWatch.ElapsedMilliseconds >= _connectionInfo.Timeout.TotalMilliseconds - 10, errorText);
            Assert.IsTrue(_stopWatch.ElapsedMilliseconds < _connectionInfo.Timeout.TotalMilliseconds + 100, errorText);
        }

        [TestMethod]
        public void ClientSocketShouldNotBeConnected()
        {
            Assert.IsTrue(_disconnected);
            Assert.IsFalse(_clientSocket.Connected);
        }

        [TestMethod]
        public void ClientSocketShouldHaveBeenDisposed()
        {
            try
            {
                _ = _clientSocket.Receive(new byte[0]);
                Assert.Fail();
            }
            catch (ObjectDisposedException)
            {
            }
        }

        [TestMethod]
        public void CreateOnSocketFactoryShouldHaveBeenInvokedOnce()
        {
            SocketFactoryMock.Verify(p => p.Create(AddressFamily.InterNetwork, SocketType.Stream, ProtocolType.Tcp),
                                     Times.Once());
        }
    }
}<|MERGE_RESOLUTION|>--- conflicted
+++ resolved
@@ -1,5 +1,6 @@
 ﻿using Microsoft.VisualStudio.TestTools.UnitTesting;
 using Moq;
+using Renci.SshNet.Connection;
 using Renci.SshNet.Common;
 using Renci.SshNet.Tests.Common;
 using System;
@@ -49,40 +50,19 @@
 
         protected override void SetupMocks()
         {
-<<<<<<< HEAD
-            SocketFactoryMock.Setup(p => p.Create(AddressFamily.InterNetwork, SocketType.Stream, ProtocolType.Tcp))
+            _ = SocketFactoryMock.Setup(p => p.Create(AddressFamily.InterNetwork, SocketType.Stream, ProtocolType.Tcp))
                              .Returns(_clientSocket);
-            ServiceFactoryMock.Setup(p => p.CreateConnector(_proxyConnectionInfo, SocketFactoryMock.Object))
+            _ = ServiceFactoryMock.Setup(p => p.CreateConnector(_proxyConnectionInfo, SocketFactoryMock.Object))
                               .Returns(_proxyConnector);
-=======
-            _ = SocketFactoryMock.Setup(p => p.Create(AddressFamily.InterNetwork, SocketType.Stream, ProtocolType.Tcp))
-                                 .Returns(_clientSocket);
->>>>>>> 2bbfee4a
         }
 
         protected override void TearDown()
         {
             base.TearDown();
 
-<<<<<<< HEAD
-            if (_server != null)
-            {
-                _server.Dispose();
-            }
-
-            if (_proxyServer != null)
-            {
-                _proxyServer.Dispose();
-            }
-
-            if (_proxyConnector != null)
-            {
-                _proxyConnector.Dispose();
-            }
-=======
             _server?.Dispose();
             _proxyServer?.Dispose();
->>>>>>> 2bbfee4a
+            _proxyConnector?.Dispose();
         }
 
         protected override void Act()
