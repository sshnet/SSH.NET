--- conflicted
+++ resolved
@@ -105,15 +105,10 @@
 
         protected override void SetupMocks()
         {
-<<<<<<< HEAD
-            SocketFactoryMock.Setup(p => p.Create(AddressFamily.InterNetwork, SocketType.Stream, ProtocolType.Tcp))
+            _ = SocketFactoryMock.Setup(p => p.Create(AddressFamily.InterNetwork, SocketType.Stream, ProtocolType.Tcp))
                              .Returns(_clientSocket);
-            ServiceFactoryMock.Setup(p => p.CreateConnector(_proxyConnectionInfo, SocketFactoryMock.Object))
+            _ = ServiceFactoryMock.Setup(p => p.CreateConnector(_proxyConnectionInfo, SocketFactoryMock.Object))
                               .Returns(_proxyConnector);
-=======
-            _ = SocketFactoryMock.Setup(p => p.Create(AddressFamily.InterNetwork, SocketType.Stream, ProtocolType.Tcp))
-                                 .Returns(_clientSocket);
->>>>>>> 2bbfee4a
         }
 
         protected override void TearDown()
@@ -128,10 +123,7 @@
                 _clientSocket.Dispose();
             }
 
-            if (_proxyConnector != null)
-            {
-                _proxyConnector.Dispose();
-            }
+            _proxyConnector?.Dispose();
         }
 
         protected override void Act()
