﻿using System;
using System.Net;
using System.Net.Sockets;
using System.Threading;

using Microsoft.VisualStudio.TestTools.UnitTesting;

using Moq;
<<<<<<< HEAD
using Renci.SshNet.Connection;
=======

>>>>>>> 2bbfee4a
using Renci.SshNet.Common;
using Renci.SshNet.Tests.Common;

namespace Renci.SshNet.Tests.Classes.Connection
{
    [TestClass]
    public class Socks5ConnectorTest_Connect_ProxySocksVersionIsNotSupported : Socks5ConnectorTestBase
    {
        private ConnectionInfo _connectionInfo;
        private ProxyConnectionInfo _proxyConnectionInfo;
        private AsyncSocketListener _proxyServer;
        private Socket _clientSocket;
        private IConnector _proxyConnector;
        private byte _proxySocksVersion;
        private bool _disconnected;
        private ProxyException _actualException;

        protected override void SetupData()
        {
            base.SetupData();
            _proxySocksVersion = GetNotSupportedSocksVersion();

            _proxyServer = new AsyncSocketListener(new IPEndPoint(IPAddress.Loopback, 0));
            _proxyServer.Disconnected += socket => _disconnected = true;
            _proxyServer.BytesReceived += (bytesReceived, socket) =>
                {
                    _ = socket.Send(new byte[] { _proxySocksVersion });
                };
            _proxyServer.Start();

            _connectionInfo = CreateConnectionInfo("proxyUser", "proxyPwd", ((IPEndPoint)_proxyServer.ListenerEndPoint).Port);
            _proxyConnectionInfo = (ProxyConnectionInfo)_connectionInfo.ProxyConnection;
            _connectionInfo.Timeout = TimeSpan.FromMilliseconds(100);
            _actualException = null;

            _clientSocket = SocketFactory.Create(AddressFamily.InterNetwork, SocketType.Stream, ProtocolType.Tcp);
            _proxyConnector = ServiceFactory.CreateConnector(_proxyConnectionInfo, SocketFactoryMock.Object);
        }

        protected override void SetupMocks()
        {
<<<<<<< HEAD
            SocketFactoryMock.Setup(p => p.Create(AddressFamily.InterNetwork, SocketType.Stream, ProtocolType.Tcp))
                             .Returns(_clientSocket);
            ServiceFactoryMock.Setup(p => p.CreateConnector(_proxyConnectionInfo, SocketFactoryMock.Object))
                              .Returns(_proxyConnector);
=======
            _ = SocketFactoryMock.Setup(p => p.Create(AddressFamily.InterNetwork, SocketType.Stream, ProtocolType.Tcp))
                                 .Returns(_clientSocket);
>>>>>>> 2bbfee4a
        }

        protected override void TearDown()
        {
            base.TearDown();

<<<<<<< HEAD
            if (_proxyServer != null)
            {
                _proxyServer.Dispose();
            }

            if (_clientSocket != null)
            {
                _clientSocket.Dispose();
            }

            if (_proxyConnector != null)
            {
                _proxyConnector.Dispose();
            }
=======
            _proxyServer?.Dispose();
            _clientSocket?.Dispose();
>>>>>>> 2bbfee4a
        }

        protected override void Act()
        {
            try
            {
                _ = Connector.Connect(_connectionInfo);
                Assert.Fail();
            }
            catch (ProxyException ex)
            {
                _actualException = ex;
            }

            // Give some time to process all messages
            Thread.Sleep(200);
        }

        [TestMethod]
        public void ConnectShouldHaveThrownProxyException()
        {
            Assert.IsNotNull(_actualException);
            Assert.IsNull(_actualException.InnerException);
            Assert.AreEqual(string.Format("SOCKS Version '{0}' is not supported.", _proxySocksVersion), _actualException.Message);
        }

        [TestMethod]
        public void ConnectionToProxyShouldHaveBeenShutDown()
        {
            Assert.IsTrue(_disconnected);
        }

        [TestMethod]
        public void ClientSocketShouldHaveBeenDisposed()
        {
            try
            {
                _ = _clientSocket.Receive(new byte[0]);
                Assert.Fail();
            }
            catch (ObjectDisposedException)
            {
            }
        }

        [TestMethod]
        public void CreateOnSocketFactoryShouldHaveBeenInvokedOnce()
        {
            SocketFactoryMock.Verify(p => p.Create(AddressFamily.InterNetwork, SocketType.Stream, ProtocolType.Tcp),
                                     Times.Once());
        }

        private static byte GetNotSupportedSocksVersion()
        {
            var random = new Random();

            while (true)
            {
                var socksVersion = random.Next(1, 255);
                if (socksVersion != 5)
                {
                    return (byte) socksVersion;
                }
            }
        }
    }
}<|MERGE_RESOLUTION|>--- conflicted
+++ resolved
@@ -6,11 +6,8 @@
 using Microsoft.VisualStudio.TestTools.UnitTesting;
 
 using Moq;
-<<<<<<< HEAD
+
 using Renci.SshNet.Connection;
-=======
-
->>>>>>> 2bbfee4a
 using Renci.SshNet.Common;
 using Renci.SshNet.Tests.Common;
 
@@ -52,40 +49,19 @@
 
         protected override void SetupMocks()
         {
-<<<<<<< HEAD
-            SocketFactoryMock.Setup(p => p.Create(AddressFamily.InterNetwork, SocketType.Stream, ProtocolType.Tcp))
+            _ = SocketFactoryMock.Setup(p => p.Create(AddressFamily.InterNetwork, SocketType.Stream, ProtocolType.Tcp))
                              .Returns(_clientSocket);
-            ServiceFactoryMock.Setup(p => p.CreateConnector(_proxyConnectionInfo, SocketFactoryMock.Object))
+            _ = ServiceFactoryMock.Setup(p => p.CreateConnector(_proxyConnectionInfo, SocketFactoryMock.Object))
                               .Returns(_proxyConnector);
-=======
-            _ = SocketFactoryMock.Setup(p => p.Create(AddressFamily.InterNetwork, SocketType.Stream, ProtocolType.Tcp))
-                                 .Returns(_clientSocket);
->>>>>>> 2bbfee4a
         }
 
         protected override void TearDown()
         {
             base.TearDown();
 
-<<<<<<< HEAD
-            if (_proxyServer != null)
-            {
-                _proxyServer.Dispose();
-            }
-
-            if (_clientSocket != null)
-            {
-                _clientSocket.Dispose();
-            }
-
-            if (_proxyConnector != null)
-            {
-                _proxyConnector.Dispose();
-            }
-=======
             _proxyServer?.Dispose();
             _clientSocket?.Dispose();
->>>>>>> 2bbfee4a
+            _proxyConnector?.Dispose();
         }
 
         protected override void Act()
