--- conflicted
+++ resolved
@@ -1,12 +1,4 @@
-<<<<<<< HEAD
-﻿using Microsoft.VisualStudio.TestTools.UnitTesting;
-using Moq;
-using Renci.SshNet.Connection;
-using Renci.SshNet.Common;
-using System;
-=======
 ﻿using System;
->>>>>>> 2bbfee4a
 using System.Diagnostics;
 using System.Globalization;
 using System.Net.Sockets;
@@ -15,6 +7,7 @@
 
 using Moq;
 
+using Renci.SshNet.Connection;
 using Renci.SshNet.Common;
 
 namespace Renci.SshNet.Tests.Classes.Connection
@@ -48,34 +41,18 @@
 
         protected override void SetupMocks()
         {
-<<<<<<< HEAD
-            SocketFactoryMock.Setup(p => p.Create(AddressFamily.InterNetwork, SocketType.Stream, ProtocolType.Tcp))
-                             .Returns(_clientSocket);
-            ServiceFactoryMock.Setup(p => p.CreateConnector(_proxyConnectionInfo, SocketFactoryMock.Object))
-                              .Returns(_proxyConnector);
-=======
             _ = SocketFactoryMock.Setup(p => p.Create(AddressFamily.InterNetwork, SocketType.Stream, ProtocolType.Tcp))
                                  .Returns(_clientSocket);
->>>>>>> 2bbfee4a
+            _ = ServiceFactoryMock.Setup(p => p.CreateConnector(_proxyConnectionInfo, SocketFactoryMock.Object))
+                                  .Returns(_proxyConnector);
         }
 
         protected override void TearDown()
         {
             base.TearDown();
 
-<<<<<<< HEAD
-            if (_clientSocket != null)
-            {
-                _clientSocket.Dispose();
-            }
-
-            if (_proxyConnector != null)
-            {
-                _proxyConnector.Dispose();
-            }
-=======
             _clientSocket?.Dispose();
->>>>>>> 2bbfee4a
+            _proxyConnector?.Dispose();
         }
 
         protected override void Act()
