<<<<<<< HEAD
﻿using Microsoft.VisualStudio.TestTools.UnitTesting;
using Moq;
using Renci.SshNet.Connection;
using Renci.SshNet.Common;
using Renci.SshNet.Tests.Common;
using System;
=======
﻿using System;
>>>>>>> 2bbfee4a
using System.Collections.Generic;
using System.Linq;
using System.Net;
using System.Net.Sockets;
using System.Text;
using System.Threading;

using Microsoft.VisualStudio.TestTools.UnitTesting;

using Moq;

using Renci.SshNet.Common;
using Renci.SshNet.Tests.Common;

namespace Renci.SshNet.Tests.Classes.Connection
{
    [TestClass]
    public class Socks5ConnectorTest_Connect_UserNamePasswordAuthentication_ConnectionSucceeded : Socks5ConnectorTestBase
    {
        private ConnectionInfo _connectionInfo;
        private ProxyConnectionInfo _proxyConnectionInfo;
        private AsyncSocketListener _proxyServer;
        private Socket _clientSocket;
        private IConnector _proxyConnector;
        private List<byte> _bytesReceivedByProxy;
        private Socket _actual;

        protected override void SetupData()
        {
            base.SetupData();

            _proxyServer = new AsyncSocketListener(new IPEndPoint(IPAddress.Loopback, 0));
            _proxyServer.BytesReceived += (bytesReceived, socket) =>
                {
                    _bytesReceivedByProxy.AddRange(bytesReceived);

                    if (_bytesReceivedByProxy.Count == 4)
                    {
                        // We received the greeting

                        _ = socket.Send(new byte[]
                            {
                                    // SOCKS version
                                    0x05,
                                    // Require username/password authentication
                                    0x02
                            });
                    }
                    else if (_bytesReceivedByProxy.Count == 4 + (1 + 1 + _proxyConnectionInfo.Username.Length + 1 + _proxyConnectionInfo.Password.Length))
                    {
                        // We received the username/password authentication request

                        _ = socket.Send(new byte[]
                            {
                                    // Authentication version
                                    0x01,
                                    // Authentication successful
                                    0x00
                            });
                    }
                    else if (_bytesReceivedByProxy.Count == 4 + (1 + 1 + _proxyConnectionInfo.Username.Length + 1 + _proxyConnectionInfo.Password.Length) + (1 + 1 + 1 + 1 + 4 + 2))
                    {
                        // We received the connection request

                        _ = socket.Send(new byte[]
                            {
                                    // SOCKS version
                                    0x05,
                                    // Connection successful
                                    0x00,
                                    // Reserved byte
                                    0x00,
                            });

                        // Send server bound address
                        _ = socket.Send(new byte[]
                            {
                                    // IPv4
                                    0x01,
                                    // IP address
                                    0x01,
                                    0x02,
                                    0x12,
                                    0x41,
                                    // Port
                                    0x01,
                                    0x02,
                            });

                        // Send extra byte to allow us to verify that connector did not consume too much
                        _ = socket.Send(new byte[]
                            {
                                0xfe
                            });
                    }
                };
            _proxyServer.Start();

            _connectionInfo = CreateConnectionInfo(GenerateRandomString(0, 255), GenerateRandomString(0, 255), ((IPEndPoint)_proxyServer.ListenerEndPoint).Port);
            _proxyConnectionInfo = (ProxyConnectionInfo)_connectionInfo.ProxyConnection;
            _connectionInfo.Timeout = TimeSpan.FromMilliseconds(100);
            _bytesReceivedByProxy = new List<byte>();

            _clientSocket = SocketFactory.Create(AddressFamily.InterNetwork, SocketType.Stream, ProtocolType.Tcp);
            _proxyConnector = ServiceFactory.CreateConnector(_proxyConnectionInfo, SocketFactoryMock.Object);
        }

        protected override void SetupMocks()
        {
<<<<<<< HEAD
            SocketFactoryMock.Setup(p => p.Create(AddressFamily.InterNetwork, SocketType.Stream, ProtocolType.Tcp))
                             .Returns(_clientSocket);
            ServiceFactoryMock.Setup(p => p.CreateConnector(_proxyConnectionInfo, SocketFactoryMock.Object))
                              .Returns(_proxyConnector);
=======
            _ = SocketFactoryMock.Setup(p => p.Create(AddressFamily.InterNetwork, SocketType.Stream, ProtocolType.Tcp))
                                 .Returns(_clientSocket);
>>>>>>> 2bbfee4a
        }

        protected override void TearDown()
        {
            base.TearDown();

            _proxyServer?.Dispose();

            if (_clientSocket != null)
            {
                _clientSocket.Shutdown(SocketShutdown.Both);
                _clientSocket.Dispose();
            }

            if (_proxyConnector != null)
            {
                _proxyConnector.Dispose();
            }
        }

        protected override void Act()
        {
            _actual = Connector.Connect(_connectionInfo);

            // Give some time to process all messages
            Thread.Sleep(200);
        }

        [TestMethod]
        public void ConnectShouldHaveReturnedSocketCreatedUsingSocketFactory()
        {
            Assert.IsNotNull(_actual);
            Assert.AreSame(_clientSocket, _actual);
        }

        [TestMethod]
        public void ClientSocketShouldBeConnected()
        {
            Assert.IsTrue(_clientSocket.Connected);
        }

        [TestMethod]
        public void ProxyShouldHaveReceivedExpectedSocksRequest()
        {
            var expectedSocksRequest = new List<byte>();

            //
            // Client greeting
            //

            // SOCKS version
            expectedSocksRequest.Add(0x05);
            // Number of authentication methods supported
            expectedSocksRequest.Add(0x02);
            // No authentication
            expectedSocksRequest.Add(0x00);
            // Username/password
            expectedSocksRequest.Add(0x02);

            //
            // Username/password authentication request
            //

            // Version of the negotiation
            expectedSocksRequest.Add(0x01);
            // Length of the username
            expectedSocksRequest.Add((byte)_proxyConnectionInfo.Username.Length);
            // Username
            expectedSocksRequest.AddRange(Encoding.ASCII.GetBytes(_proxyConnectionInfo.Username));
            // Length of the password
            expectedSocksRequest.Add((byte)_proxyConnectionInfo.Password.Length);
            // Password
            expectedSocksRequest.AddRange(Encoding.ASCII.GetBytes(_proxyConnectionInfo.Password));

            //
            // Client connection request
            //

            // SOCKS version
            expectedSocksRequest.Add(0x05);
            // Establish a TCP/IP stream connection
            expectedSocksRequest.Add(0x01);
            // Reserved
            expectedSocksRequest.Add(0x00);
            // Destination address type (IPv4)
            expectedSocksRequest.Add(0x01);
            // Destination address (IPv4)
            expectedSocksRequest.Add(0x7f);
            expectedSocksRequest.Add(0x00);
            expectedSocksRequest.Add(0x00);
            expectedSocksRequest.Add(0x01);
            // Destination port
            expectedSocksRequest.Add(0x03);
            expectedSocksRequest.Add(0x09);

            var errorText = string.Format("Expected:{0}{1}{0}but was:{0}{2}",
                                          Environment.NewLine,
                                          PacketDump.Create(expectedSocksRequest, 2),
                                          PacketDump.Create(_bytesReceivedByProxy, 2));

            Assert.IsTrue(expectedSocksRequest.SequenceEqual(_bytesReceivedByProxy), errorText);
        }

        [TestMethod]
        public void OnlySocksResponseShouldHaveBeenConsumed()
        {
            var buffer = new byte[1];

            var bytesRead = _clientSocket.Receive(buffer);
            Assert.AreEqual(1, bytesRead);
            Assert.AreEqual(0xfe, buffer[0]);
        }

        [TestMethod]
        public void CreateOnSocketFactoryShouldHaveBeenInvokedOnce()
        {
            SocketFactoryMock.Verify(p => p.Create(AddressFamily.InterNetwork, SocketType.Stream, ProtocolType.Tcp),
                                     Times.Once());
        }
    }
}<|MERGE_RESOLUTION|>--- conflicted
+++ resolved
@@ -1,13 +1,4 @@
-<<<<<<< HEAD
-﻿using Microsoft.VisualStudio.TestTools.UnitTesting;
-using Moq;
-using Renci.SshNet.Connection;
-using Renci.SshNet.Common;
-using Renci.SshNet.Tests.Common;
-using System;
-=======
 ﻿using System;
->>>>>>> 2bbfee4a
 using System.Collections.Generic;
 using System.Linq;
 using System.Net;
@@ -19,6 +10,7 @@
 
 using Moq;
 
+using Renci.SshNet.Connection;
 using Renci.SshNet.Common;
 using Renci.SshNet.Tests.Common;
 
@@ -117,15 +109,10 @@
 
         protected override void SetupMocks()
         {
-<<<<<<< HEAD
-            SocketFactoryMock.Setup(p => p.Create(AddressFamily.InterNetwork, SocketType.Stream, ProtocolType.Tcp))
-                             .Returns(_clientSocket);
-            ServiceFactoryMock.Setup(p => p.CreateConnector(_proxyConnectionInfo, SocketFactoryMock.Object))
-                              .Returns(_proxyConnector);
-=======
             _ = SocketFactoryMock.Setup(p => p.Create(AddressFamily.InterNetwork, SocketType.Stream, ProtocolType.Tcp))
                                  .Returns(_clientSocket);
->>>>>>> 2bbfee4a
+            _ = ServiceFactoryMock.Setup(p => p.CreateConnector(_proxyConnectionInfo, SocketFactoryMock.Object))
+                                  .Returns(_proxyConnector);
         }
 
         protected override void TearDown()
@@ -140,10 +127,7 @@
                 _clientSocket.Dispose();
             }
 
-            if (_proxyConnector != null)
-            {
-                _proxyConnector.Dispose();
-            }
+            _proxyConnector?.Dispose();
         }
 
         protected override void Act()
