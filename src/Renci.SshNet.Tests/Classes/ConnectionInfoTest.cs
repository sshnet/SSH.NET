﻿using System.Globalization;
using System.Net;
using Microsoft.VisualStudio.TestTools.UnitTesting;
using Moq;
using Renci.SshNet.Tests.Common;
using Renci.SshNet.Tests.Properties;
using System;

namespace Renci.SshNet.Tests.Classes
{
    /// <summary>
    /// Represents remote connection information class.
    /// </summary>
    [TestClass]
    public class ConnectionInfoTest : TestBase
    {
        [TestMethod]
        [TestCategory("ConnectionInfo")]
        public void ConstructorShouldNotThrowExceptionhenProxyTypesIsNoneAndProxyHostIsNull()
        {
            const string proxyHost = null;

            var connectionInfo = new ConnectionInfo(Resources.HOST, int.Parse(Resources.PORT), Resources.USERNAME,
                ProxyTypes.None, proxyHost, int.Parse(Resources.PORT), Resources.USERNAME, Resources.PASSWORD,
                new KeyboardInteractiveAuthenticationMethod(Resources.USERNAME));

            Assert.IsNull(connectionInfo.ProxyConnection?.Host);
        }

        [TestMethod]
        [TestCategory("ConnectionInfo")]
        public void ConstructorShouldThrowArgumentNullExceptionhenProxyTypesIsNotNoneAndProxyHostIsNull()
        {
            try
            {
                _ = new ConnectionInfo(Resources.HOST,
                                       int.Parse(Resources.PORT),
                                       Resources.USERNAME,
                                       ProxyTypes.Http,
                                       null,
                                       int.Parse(Resources.PORT),
                                       Resources.USERNAME,
                                       Resources.PASSWORD,
                                       new KeyboardInteractiveAuthenticationMethod(Resources.USERNAME));
                Assert.Fail();
            }
            catch (ArgumentNullException ex)
            {
                Assert.IsNull(ex.InnerException);
                Assert.AreEqual("proxyHost", ex.ParamName);
            }
        }

        [TestMethod]
        [TestCategory("ConnectionInfo")]
        public void ConstructorShouldNotThrowExceptionWhenProxyTypesIsNotNoneAndProxyHostIsEmpty()
        {
            var proxyHost = string.Empty;

            var connectionInfo = new ConnectionInfo(Resources.HOST,
                                                    int.Parse(Resources.PORT),
                                                    Resources.USERNAME,
                                                    ProxyTypes.Http,
                                                    string.Empty,
                                                    int.Parse(Resources.PORT),
                                                    Resources.USERNAME,
                                                    Resources.PASSWORD,
                new KeyboardInteractiveAuthenticationMethod(Resources.USERNAME));

            Assert.AreSame(proxyHost, connectionInfo.ProxyConnection.Host);
        }

        [TestMethod]
        [TestCategory("ConnectionInfo")]
        public void ConstructorShouldThrowArgumentOutOfRangeExceptionWhenProxyTypesIsNotNoneAndProxyPortIsGreaterThanMaximumValue()
        {
            var maxPort = IPEndPoint.MaxPort;

            try
            {
<<<<<<< HEAD
                new ConnectionInfo(Resources.HOST, int.Parse(Resources.PORT), Resources.USERNAME, ProxyTypes.Http, Resources.HOST, ++maxPort, 
                    Resources.USERNAME, Resources.PASSWORD, new KeyboardInteractiveAuthenticationMethod(Resources.USERNAME));
=======
                _ = new ConnectionInfo(Resources.HOST,
                                       int.Parse(Resources.PORT),
                                       Resources.USERNAME,
                                       ProxyTypes.Http,
                                       Resources.HOST,
                                       ++maxPort,
                                       Resources.USERNAME,
                                       Resources.PASSWORD,
                                       null);
>>>>>>> 2bbfee4a
                Assert.Fail();
            }
            catch (ArgumentOutOfRangeException ex)
            {
                Assert.IsNull(ex.InnerException);
                Assert.AreEqual("proxyPort", ex.ParamName);
            }
        }

        [TestMethod]
        [TestCategory("ConnectionInfo")]
        public void ConstructorShouldThrowArgumentOutOfRangeExceptionWhenProxyTypesIsNotNoneAndProxyPortIsLessThanMinimumValue()
        {
            var minPort = IPEndPoint.MinPort;

            try
            {
<<<<<<< HEAD
                new ConnectionInfo(Resources.HOST, int.Parse(Resources.PORT), Resources.USERNAME, ProxyTypes.Http, Resources.HOST, --minPort, 
                    Resources.USERNAME, Resources.PASSWORD, new KeyboardInteractiveAuthenticationMethod(Resources.USERNAME));
=======
                _ = new ConnectionInfo(Resources.HOST,
                                       int.Parse(Resources.PORT),
                                       Resources.USERNAME,
                                       ProxyTypes.Http,
                                       Resources.HOST,
                                       --minPort,
                                       Resources.USERNAME,
                                       Resources.PASSWORD,
                                       null);
>>>>>>> 2bbfee4a
                Assert.Fail();
            }
            catch (ArgumentOutOfRangeException ex)
            {
                Assert.IsNull(ex.InnerException);
                Assert.AreEqual("proxyPort", ex.ParamName);
            }
        }

        [TestMethod]
        [TestCategory("ConnectionInfo")]
        public void Test_ConnectionInfo_ProxyPort_Valid()
        {
            var proxyPort = new Random().Next(IPEndPoint.MinPort, IPEndPoint.MaxPort);

            var connectionInfo = new ConnectionInfo(Resources.HOST, int.Parse(Resources.PORT), Resources.USERNAME,
                ProxyTypes.Http, Resources.HOST, proxyPort, Resources.USERNAME, Resources.PASSWORD,
                new KeyboardInteractiveAuthenticationMethod(Resources.USERNAME));

            Assert.AreEqual(proxyPort, connectionInfo.ProxyConnection.Port);
        }

        [TestMethod]
        [TestCategory("ConnectionInfo")]
        public void ConstructorShouldNotThrowExceptionWhenProxyTypesIsNotNoneAndProxyUsernameIsNull()
        {
            const string proxyUsername = null;

            var connectionInfo = new ConnectionInfo(Resources.HOST, int.Parse(Resources.PORT), Resources.USERNAME, ProxyTypes.Http,
                    Resources.PROXY_HOST, int.Parse(Resources.PORT), proxyUsername, Resources.PASSWORD,
                    new KeyboardInteractiveAuthenticationMethod(Resources.USERNAME));

            Assert.IsNull(((ProxyConnectionInfo)connectionInfo.ProxyConnection).Username);
        }

        [TestMethod]
        [TestCategory("ConnectionInfo")]
        public void ConstructorShouldThrowArgumentNullExceptionhenHostIsNull()
        {
            try
            {
                _ = new ConnectionInfo(null,
                                       int.Parse(Resources.PORT),
                                       Resources.USERNAME,
                                       ProxyTypes.None,
                                       Resources.HOST,
                                       int.Parse(Resources.PORT),
                                       Resources.USERNAME,
                                       Resources.PASSWORD,
                                       null);
            }
            catch (ArgumentNullException ex)
            {
                Assert.IsNull(ex.InnerException);
                Assert.AreEqual("host", ex.ParamName);
            }
        }

        [TestMethod]
        [TestCategory("ConnectionInfo")]
        public void ConstructorShouldNotThrowExceptionWhenHostIsEmpty()
        {
            var host = string.Empty;

            var connectionInfo = new ConnectionInfo(host, int.Parse(Resources.PORT), Resources.USERNAME, ProxyTypes.None,
                Resources.HOST, int.Parse(Resources.PORT), Resources.USERNAME, Resources.PASSWORD,
                new KeyboardInteractiveAuthenticationMethod(Resources.USERNAME));

            Assert.AreSame(host, connectionInfo.Host);
        }

        [TestMethod]
        [TestCategory("ConnectionInfo")]
        public void ConstructorShouldNotThrowExceptionWhenHostIsInvalidDnsName()
        {
            const string host = "in_valid_host.";

            var connectionInfo = new ConnectionInfo(host, int.Parse(Resources.PORT), Resources.USERNAME, ProxyTypes.None,
                Resources.HOST, int.Parse(Resources.PORT), Resources.USERNAME, Resources.PASSWORD,
                new KeyboardInteractiveAuthenticationMethod(Resources.USERNAME));

            Assert.AreSame(host, connectionInfo.Host);
        }

        [TestMethod]
        [TestCategory("ConnectionInfo")]
        public void Test_ConnectionInfo_Host_Valid()
        {
            var host = new Random().Next().ToString(CultureInfo.InvariantCulture);

            var connectionInfo = new ConnectionInfo(host, int.Parse(Resources.PORT), Resources.USERNAME,
                ProxyTypes.None, Resources.HOST, int.Parse(Resources.PORT), Resources.USERNAME, Resources.PASSWORD,
                new KeyboardInteractiveAuthenticationMethod(Resources.USERNAME));

            Assert.AreSame(host, connectionInfo.Host);
        }

        [TestMethod]
        [TestCategory("ConnectionInfo")]
        public void ConstructorShouldThrowArgumentOutOfRangeExceptionWhenPortIsGreaterThanMaximumValue()
        {
            const int port = IPEndPoint.MaxPort + 1;

            try
            {
                _ = new ConnectionInfo(Resources.HOST,
                                       port,
                                       Resources.USERNAME,
                                       ProxyTypes.None,
                                       Resources.HOST,
                                       int.Parse(Resources.PORT),
                                       Resources.USERNAME,
                                       Resources.PASSWORD,
                                       null);
                Assert.Fail();
            }
            catch (ArgumentOutOfRangeException ex)
            {
                Assert.IsNull(ex.InnerException);
                Assert.AreEqual("port", ex.ParamName);
            }
        }

        [TestMethod]
        [TestCategory("ConnectionInfo")]
        public void ConstructorShouldThrowArgumentOutOfRangeExceptionWhenPortIsLessThanMinimumValue()
        {
            const int port = IPEndPoint.MinPort - 1;

            try
            {
                _ = new ConnectionInfo(Resources.HOST,
                                       port,
                                       Resources.USERNAME,
                                       ProxyTypes.None,
                                       Resources.HOST,
                                       int.Parse(Resources.PORT),
                                       Resources.USERNAME,
                                       Resources.PASSWORD,
                                       null);
                Assert.Fail();
            }
            catch (ArgumentOutOfRangeException ex)
            {
                Assert.IsNull(ex.InnerException);
                Assert.AreEqual("port", ex.ParamName);
            }
        }

        [TestMethod]
        [TestCategory("ConnectionInfo")]
        public void Test_ConnectionInfo_Port_Valid()
        {
            var port = new Random().Next(IPEndPoint.MinPort, IPEndPoint.MaxPort);

            var connectionInfo = new ConnectionInfo(Resources.HOST, port, Resources.USERNAME, ProxyTypes.None,
                Resources.HOST, int.Parse(Resources.PORT), Resources.USERNAME, Resources.PASSWORD,
                new KeyboardInteractiveAuthenticationMethod(Resources.USERNAME));

            Assert.AreEqual(port, connectionInfo.Port);
        }

        [TestMethod]
        [TestCategory("ConnectionInfo")]
        public void ConstructorShouldThrowArgumentExceptionhenUsernameIsNull()
        {
            const string username = null;

            try
            {
                _ = new ConnectionInfo(Resources.HOST,
                                       int.Parse(Resources.PORT),
                                       username,
                                       ProxyTypes.Http,
                                       Resources.USERNAME,
                                       int.Parse(Resources.PORT),
                                       Resources.USERNAME,
                                       Resources.PASSWORD,
                                       new KeyboardInteractiveAuthenticationMethod(Resources.USERNAME));
                Assert.Fail();
            }
            catch (ArgumentNullException ex)
            {
                Assert.IsNull(ex.InnerException);
                Assert.AreEqual("username", ex.ParamName);
            }
        }

        [TestMethod]
        [TestCategory("ConnectionInfo")]
        public void ConstructorShouldThrowArgumentExceptionhenUsernameIsEmpty()
        {
            var username = string.Empty;

            try
            {
                _ = new ConnectionInfo(Resources.HOST,
                                       int.Parse(Resources.PORT),
                                       username,
                                       ProxyTypes.Http,
                                       Resources.USERNAME,
                                       int.Parse(Resources.PORT),
                                       Resources.USERNAME,
                                       Resources.PASSWORD,
                                       new KeyboardInteractiveAuthenticationMethod(Resources.USERNAME));
                Assert.Fail();
            }
            catch (ArgumentException ex)
            {
                Assert.AreEqual(typeof(ArgumentException), ex.GetType());
                Assert.IsNull(ex.InnerException);
                Assert.AreEqual("username", ex.ParamName);
            }
        }

        [TestMethod]
        [TestCategory("ConnectionInfo")]
        public void ConstructorShouldThrowArgumentExceptionhenUsernameContainsOnlyWhitespace()
        {
            const string username = " \t\r";

            try
            {
                _ = new ConnectionInfo(Resources.HOST,
                                       int.Parse(Resources.PORT),
                                       username,
                                       ProxyTypes.Http,
                                       Resources.USERNAME,
                                       int.Parse(Resources.PORT),
                                       Resources.USERNAME,
                                       Resources.PASSWORD,
                                       new KeyboardInteractiveAuthenticationMethod(Resources.USERNAME));
                Assert.Fail();
            }
            catch (ArgumentException ex)
            {
                Assert.AreEqual(typeof (ArgumentException), ex.GetType());
                Assert.IsNull(ex.InnerException);
                Assert.AreEqual("username", ex.ParamName);
            }
        }

        [TestMethod]
        [TestCategory("ConnectionInfo")]
        public void ConstructorShouldThrowArgumentNullExceptionWhenAuthenticationMethodsIsNull()
        {
            try
            {
                _ = new ConnectionInfo(Resources.HOST,
                                       int.Parse(Resources.PORT),
                                       Resources.USERNAME,
                                       ProxyTypes.None,
                                       Resources.HOST,
                                       int.Parse(Resources.PORT),
                                       Resources.USERNAME,
                                       Resources.PASSWORD,
                                       null);
                Assert.Fail();
            }
            catch (ArgumentNullException ex)
            {
                Assert.IsNull(ex.InnerException);
                Assert.AreEqual("authenticationMethods", ex.ParamName);
            }
        }

        [TestMethod]
        [TestCategory("ConnectionInfo")]
        public void ConstructorShouldThrowArgumentNullExceptionWhenAuthenticationMethodsIsZeroLength()
        {
            try
            {
                _ = new ConnectionInfo(Resources.HOST,
                                       int.Parse(Resources.PORT),
                                       Resources.USERNAME,
                                       ProxyTypes.None,
                                       Resources.HOST,
                                       int.Parse(Resources.PORT),
                                       Resources.USERNAME,
                                       Resources.PASSWORD,
                                       new AuthenticationMethod[0]);
                Assert.Fail();
            }
            catch (ArgumentException ex)
            {
                Assert.IsNull(ex.InnerException);
                Assert.AreEqual("authenticationMethods", ex.ParamName);
            }
        }

        [TestMethod]
        [TestCategory("ConnectionInfo")]
        public void AuthenticateShouldThrowArgumentNullExceptionWhenServiceFactoryIsNull()
        {
            var connectionInfo = new ConnectionInfo(Resources.HOST,
                                                    int.Parse(Resources.PORT),
                                                    Resources.USERNAME,
                                                    ProxyTypes.None,
                                                    Resources.HOST,
                                                    int.Parse(Resources.PORT),
                                                    Resources.USERNAME,
                                                    Resources.PASSWORD,
                                                    new KeyboardInteractiveAuthenticationMethod(Resources.USERNAME));

            var session = new Mock<ISession>(MockBehavior.Strict).Object;
            const IServiceFactory serviceFactory = null;

            try
            {
                connectionInfo.Authenticate(session, serviceFactory);
                Assert.Fail();
            }
            catch (ArgumentNullException ex)
            {
                Assert.IsNull(ex.InnerException);
                Assert.AreEqual("serviceFactory", ex.ParamName);
            }
        }
   }
}<|MERGE_RESOLUTION|>--- conflicted
+++ resolved
@@ -78,10 +78,6 @@
 
             try
             {
-<<<<<<< HEAD
-                new ConnectionInfo(Resources.HOST, int.Parse(Resources.PORT), Resources.USERNAME, ProxyTypes.Http, Resources.HOST, ++maxPort, 
-                    Resources.USERNAME, Resources.PASSWORD, new KeyboardInteractiveAuthenticationMethod(Resources.USERNAME));
-=======
                 _ = new ConnectionInfo(Resources.HOST,
                                        int.Parse(Resources.PORT),
                                        Resources.USERNAME,
@@ -91,7 +87,6 @@
                                        Resources.USERNAME,
                                        Resources.PASSWORD,
                                        null);
->>>>>>> 2bbfee4a
                 Assert.Fail();
             }
             catch (ArgumentOutOfRangeException ex)
@@ -109,10 +104,6 @@
 
             try
             {
-<<<<<<< HEAD
-                new ConnectionInfo(Resources.HOST, int.Parse(Resources.PORT), Resources.USERNAME, ProxyTypes.Http, Resources.HOST, --minPort, 
-                    Resources.USERNAME, Resources.PASSWORD, new KeyboardInteractiveAuthenticationMethod(Resources.USERNAME));
-=======
                 _ = new ConnectionInfo(Resources.HOST,
                                        int.Parse(Resources.PORT),
                                        Resources.USERNAME,
@@ -122,7 +113,6 @@
                                        Resources.USERNAME,
                                        Resources.PASSWORD,
                                        null);
->>>>>>> 2bbfee4a
                 Assert.Fail();
             }
             catch (ArgumentOutOfRangeException ex)
