--- conflicted
+++ resolved
@@ -47,14 +47,9 @@
             var random = new Random();
             _closingRegister = new List<EventArgs>();
             _exceptionRegister = new List<ExceptionEventArgs>();
-<<<<<<< HEAD
             _localEndpoint = new IPEndPoint(IPAddress.Loopback, 0);
             _remoteEndpoint = new IPEndPoint(IPAddress.Parse("193.168.1.5"),
                 random.Next(IPEndPoint.MinPort, IPEndPoint.MaxPort));
-=======
-            _localEndpoint = new IPEndPoint(IPAddress.Loopback, 8122);
-            _remoteEndpoint = new IPEndPoint(IPAddress.Parse("193.168.1.5"), random.Next(IPEndPoint.MinPort, IPEndPoint.MaxPort));
->>>>>>> 2bbfee4a
 
             _connectionInfoMock = new Mock<ISshConnectionInfo>(MockBehavior.Strict);
             _sessionMock = new Mock<ISession>(MockBehavior.Strict);
