--- conflicted
+++ resolved
@@ -54,15 +54,7 @@
                                .Setup(p => p.SendExecRequest(string.Format("scp -prf {0}", _transformedPath)))
                                .Returns(false);
             _channelSessionMock.InSequence(sequence).Setup(p => p.Dispose());
-<<<<<<< HEAD
-#if NET35
-            _pipeStreamMock.As<IDisposable>().InSequence(sequence).Setup(p => p.Dispose());
-#else
             _pipeStreamMock.InSequence(sequence).Setup(p => p.Close());
-#endif
-=======
-            _pipeStreamMock.InSequence(sequence).Setup(p => p.Close());
->>>>>>> 2bbfee4a
         }
 
         protected override void Arrange()
@@ -110,15 +102,7 @@
         [TestMethod]
         public void DisposeOnPipeStreamShouldBeInvokedOnce()
         {
-<<<<<<< HEAD
-#if NET35
-            _pipeStreamMock.As<IDisposable>().Verify(p => p.Dispose(), Times.Once);
-#else
             _pipeStreamMock.Verify(p => p.Close(), Times.Once);
-#endif
-=======
-            _pipeStreamMock.Verify(p => p.Close(), Times.Once);
->>>>>>> 2bbfee4a
         }
 
         [TestMethod]
