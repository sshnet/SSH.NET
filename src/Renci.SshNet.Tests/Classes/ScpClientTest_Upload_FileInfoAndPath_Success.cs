--- conflicted
+++ resolved
@@ -46,51 +46,6 @@
         {
             var sequence = new MockSequence();
 
-<<<<<<< HEAD
-            _serviceFactoryMock.InSequence(sequence)
-                               .Setup(p => p.CreateRemotePathDoubleQuoteTransformation())
-                               .Returns(_remotePathTransformationMock.Object);
-            _serviceFactoryMock.InSequence(sequence)
-                               .Setup(p => p.CreateSocketFactory())
-                               .Returns(_socketFactoryMock.Object);
-            _serviceFactoryMock.InSequence(sequence)
-                               .Setup(p => p.CreateSession(_connectionInfo, _socketFactoryMock.Object))
-                               .Returns(_sessionMock.Object);
-            _sessionMock.InSequence(sequence).Setup(p => p.Connect());
-            _serviceFactoryMock.InSequence(sequence).Setup(p => p.CreatePipeStream()).Returns(_pipeStreamMock.Object);
-            _sessionMock.InSequence(sequence).Setup(p => p.CreateChannelSession()).Returns(_channelSessionMock.Object);
-            _channelSessionMock.InSequence(sequence).Setup(p => p.Open());
-            _remotePathTransformationMock.InSequence(sequence)
-                                         .Setup(p => p.Transform(_remoteDirectory))
-                                         .Returns(_transformedPath);
-            _channelSessionMock.InSequence(sequence)
-                               .Setup(p => p.SendExecRequest(string.Format("scp -t -d {0}", _transformedPath)))
-                               .Returns(true);
-            _pipeStreamMock.InSequence(sequence).Setup(p => p.ReadByte()).Returns(0);
-            _channelSessionMock.InSequence(sequence).Setup(p => p.SendData(It.IsAny<byte[]>()));
-            _pipeStreamMock.InSequence(sequence).Setup(p => p.ReadByte()).Returns(0);
-            _channelSessionMock.InSequence(sequence)
-                .Setup(p => p.SendData(It.Is<byte[]>(b => b.SequenceEqual(
-                    CreateData(string.Format("C0644 {0} {1}\n", _fileInfo.Length, _remoteFile),
-                    _connectionInfo.Encoding)))));
-            _pipeStreamMock.InSequence(sequence).Setup(p => p.ReadByte()).Returns(0);
-            _channelSessionMock.InSequence(sequence)
-                .Setup(
-                    p => p.SendData(It.Is<byte[]>(b => b.SequenceEqual(_fileContent.Take(_bufferSize))), 0, _bufferSize));
-            _channelSessionMock.InSequence(sequence)
-                .Setup(
-                    p => p.SendData(It.Is<byte[]>(b => b.Take(0, _fileContent.Length - _bufferSize).SequenceEqual(_fileContent.Take(_bufferSize, _fileContent.Length - _bufferSize))), 0, _fileContent.Length - _bufferSize));
-            _channelSessionMock.InSequence(sequence)
-                .Setup(
-                    p => p.SendData(It.Is<byte[]>(b => b.SequenceEqual(new byte[] {0}))));
-            _pipeStreamMock.InSequence(sequence).Setup(p => p.ReadByte()).Returns(0);
-            _channelSessionMock.InSequence(sequence).Setup(p => p.Dispose());
-#if NET35
-            _pipeStreamMock.As<IDisposable>().InSequence(sequence).Setup(p => p.Dispose());
-#else
-            _pipeStreamMock.InSequence(sequence).Setup(p => p.Close());
-#endif
-=======
             _ = ServiceFactoryMock.InSequence(sequence)
                                    .Setup(p => p.CreateRemotePathDoubleQuoteTransformation())
                                    .Returns(_remotePathTransformationMock.Object);
@@ -142,7 +97,6 @@
                                    .Setup(p => p.Dispose());
             _ = _pipeStreamMock.InSequence(sequence)
                                .Setup(p => p.Close());
->>>>>>> 2bbfee4a
         }
 
         protected override void Arrange()
@@ -188,15 +142,7 @@
         [TestMethod]
         public void DisposeOnPipeStreamShouldBeInvokedOnce()
         {
-<<<<<<< HEAD
-#if NET35
-            _pipeStreamMock.As<IDisposable>().Verify(p => p.Dispose(), Times.Once);
-#else
             _pipeStreamMock.Verify(p => p.Close(), Times.Once);
-#endif
-=======
-            _pipeStreamMock.Verify(p => p.Close(), Times.Once);
->>>>>>> 2bbfee4a
         }
 
         [TestMethod]
