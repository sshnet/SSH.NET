--- conflicted
+++ resolved
@@ -31,18 +31,11 @@
         {
             base.SetupMocks();
 
-<<<<<<< HEAD
-            _serviceFactoryMock.Setup(p => p.CreateConnector(_connectionInfo, _socketFactoryMock.Object))
-                               .Returns(_connectorMock.Object);
-            _connectorMock.Setup(p => p.Connect(_connectionInfo))
-                          .Throws(_connectException);
-            _connectorMock.Setup(p => p.Dispose());
-=======
             _ = ServiceFactoryMock.Setup(p => p.CreateConnector(_connectionInfo, SocketFactoryMock.Object))
                                    .Returns(ConnectorMock.Object);
-           _ = ConnectorMock.Setup(p => p.Connect(_connectionInfo))
+            _ = ConnectorMock.Setup(p => p.Connect(_connectionInfo))
                              .Throws(_connectException);
->>>>>>> 2bbfee4a
+            _ = ConnectorMock.Setup(p => p.Dispose());
         }
 
         protected override void Act()
