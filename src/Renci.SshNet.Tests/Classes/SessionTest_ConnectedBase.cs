--- conflicted
+++ resolved
@@ -88,38 +88,7 @@
         {
             Random = new Random();
 
-<<<<<<< HEAD
             _serverEndPoint = new IPEndPoint(IPAddress.Loopback, 0);
-=======
-            _serverEndPoint = new IPEndPoint(IPAddress.Loopback, 8122);
-            ConnectionInfo = new ConnectionInfo(
-                _serverEndPoint.Address.ToString(),
-                _serverEndPoint.Port,
-                "user",
-                new PasswordAuthenticationMethod("user", "password"))
-            {Timeout = TimeSpan.FromSeconds(20)};
-            _keyExchangeAlgorithm = Random.Next().ToString(CultureInfo.InvariantCulture);
-            SessionId = new byte[10];
-            Random.NextBytes(SessionId);
-            DisconnectedRegister = new List<EventArgs>();
-            DisconnectReceivedRegister = new List<MessageEventArgs<DisconnectMessage>>();
-            ErrorOccurredRegister = new List<ExceptionEventArgs>();
-            ServerBytesReceivedRegister = new List<byte[]>();
-            ServerIdentification = new SshIdentification("2.0", "OurServerStub");
-            _authenticationStarted = false;
-            _socketFactory = new SocketFactory();
-
-            Session = new Session(ConnectionInfo, ServiceFactoryMock.Object, SocketFactoryMock.Object);
-            Session.Disconnected += (sender, args) => DisconnectedRegister.Add(args);
-            Session.DisconnectReceived += (sender, args) => DisconnectReceivedRegister.Add(args);
-            Session.ErrorOccured += (sender, args) => ErrorOccurredRegister.Add(args);
-            Session.KeyExchangeInitReceived += (sender, args) =>
-                {
-                    var newKeysMessage = new NewKeysMessage();
-                    var newKeys = newKeysMessage.GetPacket(8, null);
-                    _ = ServerSocket.Send(newKeys, 4, newKeys.Length - 4, SocketFlags.None);
-                };
->>>>>>> 2bbfee4a
 
             ServerListener = new AsyncSocketListener(_serverEndPoint)
                 {
@@ -207,39 +176,11 @@
 
         private void SetupMocks()
         {
-<<<<<<< HEAD
-            ServiceFactoryMock.Setup(p => p.CreateConnector(ConnectionInfo, SocketFactoryMock.Object))
-                              .Returns(ConnectorMock.Object);
-            ConnectorMock.Setup(p => p.Connect(ConnectionInfo))
-                         .Returns(ClientSocket);
-            ConnectorMock.Setup(p => p.Dispose());
-            ServiceFactoryMock.Setup(p => p.CreateProtocolVersionExchange())
-                              .Returns(_protocolVersionExchangeMock.Object);
-            _protocolVersionExchangeMock.Setup(p => p.Start(Session.ClientVersion, ClientSocket, ConnectionInfo.Timeout))
-                                        .Returns(ServerIdentification);
-
-            ServiceFactoryMock.Setup(
-                p =>
-                    p.CreateKeyExchange(ConnectionInfo.KeyExchangeAlgorithms, new[] { _keyExchangeAlgorithm })).Returns(_keyExchangeMock.Object);
-            _keyExchangeMock.Setup(p => p.Name).Returns(_keyExchangeAlgorithm);
-            _keyExchangeMock.Setup(p => p.Start(Session, It.IsAny<KeyExchangeInitMessage>()));
-            _keyExchangeMock.Setup(p => p.ExchangeHash).Returns(SessionId);
-            _keyExchangeMock.Setup(p => p.CreateServerCipher()).Returns((Cipher) null);
-            _keyExchangeMock.Setup(p => p.CreateClientCipher()).Returns((Cipher) null);
-            _keyExchangeMock.Setup(p => p.CreateServerHash()).Returns((HashAlgorithm) null);
-            _keyExchangeMock.Setup(p => p.CreateClientHash()).Returns((HashAlgorithm) null);
-            _keyExchangeMock.Setup(p => p.CreateCompressor()).Returns((Compressor) null);
-            _keyExchangeMock.Setup(p => p.CreateDecompressor()).Returns((Compressor) null);
-            _keyExchangeMock.Setup(p => p.Dispose());
-            ServiceFactoryMock.Setup(p => p.CreateClientAuthentication())
-                .Callback(ClientAuthentication_Callback)
-                .Returns(_clientAuthenticationMock.Object);
-            _clientAuthenticationMock.Setup(p => p.Authenticate(ConnectionInfo, Session));
-=======
             _ = ServiceFactoryMock.Setup(p => p.CreateConnector(ConnectionInfo, SocketFactoryMock.Object))
                                   .Returns(ConnectorMock.Object);
             _ = ConnectorMock.Setup(p => p.Connect(ConnectionInfo))
                              .Returns(ClientSocket);
+            _ = ConnectorMock.Setup(p => p.Dispose());
             _ = ServiceFactoryMock.Setup(p => p.CreateProtocolVersionExchange())
                                   .Returns(_protocolVersionExchangeMock.Object);
             _ = _protocolVersionExchangeMock.Setup(p => p.Start(Session.ClientVersion, ClientSocket, ConnectionInfo.Timeout))
@@ -267,7 +208,6 @@
                                   .Callback(ClientAuthentication_Callback)
                                   .Returns(_clientAuthenticationMock.Object);
             _ = _clientAuthenticationMock.Setup(p => p.Authenticate(ConnectionInfo, Session));
->>>>>>> 2bbfee4a
         }
 
         protected void Arrange()
