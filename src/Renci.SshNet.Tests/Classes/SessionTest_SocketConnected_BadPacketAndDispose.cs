﻿using System;
using System.Net;
using System.Net.Sockets;

using Microsoft.VisualStudio.TestTools.UnitTesting;

using Moq;

using Renci.SshNet.Common;
using Renci.SshNet.Connection;
using Renci.SshNet.Messages.Transport;
using Renci.SshNet.Tests.Common;

namespace Renci.SshNet.Tests.Classes
{
    [TestClass]
    public class SessionTest_SocketConnected_BadPacketAndDispose
    {
        private Mock<IServiceFactory> _serviceFactoryMock;
        private Mock<ISocketFactory> _socketFactoryMock;
        private Mock<IConnector> _connectorMock;
        private Mock<IProtocolVersionExchange> _protocolVersionExchangeMock;
        private ConnectionInfo _connectionInfo;
        private Session _session;
        private AsyncSocketListener _serverListener;
        private IPEndPoint _serverEndPoint;
        private Socket _serverSocket;
        private Socket _clientSocket;
        private SshConnectionException _actualException;
        private SocketFactory _socketFactory;
        private ServiceFactory _serviceFactory;

        [TestInitialize]
        public void Setup()
        {
            Arrange();
            Act();
        }

        [TestCleanup]
        public void TearDown()
        {
            _serverListener?.Dispose();
        }

        protected void CreateMocks()
        {
            _serviceFactoryMock = new Mock<IServiceFactory>(MockBehavior.Strict);
            _socketFactoryMock = new Mock<ISocketFactory>(MockBehavior.Strict);
            _connectorMock = new Mock<IConnector>(MockBehavior.Strict);
            _protocolVersionExchangeMock = new Mock<IProtocolVersionExchange>(MockBehavior.Strict);
        }

        protected void SetupData()
        {
<<<<<<< HEAD
            _serverEndPoint = new IPEndPoint(IPAddress.Loopback, 0);
=======
            _serverEndPoint = new IPEndPoint(IPAddress.Loopback, 8122);
            _connectionInfo = new ConnectionInfo(_serverEndPoint.Address.ToString(), _serverEndPoint.Port, "user", new PasswordAuthenticationMethod("user", "password"))
                {
                    Timeout = TimeSpan.FromMilliseconds(200)
                };
            _actualException = null;
            _socketFactory = new SocketFactory();
>>>>>>> 2bbfee4a

            _serverListener = new AsyncSocketListener(_serverEndPoint);
            _serverListener.Connected += (socket) =>
                {
                    _serverSocket = socket;

                    // Since we're mocking the protocol version exchange, we can immediately send the bad
                    // packet upon establishing the connection

                    var badPacket = new byte[] { 0x0a, 0x05, 0x05, 0x05, 0x05, 0x05, 0x05, 0x05, 0x05, 0x05 };

                    _ = _serverSocket.Send(badPacket, 0, badPacket.Length, SocketFlags.None);

                    _serverSocket.Shutdown(SocketShutdown.Send);
                };
            _serverListener.Start();

            _connectionInfo = new ConnectionInfo(
                _serverEndPoint.Address.ToString(),
                ((IPEndPoint)_serverListener.ListenerEndPoint).Port,
                "user",
                new PasswordAuthenticationMethod("user", "password"));
            _connectionInfo.Timeout = TimeSpan.FromMilliseconds(200);
            _actualException = null;
            _socketFactory = new SocketFactory();
            _serviceFactory = new ServiceFactory();

            _session = new Session(_connectionInfo, _serviceFactoryMock.Object, _socketFactoryMock.Object);

            _clientSocket = new DirectConnector(_serviceFactory, _socketFactory).Connect(_connectionInfo);
        }

        protected void SetupMocks()
        {
<<<<<<< HEAD
            _serviceFactoryMock.Setup(p => p.CreateConnector(_connectionInfo, _socketFactoryMock.Object))
                               .Returns(_connectorMock.Object);
            _connectorMock.Setup(p => p.Connect(_connectionInfo))
                          .Returns(_clientSocket);
            _connectorMock.Setup(p => p.Dispose());
            _serviceFactoryMock.Setup(p => p.CreateProtocolVersionExchange())
                               .Returns(_protocolVersionExchangeMock.Object);
            _protocolVersionExchangeMock.Setup(p => p.Start(_session.ClientVersion, _clientSocket, _connectionInfo.Timeout))
                                        .Returns(new SshIdentification("2.0", "XXX"));
=======
            _ = _serviceFactoryMock.Setup(p => p.CreateConnector(_connectionInfo, _socketFactoryMock.Object))
                                   .Returns(_connectorMock.Object);
            _ = _connectorMock.Setup(p => p.Connect(_connectionInfo))
                              .Returns(_clientSocket);
            _ = _serviceFactoryMock.Setup(p => p.CreateProtocolVersionExchange())
                                   .Returns(_protocolVersionExchangeMock.Object);
            _ = _protocolVersionExchangeMock.Setup(p => p.Start(_session.ClientVersion, _clientSocket, _connectionInfo.Timeout))
                                            .Returns(new SshIdentification("2.0", "XXX"));
>>>>>>> 2bbfee4a
        }

        protected void Arrange()
        {
            CreateMocks();
            SetupData();
            SetupMocks();
        }

        protected virtual void Act()
        {
            try
            {
                _session.Connect();
                Assert.Fail();
            }
            catch (SshConnectionException ex)
            {
                _actualException = ex;
            }
        }

        [TestMethod]
        public void ConnectShouldThrowSshConnectionException()
        {
            Assert.IsNotNull(_actualException);
            Assert.IsNull(_actualException.InnerException);
            Assert.AreEqual(DisconnectReason.ProtocolError, _actualException.DisconnectReason);
            Assert.AreEqual("Bad packet length: 168101125.", _actualException.Message);
        }
    }
}<|MERGE_RESOLUTION|>--- conflicted
+++ resolved
@@ -53,17 +53,7 @@
 
         protected void SetupData()
         {
-<<<<<<< HEAD
             _serverEndPoint = new IPEndPoint(IPAddress.Loopback, 0);
-=======
-            _serverEndPoint = new IPEndPoint(IPAddress.Loopback, 8122);
-            _connectionInfo = new ConnectionInfo(_serverEndPoint.Address.ToString(), _serverEndPoint.Port, "user", new PasswordAuthenticationMethod("user", "password"))
-                {
-                    Timeout = TimeSpan.FromMilliseconds(200)
-                };
-            _actualException = null;
-            _socketFactory = new SocketFactory();
->>>>>>> 2bbfee4a
 
             _serverListener = new AsyncSocketListener(_serverEndPoint);
             _serverListener.Connected += (socket) =>
@@ -80,13 +70,12 @@
                     _serverSocket.Shutdown(SocketShutdown.Send);
                 };
             _serverListener.Start();
+            _serverEndPoint.Port = ((IPEndPoint) _serverListener.ListenerEndPoint).Port;
 
-            _connectionInfo = new ConnectionInfo(
-                _serverEndPoint.Address.ToString(),
-                ((IPEndPoint)_serverListener.ListenerEndPoint).Port,
-                "user",
-                new PasswordAuthenticationMethod("user", "password"));
-            _connectionInfo.Timeout = TimeSpan.FromMilliseconds(200);
+            _connectionInfo = new ConnectionInfo(_serverEndPoint.Address.ToString(), _serverEndPoint.Port, "user", new PasswordAuthenticationMethod("user", "password"))
+            {
+                Timeout = TimeSpan.FromMilliseconds(200)
+            };
             _actualException = null;
             _socketFactory = new SocketFactory();
             _serviceFactory = new ServiceFactory();
@@ -98,26 +87,15 @@
 
         protected void SetupMocks()
         {
-<<<<<<< HEAD
-            _serviceFactoryMock.Setup(p => p.CreateConnector(_connectionInfo, _socketFactoryMock.Object))
-                               .Returns(_connectorMock.Object);
-            _connectorMock.Setup(p => p.Connect(_connectionInfo))
-                          .Returns(_clientSocket);
-            _connectorMock.Setup(p => p.Dispose());
-            _serviceFactoryMock.Setup(p => p.CreateProtocolVersionExchange())
-                               .Returns(_protocolVersionExchangeMock.Object);
-            _protocolVersionExchangeMock.Setup(p => p.Start(_session.ClientVersion, _clientSocket, _connectionInfo.Timeout))
-                                        .Returns(new SshIdentification("2.0", "XXX"));
-=======
             _ = _serviceFactoryMock.Setup(p => p.CreateConnector(_connectionInfo, _socketFactoryMock.Object))
                                    .Returns(_connectorMock.Object);
             _ = _connectorMock.Setup(p => p.Connect(_connectionInfo))
                               .Returns(_clientSocket);
+            _ = _connectorMock.Setup(p => p.Dispose());
             _ = _serviceFactoryMock.Setup(p => p.CreateProtocolVersionExchange())
                                    .Returns(_protocolVersionExchangeMock.Object);
             _ = _protocolVersionExchangeMock.Setup(p => p.Start(_session.ClientVersion, _clientSocket, _connectionInfo.Timeout))
                                             .Returns(new SshIdentification("2.0", "XXX"));
->>>>>>> 2bbfee4a
         }
 
         protected void Arrange()
