--- conflicted
+++ resolved
@@ -129,11 +129,7 @@
 
         public static int ReadPartial(Socket socket, byte[] buffer, int offset, int size, TimeSpan timeout)
         {
-<<<<<<< HEAD
-            socket.ReceiveTimeout = timeout.AsTimeout();
-=======
             socket.ReceiveTimeout = timeout.AsTimeout(nameof(socket));
->>>>>>> 5b1a1116
 
             try
             {
@@ -278,11 +274,7 @@
             var totalBytesRead = 0;
             var totalBytesToRead = size;
 
-<<<<<<< HEAD
-            socket.ReceiveTimeout = readTimeout.AsTimeout();
-=======
             socket.ReceiveTimeout = readTimeout.AsTimeout(nameof(Timeout));
->>>>>>> 5b1a1116
 
             do
             {
