﻿using System;

namespace Renci.SshNet.Abstractions
{
    internal static class ThreadAbstraction
    {
        /// <summary>
        /// Suspends the current thread for the specified number of milliseconds.
        /// </summary>
        /// <param name="millisecondsTimeout">The number of milliseconds for which the thread is suspended.</param>
        public static void Sleep(int millisecondsTimeout)
        {
            System.Threading.Thread.Sleep(millisecondsTimeout);
        }

        public static void ExecuteThreadLongRunning(Action action)
        {
<<<<<<< HEAD
            if (action == null)
                throw new ArgumentNullException("action");

#if FEATURE_THREAD_TAP
            var taskCreationOptions = System.Threading.Tasks.TaskCreationOptions.LongRunning;
            System.Threading.Tasks.Task.Factory.StartNew(action, taskCreationOptions);
#else
            new System.Threading.Thread(() => action())
            {
                IsBackground = true
            }.Start();
#endif
=======
            if (action is null)
            {
                throw new ArgumentNullException(nameof(action));
            }

            var taskCreationOptions = System.Threading.Tasks.TaskCreationOptions.LongRunning;
            _ = System.Threading.Tasks.Task.Factory.StartNew(action, taskCreationOptions);
>>>>>>> 2bbfee4a
        }

        /// <summary>
        /// Executes the specified action in a separate thread.
        /// </summary>
        /// <param name="action">The action to execute.</param>
        public static void ExecuteThread(Action action)
        {
            if (action is null)
            {
                throw new ArgumentNullException(nameof(action));
            }

            _ = System.Threading.ThreadPool.QueueUserWorkItem(o => action());
        }
    }
}<|MERGE_RESOLUTION|>--- conflicted
+++ resolved
@@ -15,20 +15,6 @@
 
         public static void ExecuteThreadLongRunning(Action action)
         {
-<<<<<<< HEAD
-            if (action == null)
-                throw new ArgumentNullException("action");
-
-#if FEATURE_THREAD_TAP
-            var taskCreationOptions = System.Threading.Tasks.TaskCreationOptions.LongRunning;
-            System.Threading.Tasks.Task.Factory.StartNew(action, taskCreationOptions);
-#else
-            new System.Threading.Thread(() => action())
-            {
-                IsBackground = true
-            }.Start();
-#endif
-=======
             if (action is null)
             {
                 throw new ArgumentNullException(nameof(action));
@@ -36,7 +22,6 @@
 
             var taskCreationOptions = System.Threading.Tasks.TaskCreationOptions.LongRunning;
             _ = System.Threading.Tasks.Task.Factory.StartNew(action, taskCreationOptions);
->>>>>>> 2bbfee4a
         }
 
         /// <summary>
