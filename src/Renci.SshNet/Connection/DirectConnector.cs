<<<<<<< HEAD
﻿using Renci.SshNet.Abstractions;
using Renci.SshNet.Common;
using System;
using System.Net;
using System.Net.Sockets;
=======
﻿using System.Net.Sockets;
>>>>>>> 2bbfee4a
using System.Threading;

namespace Renci.SshNet.Connection
{
    internal sealed class DirectConnector : ConnectorBase
    {
<<<<<<< HEAD
        public DirectConnector(IServiceFactory serviceFactory, ISocketFactory socketFactory) : base(serviceFactory, socketFactory)
=======
        public DirectConnector(ISocketFactory socketFactory)
            : base(socketFactory)
>>>>>>> 2bbfee4a
        {
        }

        /// <summary>
        /// Establishes a socket connection to the specified host and port.
        /// </summary>
        /// <param name="connectionInfo"><see cref="IConnectionInfo"/> object holding the configuration of the connection (Host, Port, Timeout).</param>
        /// <exception cref="SshOperationTimeoutException">The connection failed to establish within the configured <see cref="ConnectionInfo.Timeout"/>.</exception>
        /// <exception cref="SocketException">An error occurred trying to establish the connection.</exception>
        public override Socket Connect(IConnectionInfo connectionInfo)
        {            
            var ipAddress = DnsAbstraction.GetHostAddresses(connectionInfo.Host)[0];
            var ep = new IPEndPoint(ipAddress, connectionInfo.Port);

            DiagnosticAbstraction.Log(string.Format("Initiating connection to '{0}:{1}'.", connectionInfo.Host, connectionInfo.Port));

            var socket = SocketFactory.Create(ep.AddressFamily, SocketType.Stream, ProtocolType.Tcp);

            try
            {
                SocketAbstraction.Connect(socket, ep, connectionInfo.Timeout);

                const int socketBufferSize = 2 * Session.MaximumSshPacketSize;
                socket.SendBufferSize = socketBufferSize;
                socket.ReceiveBufferSize = socketBufferSize;
                return socket;
            }
            catch (Exception)
            {
                socket.Dispose();
                throw;
            }
        }

#if FEATURE_TAP
        /// <summary>
        /// Establishes a socket connection to the specified host and port.
        /// </summary>
        /// <param name="connectionInfo"><see cref="IConnectionInfo"/> object holding the configuration of the connection (Host, Port).</param>
        /// <param name="cancellationToken">The cancellation token to observe.</param>
        /// <exception cref="SshOperationTimeoutException">The connection failed to establish within the configured <see cref="ConnectionInfo.Timeout"/>.</exception>
        /// <exception cref="SocketException">An error occurred trying to establish the connection.</exception>
        public override async System.Threading.Tasks.Task<Socket> ConnectAsync(IConnectionInfo connectionInfo, CancellationToken cancellationToken)
        {
            cancellationToken.ThrowIfCancellationRequested();

            var ipAddress = (await DnsAbstraction.GetHostAddressesAsync(connectionInfo.Host).ConfigureAwait(false))[0];
            var ep = new IPEndPoint(ipAddress, connectionInfo.Port);

            DiagnosticAbstraction.Log(string.Format("Initiating connection to '{0}:{1}'.", connectionInfo.Host, connectionInfo.Port));

            var socket = SocketFactory.Create(ep.AddressFamily, SocketType.Stream, ProtocolType.Tcp);
            try
            {
                await SocketAbstraction.ConnectAsync(socket, ep, cancellationToken).ConfigureAwait(false);

                const int socketBufferSize = 2 * Session.MaximumSshPacketSize;
                socket.SendBufferSize = socketBufferSize;
                socket.ReceiveBufferSize = socketBufferSize;
                return socket;
            }
            catch (Exception)
            {
                socket.Dispose();
                throw;
            }
        }
<<<<<<< HEAD
#endif
=======

        public override System.Threading.Tasks.Task<Socket> ConnectAsync(IConnectionInfo connectionInfo, CancellationToken cancellationToken)
        {
            return SocketConnectAsync(connectionInfo.Host, connectionInfo.Port, cancellationToken);
        }
>>>>>>> 2bbfee4a
    }
}<|MERGE_RESOLUTION|>--- conflicted
+++ resolved
@@ -1,99 +1,23 @@
-<<<<<<< HEAD
-﻿using Renci.SshNet.Abstractions;
-using Renci.SshNet.Common;
-using System;
-using System.Net;
-using System.Net.Sockets;
-=======
 ﻿using System.Net.Sockets;
->>>>>>> 2bbfee4a
 using System.Threading;
 
 namespace Renci.SshNet.Connection
 {
     internal sealed class DirectConnector : ConnectorBase
     {
-<<<<<<< HEAD
-        public DirectConnector(IServiceFactory serviceFactory, ISocketFactory socketFactory) : base(serviceFactory, socketFactory)
-=======
-        public DirectConnector(ISocketFactory socketFactory)
-            : base(socketFactory)
->>>>>>> 2bbfee4a
+        public DirectConnector(IServiceFactory serviceFactory, ISocketFactory socketFactory)
+            : base(serviceFactory, socketFactory)
         {
         }
 
-        /// <summary>
-        /// Establishes a socket connection to the specified host and port.
-        /// </summary>
-        /// <param name="connectionInfo"><see cref="IConnectionInfo"/> object holding the configuration of the connection (Host, Port, Timeout).</param>
-        /// <exception cref="SshOperationTimeoutException">The connection failed to establish within the configured <see cref="ConnectionInfo.Timeout"/>.</exception>
-        /// <exception cref="SocketException">An error occurred trying to establish the connection.</exception>
         public override Socket Connect(IConnectionInfo connectionInfo)
-        {            
-            var ipAddress = DnsAbstraction.GetHostAddresses(connectionInfo.Host)[0];
-            var ep = new IPEndPoint(ipAddress, connectionInfo.Port);
-
-            DiagnosticAbstraction.Log(string.Format("Initiating connection to '{0}:{1}'.", connectionInfo.Host, connectionInfo.Port));
-
-            var socket = SocketFactory.Create(ep.AddressFamily, SocketType.Stream, ProtocolType.Tcp);
-
-            try
-            {
-                SocketAbstraction.Connect(socket, ep, connectionInfo.Timeout);
-
-                const int socketBufferSize = 2 * Session.MaximumSshPacketSize;
-                socket.SendBufferSize = socketBufferSize;
-                socket.ReceiveBufferSize = socketBufferSize;
-                return socket;
-            }
-            catch (Exception)
-            {
-                socket.Dispose();
-                throw;
-            }
+        {
+            return SocketConnect(connectionInfo.Host, connectionInfo.Port, connectionInfo.Timeout);
         }
-
-#if FEATURE_TAP
-        /// <summary>
-        /// Establishes a socket connection to the specified host and port.
-        /// </summary>
-        /// <param name="connectionInfo"><see cref="IConnectionInfo"/> object holding the configuration of the connection (Host, Port).</param>
-        /// <param name="cancellationToken">The cancellation token to observe.</param>
-        /// <exception cref="SshOperationTimeoutException">The connection failed to establish within the configured <see cref="ConnectionInfo.Timeout"/>.</exception>
-        /// <exception cref="SocketException">An error occurred trying to establish the connection.</exception>
-        public override async System.Threading.Tasks.Task<Socket> ConnectAsync(IConnectionInfo connectionInfo, CancellationToken cancellationToken)
-        {
-            cancellationToken.ThrowIfCancellationRequested();
-
-            var ipAddress = (await DnsAbstraction.GetHostAddressesAsync(connectionInfo.Host).ConfigureAwait(false))[0];
-            var ep = new IPEndPoint(ipAddress, connectionInfo.Port);
-
-            DiagnosticAbstraction.Log(string.Format("Initiating connection to '{0}:{1}'.", connectionInfo.Host, connectionInfo.Port));
-
-            var socket = SocketFactory.Create(ep.AddressFamily, SocketType.Stream, ProtocolType.Tcp);
-            try
-            {
-                await SocketAbstraction.ConnectAsync(socket, ep, cancellationToken).ConfigureAwait(false);
-
-                const int socketBufferSize = 2 * Session.MaximumSshPacketSize;
-                socket.SendBufferSize = socketBufferSize;
-                socket.ReceiveBufferSize = socketBufferSize;
-                return socket;
-            }
-            catch (Exception)
-            {
-                socket.Dispose();
-                throw;
-            }
-        }
-<<<<<<< HEAD
-#endif
-=======
 
         public override System.Threading.Tasks.Task<Socket> ConnectAsync(IConnectionInfo connectionInfo, CancellationToken cancellationToken)
         {
             return SocketConnectAsync(connectionInfo.Host, connectionInfo.Port, cancellationToken);
         }
->>>>>>> 2bbfee4a
     }
 }