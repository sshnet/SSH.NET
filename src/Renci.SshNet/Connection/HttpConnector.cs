﻿using System;
using System.Collections.Generic;
using System.Globalization;
using System.Net;
using System.Net.Sockets;
using System.Text.RegularExpressions;
using System.Threading;

using Renci.SshNet.Abstractions;
using Renci.SshNet.Common;

namespace Renci.SshNet.Connection
{
    /// <summary>
    /// Establishes a tunnel via an HTTP proxy server.
    /// </summary>
    /// <remarks>
    /// <list type="table">
    ///   <listheader>
    ///     <term>Specification</term>
    ///     <description>URL</description>
    ///   </listheader>
    ///   <item>
    ///     <term>HTTP CONNECT method</term>
    ///     <description>https://tools.ietf.org/html/rfc7231#section-4.3.6</description>
    ///   </item>
    ///   <item>
    ///     <term>HTTP Authentication: Basic and Digest Access Authentication</term>
    ///     <description>https://tools.ietf.org/html/rfc2617</description>
    ///   </item>
    /// </list>
    /// </remarks>
    internal sealed class HttpConnector : ProxyConnector
    {
<<<<<<< HEAD
        public HttpConnector(IServiceFactory serviceFactory, ISocketFactory socketFactory)
            : base(serviceFactory, socketFactory)
        { }
=======
        public HttpConnector(ISocketFactory socketFactory)
            : base(socketFactory)
        {
        }
>>>>>>> 2bbfee4a

        protected override void HandleProxyConnect(IConnectionInfo connectionInfo, Socket socket)
        {
            var proxyConnection = (IProxyConnectionInfo)connectionInfo.ProxyConnection;
            var httpResponseRe = new Regex(@"HTTP/(?<version>\d[.]\d) (?<statusCode>\d{3}) (?<reasonPhrase>.+)$");
            var httpHeaderRe = new Regex(@"(?<fieldName>[^\[\]()<>@,;:\""/?={} \t]+):(?<fieldValue>.+)?");

            SocketAbstraction.Send(socket, SshData.Ascii.GetBytes(string.Format(CultureInfo.InvariantCulture,
                                                                                "CONNECT {0}:{1} HTTP/1.0\r\n",
                                                                                connectionInfo.Host,
                                                                                connectionInfo.Port)));

<<<<<<< HEAD
            //  Sent proxy authorization if specified
            if (!string.IsNullOrEmpty(proxyConnection.Username))
            {
                var authorization = string.Format("Proxy-Authorization: Basic {0}\r\n",
                                                  Convert.ToBase64String(SshData.Ascii.GetBytes(string.Format("{0}:{1}", proxyConnection.Username, proxyConnection.Password))));
=======
            // Send proxy authorization if specified
            if (!string.IsNullOrEmpty(connectionInfo.ProxyUsername))
            {
                var authorization = string.Format(CultureInfo.InvariantCulture,
                                                  "Proxy-Authorization: Basic {0}\r\n",
                                                  Convert.ToBase64String(SshData.Ascii.GetBytes($"{connectionInfo.ProxyUsername}:{connectionInfo.ProxyPassword}")));
>>>>>>> 2bbfee4a
                SocketAbstraction.Send(socket, SshData.Ascii.GetBytes(authorization));
            }

            SocketAbstraction.Send(socket, SshData.Ascii.GetBytes("\r\n"));

            HttpStatusCode? statusCode = null;
            var contentLength = 0;

            while (true)
            {
                var response = SocketReadLine(socket, connectionInfo.Timeout);
                if (response is null)
                {
                    // server shut down socket
                    break;
                }

                if (statusCode is null)
                {
                    var statusMatch = httpResponseRe.Match(response);
                    if (statusMatch.Success)
                    {
                        var httpStatusCode = statusMatch.Result("${statusCode}");
                        statusCode = (HttpStatusCode) int.Parse(httpStatusCode, CultureInfo.InvariantCulture);
                        if (statusCode != HttpStatusCode.OK)
                        {
                            throw new ProxyException($"HTTP: Status code {httpStatusCode}, \"{statusMatch.Result("${reasonPhrase}")}\"");
                        }
                    }

                    continue;
                }

                // continue on parsing message headers coming from the server
                var headerMatch = httpHeaderRe.Match(response);
                if (headerMatch.Success)
                {
                    var fieldName = headerMatch.Result("${fieldName}");
                    if (fieldName.Equals("Content-Length", StringComparison.OrdinalIgnoreCase))
                    {
                        contentLength = int.Parse(headerMatch.Result("${fieldValue}"), CultureInfo.InvariantCulture);
                    }

                    continue;
                }

                // check if we've reached the CRLF which separates request line and headers from the message body
                if (response.Length == 0)
                {
                    // read response body if specified
                    if (contentLength > 0)
                    {
                        var contentBody = new byte[contentLength];
                        _ = SocketRead(socket, contentBody, 0, contentLength, connectionInfo.Timeout);
                    }

                    break;
                }
            }

            if (statusCode is null)
            {
                throw new ProxyException("HTTP response does not contain status line.");
            }
        }

        /// <summary>
        /// Performs a blocking read on the socket until a line is read.
        /// </summary>
        /// <param name="socket">The <see cref="Socket"/> to read from.</param>
        /// <param name="readTimeout">A <see cref="TimeSpan"/> that represents the time to wait until a line is read.</param>
        /// <exception cref="SshOperationTimeoutException">The read has timed-out.</exception>
        /// <exception cref="SocketException">An error occurred when trying to access the socket.</exception>
        /// <returns>
        /// The line read from the socket, or <c>null</c> when the remote server has shutdown and all data has been received.
        /// </returns>
        private static string SocketReadLine(Socket socket, TimeSpan readTimeout)
        {
            var encoding = SshData.Ascii;
            var buffer = new List<byte>();
            var data = new byte[1];

            // read data one byte at a time to find end of line and leave any unhandled information in the buffer
            // to be processed by subsequent invocations
            do
            {
                var bytesRead = SocketAbstraction.Read(socket, data, 0, data.Length, readTimeout);
                if (bytesRead == 0)
                {
                    // the remote server shut down the socket
                    break;
                }

                var b = data[0];
                buffer.Add(b);

                if (b == Session.LineFeed && buffer.Count > 1 && buffer[buffer.Count - 2] == Session.CarriageReturn)
                {
                    // Return line without CRLF
                    return encoding.GetString(buffer.ToArray(), 0, buffer.Count - 2);
                }
            }
            while (true);

            if (buffer.Count == 0)
            {
                return null;
            }

            return encoding.GetString(buffer.ToArray(), 0, buffer.Count);
        }
    }
}<|MERGE_RESOLUTION|>--- conflicted
+++ resolved
@@ -4,7 +4,6 @@
 using System.Net;
 using System.Net.Sockets;
 using System.Text.RegularExpressions;
-using System.Threading;
 
 using Renci.SshNet.Abstractions;
 using Renci.SshNet.Common;
@@ -32,16 +31,10 @@
     /// </remarks>
     internal sealed class HttpConnector : ProxyConnector
     {
-<<<<<<< HEAD
         public HttpConnector(IServiceFactory serviceFactory, ISocketFactory socketFactory)
             : base(serviceFactory, socketFactory)
-        { }
-=======
-        public HttpConnector(ISocketFactory socketFactory)
-            : base(socketFactory)
         {
         }
->>>>>>> 2bbfee4a
 
         protected override void HandleProxyConnect(IConnectionInfo connectionInfo, Socket socket)
         {
@@ -54,20 +47,12 @@
                                                                                 connectionInfo.Host,
                                                                                 connectionInfo.Port)));
 
-<<<<<<< HEAD
-            //  Sent proxy authorization if specified
+            // Send proxy authorization if specified
             if (!string.IsNullOrEmpty(proxyConnection.Username))
-            {
-                var authorization = string.Format("Proxy-Authorization: Basic {0}\r\n",
-                                                  Convert.ToBase64String(SshData.Ascii.GetBytes(string.Format("{0}:{1}", proxyConnection.Username, proxyConnection.Password))));
-=======
-            // Send proxy authorization if specified
-            if (!string.IsNullOrEmpty(connectionInfo.ProxyUsername))
             {
                 var authorization = string.Format(CultureInfo.InvariantCulture,
                                                   "Proxy-Authorization: Basic {0}\r\n",
-                                                  Convert.ToBase64String(SshData.Ascii.GetBytes($"{connectionInfo.ProxyUsername}:{connectionInfo.ProxyPassword}")));
->>>>>>> 2bbfee4a
+                                                  Convert.ToBase64String(SshData.Ascii.GetBytes($"{proxyConnection.Username}:{proxyConnection.Password}")));
                 SocketAbstraction.Send(socket, SshData.Ascii.GetBytes(authorization));
             }
 
