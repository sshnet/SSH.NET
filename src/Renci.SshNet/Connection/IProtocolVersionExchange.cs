--- conflicted
+++ resolved
@@ -19,12 +19,6 @@
         /// </returns>
         SshIdentification Start(string clientVersion, Socket socket, TimeSpan timeout);
 
-<<<<<<< HEAD
-#if FEATURE_TAP
         System.Threading.Tasks.Task<SshIdentification> StartAsync(string clientVersion, Socket socket, System.Threading.CancellationToken cancellationToken);
-#endif
-=======
-        System.Threading.Tasks.Task<SshIdentification> StartAsync(string clientVersion, Socket socket, System.Threading.CancellationToken cancellationToken);
->>>>>>> 2bbfee4a
     }
 }