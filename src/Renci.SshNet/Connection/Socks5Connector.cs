--- conflicted
+++ resolved
@@ -244,21 +244,12 @@
 
         private static byte[] GetSocks5DestinationAddress(string hostname, out byte addressType)
         {
-<<<<<<< HEAD
             byte[] address = null;
             System.Net.IPAddress _IPAddress;
             Boolean isIP = System.Net.IPAddress.TryParse(hostname, out _IPAddress);
             addressType = 0xFF;
 
             if (isIP)
-=======
-            var ip = Dns.GetHostAddresses(hostname)[0];
-
-            byte[] address;
-
-#pragma warning disable IDE0010 // Add missing cases
-            switch (ip.AddressFamily)
->>>>>>> 6933e096
             {
                 if (_IPAddress.AddressFamily == AddressFamily.InterNetwork) // IPv4
                 {
@@ -272,7 +263,6 @@
                     address = _IPAddress.GetAddressBytes();
                 }
             }
-<<<<<<< HEAD
             else
             {
                 if (hostname.Length > 255)
@@ -286,9 +276,6 @@
                     Buffer.BlockCopy(BitConverter.GetBytes(hostname.Length), 0, address, 0, 1);
                     Buffer.BlockCopy(System.Text.Encoding.ASCII.GetBytes(hostname), 0, address, 1, hostname.Length);
                 }
-=======
-#pragma warning restore IDE0010 // Add missing cases
->>>>>>> 6933e096
 
             }
             return address;
