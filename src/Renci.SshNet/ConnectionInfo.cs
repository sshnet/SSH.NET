﻿using System;
using System.Collections.Generic;
using System.Linq;
using System.Net;
using System.Security.Cryptography;
using System.Text;

using Renci.SshNet.Abstractions;
using Renci.SshNet.Common;
using Renci.SshNet.Compression;
using Renci.SshNet.Messages.Authentication;
using Renci.SshNet.Messages.Connection;
using Renci.SshNet.Security;
using Renci.SshNet.Security.Cryptography;
using Renci.SshNet.Security.Cryptography.Ciphers;
using Renci.SshNet.Security.Cryptography.Ciphers.Modes;

namespace Renci.SshNet
{
    /// <summary>
    /// Represents remote connection information class.
    /// </summary>
    /// <remarks>
    /// This class is NOT thread-safe. Do not use the same <see cref="ConnectionInfo"/> with multiple
    /// client instances.
    /// </remarks>
    public class ConnectionInfo : IConnectionInfoInternal
    {
        internal const int DefaultPort = 22;

        /// <summary>
        /// The default connection timeout.
        /// </summary>
        /// <value>
        /// 30 seconds.
        /// </value>
        private static readonly TimeSpan DefaultTimeout = TimeSpan.FromSeconds(30);

        /// <summary>
        /// The default channel close timeout.
        /// </summary>
        /// <value>
        /// 1 second.
        /// </value>
        private static readonly TimeSpan DefaultChannelCloseTimeout = TimeSpan.FromSeconds(1);
        private TimeSpan _timeout;
        private TimeSpan _channelCloseTimeout;

        /// <summary>
        /// Gets supported key exchange algorithms for this connection.
        /// </summary>
        public IDictionary<string, Func<IKeyExchange>> KeyExchangeAlgorithms { get; private set; }

        /// <summary>
        /// Gets supported encryptions for this connection.
        /// </summary>
        public IDictionary<string, CipherInfo> Encryptions { get; private set; }

        /// <summary>
        /// Gets supported hash algorithms for this connection.
        /// </summary>
        public IDictionary<string, HashInfo> HmacAlgorithms { get; private set; }

        /// <summary>
        /// Gets supported host key algorithms for this connection.
        /// </summary>
        public IDictionary<string, Func<byte[], KeyHostAlgorithm>> HostKeyAlgorithms { get; private set; }

        /// <summary>
        /// Gets supported authentication methods for this connection.
        /// </summary>
        public IList<AuthenticationMethod> AuthenticationMethods { get; private set; }

        /// <summary>
        /// Gets supported compression algorithms for this connection.
        /// </summary>
        public IDictionary<string, Func<Compressor>> CompressionAlgorithms { get; private set; }

        /// <summary>
        /// Gets the supported channel requests for this connection.
        /// </summary>
        /// <value>
        /// The supported channel requests for this connection.
        /// </value>
        public IDictionary<string, RequestInfo> ChannelRequests { get; private set; }

        /// <summary>
        /// Gets a value indicating whether connection is authenticated.
        /// </summary>
        /// <value>
        /// <see langword="true"/> if connection is authenticated; otherwise, <see langword="false"/>.
        /// </value>
        public bool IsAuthenticated { get; private set; }

        /// <summary>
        /// Gets connection host.
        /// </summary>
        /// <value>
        /// The connection host.
        /// </value>
        public string Host { get; private set; }

        /// <summary>
        /// Gets connection port.
        /// </summary>
        /// <value>
        /// The connection port. The default value is 22.
        /// </value>
        public int Port { get; private set; }

        /// <summary>
        /// Gets connection username.
        /// </summary>
        public string Username { get; private set; }

        /// <summary>
        /// Gets proxy type.
        /// </summary>
        /// <value>
        /// The type of the proxy.
        /// </value>
        public ProxyTypes ProxyType { get; private set; }

        /// <summary>
        /// Gets proxy connection host.
        /// </summary>
        public string ProxyHost { get; private set; }

        /// <summary>
        /// Gets proxy connection port.
        /// </summary>
        public int ProxyPort { get; private set; }

        /// <summary>
        /// Gets proxy connection username.
        /// </summary>
        public string ProxyUsername { get; private set; }

        /// <summary>
        /// Gets proxy connection password.
        /// </summary>
        public string ProxyPassword { get; private set; }

        /// <summary>
        /// Gets or sets connection timeout.
        /// </summary>
        /// <value>
        /// The connection timeout. The default value is 30 seconds.
        /// </value>
        public TimeSpan Timeout
        {
            get
            {
                return _timeout;
            }
            set
            {
<<<<<<< HEAD
                value.EnsureValidTimeout();
=======
                value.EnsureValidTimeout(nameof(Timeout));
>>>>>>> 5b1a1116

                _timeout = value;
            }
        }

        /// <summary>
        /// Gets or sets the timeout to use when waiting for a server to acknowledge closing a channel.
        /// </summary>
        /// <value>
        /// The channel close timeout. The default value is 1 second.
        /// </value>
        /// <remarks>
        /// If a server does not send a <c>SSH_MSG_CHANNEL_CLOSE</c> message before the specified timeout
        /// elapses, the channel will be closed immediately.
        /// </remarks>
        public TimeSpan ChannelCloseTimeout
        {
            get
            {
                return _channelCloseTimeout;
            }
            set
            {
<<<<<<< HEAD
                value.EnsureValidTimeout();
=======
                value.EnsureValidTimeout(nameof(ChannelCloseTimeout));
>>>>>>> 5b1a1116

                _channelCloseTimeout = value;
            }
        }

        /// <summary>
        /// Gets or sets the character encoding.
        /// </summary>
        /// <value>
        /// The character encoding. The default is <see cref="Encoding.UTF8"/>.
        /// </value>
        public Encoding Encoding { get; set; }

        /// <summary>
        /// Gets or sets number of retry attempts when session channel creation failed.
        /// </summary>
        /// <value>
        /// The number of retry attempts when session channel creation failed. The default
        /// value is 10.
        /// </value>
        public int RetryAttempts { get; set; }

        /// <summary>
        /// Gets or sets maximum number of session channels to be open simultaneously.
        /// </summary>
        /// <value>
        /// The maximum number of session channels to be open simultaneously. The default
        /// value is 10.
        /// </value>
        public int MaxSessions { get; set; }

        /// <summary>
        /// Occurs when authentication banner is sent by the server.
        /// </summary>
        public event EventHandler<AuthenticationBannerEventArgs> AuthenticationBanner;

        /// <summary>
        /// Gets the current key exchange algorithm.
        /// </summary>
        public string CurrentKeyExchangeAlgorithm { get; internal set; }

        /// <summary>
        /// Gets the current server encryption.
        /// </summary>
        public string CurrentServerEncryption { get; internal set; }

        /// <summary>
        /// Gets the current client encryption.
        /// </summary>
        public string CurrentClientEncryption { get; internal set; }

        /// <summary>
        /// Gets the current server hash algorithm.
        /// </summary>
        public string CurrentServerHmacAlgorithm { get; internal set; }

        /// <summary>
        /// Gets the current client hash algorithm.
        /// </summary>
        public string CurrentClientHmacAlgorithm { get; internal set; }

        /// <summary>
        /// Gets the current host key algorithm.
        /// </summary>
        public string CurrentHostKeyAlgorithm { get; internal set; }

        /// <summary>
        /// Gets the current server compression algorithm.
        /// </summary>
        public string CurrentServerCompressionAlgorithm { get; internal set; }

        /// <summary>
        /// Gets the server version.
        /// </summary>
        public string ServerVersion { get; internal set; }

        /// <summary>
        /// Gets the client version.
        /// </summary>
        public string ClientVersion { get; internal set; }

        /// <summary>
        /// Gets the current client compression algorithm.
        /// </summary>
        public string CurrentClientCompressionAlgorithm { get; internal set; }

        /// <summary>
        /// Initializes a new instance of the <see cref="ConnectionInfo"/> class.
        /// </summary>
        /// <param name="host">The host.</param>
        /// <param name="username">The username.</param>
        /// <param name="authenticationMethods">The authentication methods.</param>
        /// <exception cref="ArgumentNullException"><paramref name="host"/> is <see langword="null"/>.</exception>
        /// <exception cref="ArgumentException"><paramref name="host"/> is a zero-length string.</exception>
        /// <exception cref="ArgumentException"><paramref name="username" /> is <see langword="null"/>, a zero-length string or contains only whitespace characters.</exception>
        /// <exception cref="ArgumentNullException"><paramref name="authenticationMethods"/> is <see langword="null"/>.</exception>
        /// <exception cref="ArgumentException">No <paramref name="authenticationMethods"/> specified.</exception>
        public ConnectionInfo(string host, string username, params AuthenticationMethod[] authenticationMethods)
            : this(host, DefaultPort, username, ProxyTypes.None, proxyHost: null, 0, proxyUsername: null, proxyPassword: null, authenticationMethods)
        {
        }

        /// <summary>
        /// Initializes a new instance of the <see cref="ConnectionInfo"/> class.
        /// </summary>
        /// <param name="host">The host.</param>
        /// <param name="port">The port.</param>
        /// <param name="username">The username.</param>
        /// <param name="authenticationMethods">The authentication methods.</param>
        /// <exception cref="ArgumentNullException"><paramref name="host"/> is <see langword="null"/>.</exception>
        /// <exception cref="ArgumentException"><paramref name="username" /> is <see langword="null"/>, a zero-length string or contains only whitespace characters.</exception>
        /// <exception cref="ArgumentOutOfRangeException"><paramref name="port" /> is not within <see cref="IPEndPoint.MinPort" /> and <see cref="IPEndPoint.MaxPort" />.</exception>
        /// <exception cref="ArgumentNullException"><paramref name="authenticationMethods"/> is <see langword="null"/>.</exception>
        /// <exception cref="ArgumentException">No <paramref name="authenticationMethods"/> specified.</exception>
        public ConnectionInfo(string host, int port, string username, params AuthenticationMethod[] authenticationMethods)
            : this(host, port, username, ProxyTypes.None, proxyHost: null, 0, proxyUsername: null, proxyPassword: null, authenticationMethods)
        {
        }

        /// <summary>
        /// Initializes a new instance of the <see cref="ConnectionInfo" /> class.
        /// </summary>
        /// <param name="host">Connection host.</param>
        /// <param name="port">Connection port.</param>
        /// <param name="username">Connection username.</param>
        /// <param name="proxyType">Type of the proxy.</param>
        /// <param name="proxyHost">The proxy host.</param>
        /// <param name="proxyPort">The proxy port.</param>
        /// <param name="proxyUsername">The proxy username.</param>
        /// <param name="proxyPassword">The proxy password.</param>
        /// <param name="authenticationMethods">The authentication methods.</param>
        /// <exception cref="ArgumentNullException"><paramref name="host"/> is <see langword="null"/>.</exception>
        /// <exception cref="ArgumentException"><paramref name="username" /> is <see langword="null"/>, a zero-length string or contains only whitespace characters.</exception>
        /// <exception cref="ArgumentOutOfRangeException"><paramref name="port" /> is not within <see cref="IPEndPoint.MinPort" /> and <see cref="IPEndPoint.MaxPort" />.</exception>
        /// <exception cref="ArgumentNullException"><paramref name="proxyType"/> is not <see cref="ProxyTypes.None"/> and <paramref name="proxyHost" /> is <see langword="null"/>.</exception>
        /// <exception cref="ArgumentOutOfRangeException"><paramref name="proxyType"/> is not <see cref="ProxyTypes.None"/> and <paramref name="proxyPort" /> is not within <see cref="IPEndPoint.MinPort" /> and <see cref="IPEndPoint.MaxPort" />.</exception>
        /// <exception cref="ArgumentNullException"><paramref name="authenticationMethods"/> is <see langword="null"/>.</exception>
        /// <exception cref="ArgumentException">No <paramref name="authenticationMethods"/> specified.</exception>
        public ConnectionInfo(string host, int port, string username, ProxyTypes proxyType, string proxyHost, int proxyPort, string proxyUsername, string proxyPassword, params AuthenticationMethod[] authenticationMethods)
        {
            if (host is null)
            {
                throw new ArgumentNullException(nameof(host));
            }

            port.ValidatePort("port");

            if (username is null)
            {
                throw new ArgumentNullException(nameof(username));
            }

            if (username.All(char.IsWhiteSpace))
            {
                throw new ArgumentException("Cannot be empty or contain only whitespace.", nameof(username));
            }

            if (proxyType != ProxyTypes.None)
            {
                if (proxyHost is null)
                {
                    throw new ArgumentNullException(nameof(proxyHost));
                }

                proxyPort.ValidatePort("proxyPort");
            }

            if (authenticationMethods is null)
            {
                throw new ArgumentNullException(nameof(authenticationMethods));
            }

            if (authenticationMethods.Length == 0)
            {
                throw new ArgumentException("At least one authentication method should be specified.", nameof(authenticationMethods));
            }

            // Set default connection values
            Timeout = DefaultTimeout;
            ChannelCloseTimeout = DefaultChannelCloseTimeout;
            RetryAttempts = 10;
            MaxSessions = 10;
            Encoding = Encoding.UTF8;

            KeyExchangeAlgorithms = new Dictionary<string, Func<IKeyExchange>>
                {
                    { "curve25519-sha256", () => new KeyExchangeECCurve25519() },
                    { "curve25519-sha256@libssh.org", () => new KeyExchangeECCurve25519() },
                    { "ecdh-sha2-nistp256", () => new KeyExchangeECDH256() },
                    { "ecdh-sha2-nistp384", () => new KeyExchangeECDH384() },
                    { "ecdh-sha2-nistp521", () => new KeyExchangeECDH521() },
                    { "diffie-hellman-group-exchange-sha256", () => new KeyExchangeDiffieHellmanGroupExchangeSha256() },
                    { "diffie-hellman-group-exchange-sha1", () => new KeyExchangeDiffieHellmanGroupExchangeSha1() },
                    { "diffie-hellman-group16-sha512", () => new KeyExchangeDiffieHellmanGroup16Sha512() },
                    { "diffie-hellman-group14-sha256", () => new KeyExchangeDiffieHellmanGroup14Sha256() },
                    { "diffie-hellman-group14-sha1", () => new KeyExchangeDiffieHellmanGroup14Sha1() },
                    { "diffie-hellman-group1-sha1", () => new KeyExchangeDiffieHellmanGroup1Sha1() },
                };

            Encryptions = new Dictionary<string, CipherInfo>
                {
                    { "aes128-ctr", new CipherInfo(128, (key, iv) => new AesCipher(key, iv, AesCipherMode.CTR, pkcs7Padding: false)) },
                    { "aes192-ctr", new CipherInfo(192, (key, iv) => new AesCipher(key, iv, AesCipherMode.CTR, pkcs7Padding: false)) },
                    { "aes256-ctr", new CipherInfo(256, (key, iv) => new AesCipher(key, iv, AesCipherMode.CTR, pkcs7Padding: false)) },
                    { "aes128-cbc", new CipherInfo(128, (key, iv) => new AesCipher(key, iv, AesCipherMode.CBC, pkcs7Padding: false)) },
                    { "aes192-cbc", new CipherInfo(192, (key, iv) => new AesCipher(key, iv, AesCipherMode.CBC, pkcs7Padding: false)) },
                    { "aes256-cbc", new CipherInfo(256, (key, iv) => new AesCipher(key, iv, AesCipherMode.CBC, pkcs7Padding: false)) },
                    { "3des-cbc", new CipherInfo(192, (key, iv) => new TripleDesCipher(key, new CbcCipherMode(iv), padding: null)) },
                    { "blowfish-cbc", new CipherInfo(128, (key, iv) => new BlowfishCipher(key, new CbcCipherMode(iv), padding: null)) },
                    { "twofish-cbc", new CipherInfo(256, (key, iv) => new TwofishCipher(key, new CbcCipherMode(iv), padding: null)) },
                    { "twofish192-cbc", new CipherInfo(192, (key, iv) => new TwofishCipher(key, new CbcCipherMode(iv), padding: null)) },
                    { "twofish128-cbc", new CipherInfo(128, (key, iv) => new TwofishCipher(key, new CbcCipherMode(iv), padding: null)) },
                    { "twofish256-cbc", new CipherInfo(256, (key, iv) => new TwofishCipher(key, new CbcCipherMode(iv), padding: null)) },
                    { "arcfour", new CipherInfo(128, (key, iv) => new Arc4Cipher(key, dischargeFirstBytes: false)) },
                    { "arcfour128", new CipherInfo(128, (key, iv) => new Arc4Cipher(key, dischargeFirstBytes: true)) },
                    { "arcfour256", new CipherInfo(256, (key, iv) => new Arc4Cipher(key, dischargeFirstBytes: true)) },
                    { "cast128-cbc", new CipherInfo(128, (key, iv) => new CastCipher(key, new CbcCipherMode(iv), padding: null)) },
                };

#pragma warning disable IDE0200 // Remove unnecessary lambda expression; We want to prevent instantiating the HashAlgorithm objects.
            HmacAlgorithms = new Dictionary<string, HashInfo>
                {
                    /* Encrypt-and-MAC (encrypt-and-authenticate) variants */
                    { "hmac-sha2-256", new HashInfo(32*8, key => CryptoAbstraction.CreateHMACSHA256(key), isEncryptThenMAC: false) },
                    { "hmac-sha2-512", new HashInfo(64*8, key => CryptoAbstraction.CreateHMACSHA512(key), isEncryptThenMAC: false) },
                    { "hmac-sha2-512-96", new HashInfo(64*8,  key => CryptoAbstraction.CreateHMACSHA512(key, 96), isEncryptThenMAC: false) },
                    { "hmac-sha2-256-96", new HashInfo(32*8, key => CryptoAbstraction.CreateHMACSHA256(key, 96), isEncryptThenMAC: false) },
                    { "hmac-ripemd160", new HashInfo(160, key => CryptoAbstraction.CreateHMACRIPEMD160(key), isEncryptThenMAC: false) },
                    { "hmac-ripemd160@openssh.com", new HashInfo(160, key => CryptoAbstraction.CreateHMACRIPEMD160(key), isEncryptThenMAC: false) },
                    { "hmac-sha1", new HashInfo(20*8, key => CryptoAbstraction.CreateHMACSHA1(key), isEncryptThenMAC: false) },
                    { "hmac-sha1-96", new HashInfo(20*8, key => CryptoAbstraction.CreateHMACSHA1(key, 96), isEncryptThenMAC: false) },
                    { "hmac-md5", new HashInfo(16*8, key => CryptoAbstraction.CreateHMACMD5(key), isEncryptThenMAC: false) },
                    { "hmac-md5-96", new HashInfo(16*8, key => CryptoAbstraction.CreateHMACMD5(key, 96), isEncryptThenMAC: false) },
                    /* Encrypt-then-MAC variants */
                    { "hmac-sha2-256-etm@openssh.com", new HashInfo(32*8, key => CryptoAbstraction.CreateHMACSHA256(key), isEncryptThenMAC: true) },
                    { "hmac-sha2-512-etm@openssh.com", new HashInfo(64*8, key => CryptoAbstraction.CreateHMACSHA512(key), isEncryptThenMAC: true) },
                    { "hmac-sha1-etm@openssh.com", new HashInfo(20*8, key => CryptoAbstraction.CreateHMACSHA1(key), isEncryptThenMAC: true) },
                    { "hmac-sha1-96-etm@openssh.com", new HashInfo(20*8, key => CryptoAbstraction.CreateHMACSHA1(key, 96), isEncryptThenMAC: true) },
                    { "hmac-md5-etm@openssh.com", new HashInfo(16*8, key => CryptoAbstraction.CreateHMACMD5(key), isEncryptThenMAC: true) },
                    { "hmac-md5-96-etm@openssh.com", new HashInfo(16*8, key => CryptoAbstraction.CreateHMACMD5(key, 96), isEncryptThenMAC: true) },
                };
#pragma warning restore IDE0200 // Remove unnecessary lambda expression

            HostKeyAlgorithms = new Dictionary<string, Func<byte[], KeyHostAlgorithm>>
                {
                    { "ssh-ed25519", data => new KeyHostAlgorithm("ssh-ed25519", new ED25519Key(new SshKeyData(data))) },
                    { "ecdsa-sha2-nistp256", data => new KeyHostAlgorithm("ecdsa-sha2-nistp256", new EcdsaKey(new SshKeyData(data))) },
                    { "ecdsa-sha2-nistp384", data => new KeyHostAlgorithm("ecdsa-sha2-nistp384", new EcdsaKey(new SshKeyData(data))) },
                    { "ecdsa-sha2-nistp521", data => new KeyHostAlgorithm("ecdsa-sha2-nistp521", new EcdsaKey(new SshKeyData(data))) },
#pragma warning disable SA1107 // Code should not contain multiple statements on one line
                    { "rsa-sha2-512", data => { var key = new RsaKey(new SshKeyData(data)); return new KeyHostAlgorithm("rsa-sha2-512", key, new RsaDigitalSignature(key, HashAlgorithmName.SHA512)); } },
                    { "rsa-sha2-256", data => { var key = new RsaKey(new SshKeyData(data)); return new KeyHostAlgorithm("rsa-sha2-256", key, new RsaDigitalSignature(key, HashAlgorithmName.SHA256)); } },
#pragma warning restore SA1107 // Code should not contain multiple statements on one line
                    { "ssh-rsa", data => new KeyHostAlgorithm("ssh-rsa", new RsaKey(new SshKeyData(data))) },
                    { "ssh-dss", data => new KeyHostAlgorithm("ssh-dss", new DsaKey(new SshKeyData(data))) },
                };

            CompressionAlgorithms = new Dictionary<string, Func<Compressor>>
                {
                    { "none", null },
                };

            ChannelRequests = new Dictionary<string, RequestInfo>
                {
                    { EnvironmentVariableRequestInfo.Name, new EnvironmentVariableRequestInfo() },
                    { ExecRequestInfo.Name, new ExecRequestInfo() },
                    { ExitSignalRequestInfo.Name, new ExitSignalRequestInfo() },
                    { ExitStatusRequestInfo.Name, new ExitStatusRequestInfo() },
                    { PseudoTerminalRequestInfo.Name, new PseudoTerminalRequestInfo() },
                    { ShellRequestInfo.Name, new ShellRequestInfo() },
                    { SignalRequestInfo.Name, new SignalRequestInfo() },
                    { SubsystemRequestInfo.Name, new SubsystemRequestInfo() },
                    { WindowChangeRequestInfo.Name, new WindowChangeRequestInfo() },
                    { X11ForwardingRequestInfo.Name, new X11ForwardingRequestInfo() },
                    { XonXoffRequestInfo.Name, new XonXoffRequestInfo() },
                    { EndOfWriteRequestInfo.Name, new EndOfWriteRequestInfo() },
                    { KeepAliveRequestInfo.Name, new KeepAliveRequestInfo() },
                };

            Host = host;
            Port = port;
            Username = username;

            ProxyType = proxyType;
            ProxyHost = proxyHost;
            ProxyPort = proxyPort;
            ProxyUsername = proxyUsername;
            ProxyPassword = proxyPassword;

            AuthenticationMethods = authenticationMethods;
        }

        /// <summary>
        /// Authenticates the specified session.
        /// </summary>
        /// <param name="session">The session to be authenticated.</param>
        /// <param name="serviceFactory">The factory to use for creating new services.</param>
        /// <exception cref="ArgumentNullException"><paramref name="session"/> is <see langword="null"/>.</exception>
        /// <exception cref="ArgumentNullException"><paramref name="serviceFactory"/> is <see langword="null"/>.</exception>
        /// <exception cref="SshAuthenticationException">No suitable authentication method found to complete authentication, or permission denied.</exception>
        internal void Authenticate(ISession session, IServiceFactory serviceFactory)
        {
            if (serviceFactory is null)
            {
                throw new ArgumentNullException(nameof(serviceFactory));
            }

            IsAuthenticated = false;
            var clientAuthentication = serviceFactory.CreateClientAuthentication();
            clientAuthentication.Authenticate(this, session);
            IsAuthenticated = true;
        }

        /// <summary>
        /// Signals that an authentication banner message was received from the server.
        /// </summary>
        /// <param name="sender">The session in which the banner message was received.</param>
        /// <param name="e">The banner message.</param>
        void IConnectionInfoInternal.UserAuthenticationBannerReceived(object sender, MessageEventArgs<BannerMessage> e)
        {
            AuthenticationBanner?.Invoke(this, new AuthenticationBannerEventArgs(Username, e.Message.Message, e.Message.Language));
        }

        /// <summary>
        /// Creates a <c>none</c> authentication method.
        /// </summary>
        /// <returns>
        /// A <c>none</c> authentication method.
        /// </returns>
        IAuthenticationMethod IConnectionInfoInternal.CreateNoneAuthenticationMethod()
        {
            return new NoneAuthenticationMethod(Username);
        }

        /// <summary>
        /// Gets the supported authentication methods for this connection.
        /// </summary>
        /// <value>
        /// The supported authentication methods for this connection.
        /// </value>
        IList<IAuthenticationMethod> IConnectionInfoInternal.AuthenticationMethods
        {
#pragma warning disable S2365 // Properties should not make collection or array copies
            get { return AuthenticationMethods.Cast<IAuthenticationMethod>().ToList(); }
#pragma warning restore S2365 // Properties should not make collection or array copies
        }
    }
}<|MERGE_RESOLUTION|>--- conflicted
+++ resolved
@@ -43,6 +43,7 @@
         /// 1 second.
         /// </value>
         private static readonly TimeSpan DefaultChannelCloseTimeout = TimeSpan.FromSeconds(1);
+
         private TimeSpan _timeout;
         private TimeSpan _channelCloseTimeout;
 
@@ -155,11 +156,7 @@
             }
             set
             {
-<<<<<<< HEAD
-                value.EnsureValidTimeout();
-=======
                 value.EnsureValidTimeout(nameof(Timeout));
->>>>>>> 5b1a1116
 
                 _timeout = value;
             }
@@ -183,11 +180,7 @@
             }
             set
             {
-<<<<<<< HEAD
-                value.EnsureValidTimeout();
-=======
                 value.EnsureValidTimeout(nameof(ChannelCloseTimeout));
->>>>>>> 5b1a1116
 
                 _channelCloseTimeout = value;
             }
