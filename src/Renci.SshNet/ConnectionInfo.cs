--- conflicted
+++ resolved
@@ -381,7 +381,6 @@
                     { "diffie-hellman-group1-sha1", () => new KeyExchangeDiffieHellmanGroup1Sha1() },
                 };
 
-<<<<<<< HEAD
             Encryptions = new Dictionary<string, CipherInfo>
                 {
                     { "aes128-ctr", new CipherInfo(128, (key, iv) => new AesCipher(key, iv, AesCipherMode.CTR, pkcs7Padding: false)) },
@@ -389,29 +388,12 @@
                     { "aes256-ctr", new CipherInfo(256, (key, iv) => new AesCipher(key, iv, AesCipherMode.CTR, pkcs7Padding: false)) },
                     { "aes128-gcm@openssh.com", new CipherInfo(128, (key, iv) => new AesGcmCipher(key, iv), isAead: true) },
                     { "aes256-gcm@openssh.com", new CipherInfo(256, (key, iv) => new AesGcmCipher(key, iv), isAead: true) },
+                    { "chacha20-poly1305@openssh.com", new CipherInfo(512, (key, iv) => new ChaCha20Poly1305Cipher(key), isAead: true) },
                     { "aes128-cbc", new CipherInfo(128, (key, iv) => new AesCipher(key, iv, AesCipherMode.CBC, pkcs7Padding: false)) },
                     { "aes192-cbc", new CipherInfo(192, (key, iv) => new AesCipher(key, iv, AesCipherMode.CBC, pkcs7Padding: false)) },
                     { "aes256-cbc", new CipherInfo(256, (key, iv) => new AesCipher(key, iv, AesCipherMode.CBC, pkcs7Padding: false)) },
                     { "3des-cbc", new CipherInfo(192, (key, iv) => new TripleDesCipher(key, new CbcCipherMode(iv), padding: null)) },
                 };
-=======
-            Encryptions = new Dictionary<string, CipherInfo>();
-            Encryptions.Add("aes128-ctr", new CipherInfo(128, (key, iv) => new AesCipher(key, iv, AesCipherMode.CTR, pkcs7Padding: false)));
-            Encryptions.Add("aes192-ctr", new CipherInfo(192, (key, iv) => new AesCipher(key, iv, AesCipherMode.CTR, pkcs7Padding: false)));
-            Encryptions.Add("aes256-ctr", new CipherInfo(256, (key, iv) => new AesCipher(key, iv, AesCipherMode.CTR, pkcs7Padding: false)));
-#if NET6_0_OR_GREATER
-            if (AesGcm.IsSupported)
-            {
-                Encryptions.Add("aes128-gcm@openssh.com", new CipherInfo(128, (key, iv) => new AesGcmCipher(key, iv), isAead: true));
-                Encryptions.Add("aes256-gcm@openssh.com", new CipherInfo(256, (key, iv) => new AesGcmCipher(key, iv), isAead: true));
-            }
-#endif
-            Encryptions.Add("chacha20-poly1305@openssh.com", new CipherInfo(512, (key, iv) => new ChaCha20Poly1305Cipher(key), isAead: true));
-            Encryptions.Add("aes128-cbc", new CipherInfo(128, (key, iv) => new AesCipher(key, iv, AesCipherMode.CBC, pkcs7Padding: false)));
-            Encryptions.Add("aes192-cbc", new CipherInfo(192, (key, iv) => new AesCipher(key, iv, AesCipherMode.CBC, pkcs7Padding: false)));
-            Encryptions.Add("aes256-cbc", new CipherInfo(256, (key, iv) => new AesCipher(key, iv, AesCipherMode.CBC, pkcs7Padding: false)));
-            Encryptions.Add("3des-cbc", new CipherInfo(192, (key, iv) => new TripleDesCipher(key, new CbcCipherMode(iv), padding: null)));
->>>>>>> 252c732c
 
             HmacAlgorithms = new Dictionary<string, HashInfo>
                 {
