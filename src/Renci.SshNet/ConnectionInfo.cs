--- conflicted
+++ resolved
@@ -323,7 +323,6 @@
 
             KeyExchangeAlgorithms = new Dictionary<string, TypeWithPriority>
                 {
-<<<<<<< HEAD
                     {"curve25519-sha256", new TypeWithPriority(typeof(KeyExchangeECCurve25519), 10)},
                     {"curve25519-sha256@libssh.org", new TypeWithPriority(typeof(KeyExchangeECCurve25519), 10)},
                     {"ecdh-sha2-nistp256", new TypeWithPriority(typeof(KeyExchangeECDH256), 8)},
@@ -331,23 +330,10 @@
                     {"ecdh-sha2-nistp521", new TypeWithPriority(typeof(KeyExchangeECDH521), 8)},
                     {"diffie-hellman-group-exchange-sha256", new TypeWithPriority(typeof (KeyExchangeDiffieHellmanGroupExchangeSha256), 5)},
                     {"diffie-hellman-group-exchange-sha1", new TypeWithPriority(typeof (KeyExchangeDiffieHellmanGroupExchangeSha1), 1)},
+					{"diffie-hellman-group16-sha512", new TypeWithPriority(typeof(KeyExchangeDiffieHellmanGroup16Sha512), 3)},
+                    {"diffie-hellman-group14-sha256", new TypeWithPriority(typeof (KeyExchangeDiffieHellmanGroup14Sha256), 3)},
                     {"diffie-hellman-group14-sha1", new TypeWithPriority(typeof (KeyExchangeDiffieHellmanGroup14Sha1), 1)},
                     {"diffie-hellman-group1-sha1", new TypeWithPriority(typeof (KeyExchangeDiffieHellmanGroup1Sha1), 1)},
-                    //"gss-group1-sha1-toWM5Slw5Ew8Mqkay+al2g==" - WinSSHD
-                    //"gss-gex-sha1-toWM5Slw5Ew8Mqkay+al2g==" - WinSSHD
-=======
-                    {"curve25519-sha256", typeof(KeyExchangeECCurve25519)},
-                    {"curve25519-sha256@libssh.org", typeof(KeyExchangeECCurve25519)},
-                    {"ecdh-sha2-nistp256", typeof(KeyExchangeECDH256)},
-                    {"ecdh-sha2-nistp384", typeof(KeyExchangeECDH384)},
-                    {"ecdh-sha2-nistp521", typeof(KeyExchangeECDH521)},
-                    {"diffie-hellman-group-exchange-sha256", typeof (KeyExchangeDiffieHellmanGroupExchangeSha256)},
-                    {"diffie-hellman-group-exchange-sha1", typeof (KeyExchangeDiffieHellmanGroupExchangeSha1)},
-                    {"diffie-hellman-group16-sha512", typeof(KeyExchangeDiffieHellmanGroup16Sha512)},
-                    {"diffie-hellman-group14-sha256", typeof (KeyExchangeDiffieHellmanGroup14Sha256)},
-                    {"diffie-hellman-group14-sha1", typeof (KeyExchangeDiffieHellmanGroup14Sha1)},
-                    {"diffie-hellman-group1-sha1", typeof (KeyExchangeDiffieHellmanGroup1Sha1)},
->>>>>>> e4491302
                 };
 
             Encryptions = new Dictionary<string, CipherInfo>
