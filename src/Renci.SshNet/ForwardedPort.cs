﻿using System;

using Renci.SshNet.Common;

namespace Renci.SshNet
{
    /// <summary>
    /// Base class for port forwarding functionality.
    /// </summary>
    public abstract class ForwardedPort : IForwardedPort
    {
        /// <summary>
        /// Gets or sets the session.
        /// </summary>
        /// <value>
        /// The session.
        /// </value>
        internal ISession Session { get; set; }

        /// <summary>
        /// Gets a value indicating whether port forwarding is started.
        /// </summary>
        /// <value>
        /// <see langword="true"/> if port forwarding is started; otherwise, <see langword="false"/>.
        /// </value>
        public abstract bool IsStarted { get; }

        /// <summary>
        /// The <see cref="Closing"/> event occurs as the forwarded port is being stopped.
        /// </summary>
        public event EventHandler Closing;

        /// <summary>
        /// Occurs when an exception is thrown.
        /// </summary>
        public event EventHandler<ExceptionEventArgs> Exception;

        /// <summary>
        /// Occurs when a port forwarding request is received.
        /// </summary>
        public event EventHandler<PortForwardEventArgs> RequestReceived;

        /// <summary>
        /// Starts port forwarding.
        /// </summary>
        /// <exception cref="InvalidOperationException">The current <see cref="ForwardedPort"/> is already started -or- is not linked to a SSH session.</exception>
        /// <exception cref="SshConnectionException">The client is not connected.</exception>
        public virtual void Start()
        {
            CheckDisposed();

            if (IsStarted)
            {
                throw new InvalidOperationException("Forwarded port is already started.");
            }

            if (Session is null)
            {
                throw new InvalidOperationException("Forwarded port is not added to a client.");
            }

            if (!Session.IsConnected)
            {
                throw new SshConnectionException("Client not connected.");
            }

            Session.ErrorOccured += Session_ErrorOccured;
            StartPort();
        }

        /// <summary>
        /// Stops port forwarding.
        /// </summary>
#pragma warning disable CA1716 // Identifiers should not match keywords
        public virtual void Stop()
#pragma warning restore CA1716 // Identifiers should not match keywords
        {
            if (IsStarted)
            {
                StopPort(Session.ConnectionInfo.Timeout);
            }
        }

        /// <summary>
        /// Performs application-defined tasks associated with freeing, releasing, or resetting unmanaged resources.
        /// </summary>
        public void Dispose()
        {
            Dispose(disposing: true);
            GC.SuppressFinalize(this);
        }

        /// <summary>
        /// Starts port forwarding.
        /// </summary>
        protected abstract void StartPort();

        /// <summary>
        /// Stops port forwarding, and waits for the specified timeout until all pending
        /// requests are processed.
        /// </summary>
        /// <param name="timeout">The maximum amount of time to wait for pending requests to finish processing.</param>
        protected virtual void StopPort(TimeSpan timeout)
        {
<<<<<<< HEAD
            timeout.EnsureValidTimeout();
=======
            timeout.EnsureValidTimeout(nameof(timeout));
>>>>>>> 5b1a1116

            RaiseClosing();

            var session = Session;
            if (session is not null)
            {
                session.ErrorOccured -= Session_ErrorOccured;
            }
        }

        /// <summary>
        /// Releases unmanaged and - optionally - managed resources.
        /// </summary>
        /// <param name="disposing"><see langowrd="true"/> to release both managed and unmanaged resources; <see langowrd="false"/> to release only unmanaged resources.</param>
        protected virtual void Dispose(bool disposing)
        {
            if (disposing)
            {
                var session = Session;
                if (session is not null)
                {
                    StopPort(session.ConnectionInfo.Timeout);
                    Session = null;
                }
            }
        }

        /// <summary>
        /// Ensures the current instance is not disposed.
        /// </summary>
        /// <exception cref="ObjectDisposedException">The current instance is disposed.</exception>
        protected abstract void CheckDisposed();

        /// <summary>
        /// Raises <see cref="Exception"/> event.
        /// </summary>
        /// <param name="exception">The exception.</param>
        protected void RaiseExceptionEvent(Exception exception)
        {
            Exception?.Invoke(this, new ExceptionEventArgs(exception));
        }

        /// <summary>
        /// Raises <see cref="RequestReceived"/> event.
        /// </summary>
        /// <param name="host">Request originator host.</param>
        /// <param name="port">Request originator port.</param>
        protected void RaiseRequestReceived(string host, uint port)
        {
            RequestReceived?.Invoke(this, new PortForwardEventArgs(host, port));
        }

        /// <summary>
        /// Raises the <see cref="IForwardedPort.Closing"/> event.
        /// </summary>
        private void RaiseClosing()
        {
            Closing?.Invoke(this, EventArgs.Empty);
        }

        /// <summary>
        /// Handles session ErrorOccured event.
        /// </summary>
        /// <param name="sender">The source of the event.</param>
        /// <param name="e">The <see cref="ExceptionEventArgs"/> instance containing the event data.</param>
        private void Session_ErrorOccured(object sender, ExceptionEventArgs e)
        {
            RaiseExceptionEvent(e.Exception);
        }
    }
}<|MERGE_RESOLUTION|>--- conflicted
+++ resolved
@@ -102,11 +102,7 @@
         /// <param name="timeout">The maximum amount of time to wait for pending requests to finish processing.</param>
         protected virtual void StopPort(TimeSpan timeout)
         {
-<<<<<<< HEAD
-            timeout.EnsureValidTimeout();
-=======
             timeout.EnsureValidTimeout(nameof(timeout));
->>>>>>> 5b1a1116
 
             RaiseClosing();
 
