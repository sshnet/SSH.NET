--- conflicted
+++ resolved
@@ -119,12 +119,8 @@
     /// </remarks>
     public partial class PrivateKeyFile : IPrivateKeySource, IDisposable
     {
-<<<<<<< HEAD
-        private const string PrivateKeyPattern = @"^-+ *BEGIN (?<keyName>\w+( \w+)*) PRIVATE KEY *-+\r?\n((Proc-Type: 4,ENCRYPTED\r?\nDEK-Info: (?<cipherName>[A-Z0-9-]+),(?<salt>[A-F0-9]+)\r?\n\r?\n)|(Comment: ""?[^\r\n]*""?\r?\n))?(?<data>([a-zA-Z0-9/+=]{1,80}\r?\n)+)(\r?\n)?-+ *END \k<keyName> PRIVATE KEY *-+";
+        private const string PrivateKeyPattern = @"^-+ *BEGIN (?<keyName>\w+( \w+)*) *-+\r?\n((Proc-Type: 4,ENCRYPTED\r?\nDEK-Info: (?<cipherName>[A-Z0-9-]+),(?<salt>[A-F0-9]+)\r?\n\r?\n)|(Comment: ""?[^\r\n]*""?\r?\n))?(?<data>([a-zA-Z0-9/+=]{1,80}\r?\n)+)(\r?\n)?-+ *END \k<keyName> *-+";
         private const string CertificatePattern = @"(?<type>[-\w]+@openssh\.com)\s(?<data>[a-zA-Z0-9\/+=]*)(\s+(?<comment>.*))?";
-=======
-        private const string PrivateKeyPattern = @"^-+ *BEGIN (?<keyName>\w+( \w+)*) *-+\r?\n((Proc-Type: 4,ENCRYPTED\r?\nDEK-Info: (?<cipherName>[A-Z0-9-]+),(?<salt>[A-F0-9]+)\r?\n\r?\n)|(Comment: ""?[^\r\n]*""?\r?\n))?(?<data>([a-zA-Z0-9/+=]{1,80}\r?\n)+)(\r?\n)?-+ *END \k<keyName> *-+";
->>>>>>> 4c5d0c07
 
 #if NET7_0_OR_GREATER
         private static readonly Regex PrivateKeyRegex = GetPrivateKeyRegex();
@@ -837,7 +833,81 @@
         }
 
         /// <summary>
-<<<<<<< HEAD
+        /// Parses an OpenSSL PKCS#8 key file according to RFC5208:
+        /// <see href="https://www.rfc-editor.org/rfc/rfc5208#section-5"/>.
+        /// </summary>
+        /// <param name="privateKeyInfo">The <see cref="PrivateKeyInfo"/>.</param>
+        /// <returns>
+        /// The <see cref="Key"/>.
+        /// </returns>
+        /// <exception cref="SshException">Algorithm not supported.</exception>
+        private static Key ParseOpenSslPkcs8PrivateKey(PrivateKeyInfo privateKeyInfo)
+        {
+            var algorithmOid = privateKeyInfo.PrivateKeyAlgorithm.Algorithm;
+            var key = privateKeyInfo.PrivateKey.GetOctets();
+            if (algorithmOid.Equals(PkcsObjectIdentifiers.RsaEncryption))
+            {
+                return new RsaKey(key);
+            }
+
+            if (algorithmOid.Equals(X9ObjectIdentifiers.IdDsa))
+            {
+                var parameters = privateKeyInfo.PrivateKeyAlgorithm.Parameters.GetDerEncoded();
+                var parametersReader = new AsnReader(parameters, AsnEncodingRules.BER);
+                var sequenceReader = parametersReader.ReadSequence();
+                parametersReader.ThrowIfNotEmpty();
+
+                var p = sequenceReader.ReadInteger();
+                var q = sequenceReader.ReadInteger();
+                var g = sequenceReader.ReadInteger();
+                sequenceReader.ThrowIfNotEmpty();
+
+                var keyReader = new AsnReader(key, AsnEncodingRules.BER);
+                var x = keyReader.ReadInteger();
+                keyReader.ThrowIfNotEmpty();
+
+                var y = BigInteger.ModPow(g, x, p);
+
+                return new DsaKey(p, q, g, y, x);
+            }
+
+            if (algorithmOid.Equals(X9ObjectIdentifiers.IdECPublicKey))
+            {
+                var parameters = privateKeyInfo.PrivateKeyAlgorithm.Parameters.GetDerEncoded();
+                var parametersReader = new AsnReader(parameters, AsnEncodingRules.DER);
+                var curve = parametersReader.ReadObjectIdentifier();
+                parametersReader.ThrowIfNotEmpty();
+
+                var privateKeyReader = new AsnReader(key, AsnEncodingRules.DER);
+                var sequenceReader = privateKeyReader.ReadSequence();
+                privateKeyReader.ThrowIfNotEmpty();
+
+                var version = sequenceReader.ReadInteger();
+                if (version != BigInteger.One)
+                {
+                    throw new NotSupportedException(string.Format(CultureInfo.CurrentCulture, "EC version '{0}' is not supported.", version));
+                }
+
+                var privatekey = sequenceReader.ReadOctetString();
+
+                var publicKeyReader = sequenceReader.ReadSequence(new Asn1Tag(TagClass.ContextSpecific, 1, isConstructed: true));
+                var publickey = publicKeyReader.ReadBitString(out _);
+                publicKeyReader.ThrowIfNotEmpty();
+
+                sequenceReader.ThrowIfNotEmpty();
+
+                return new EcdsaKey(curve, publickey, privatekey.TrimLeadingZeros());
+            }
+
+            if (algorithmOid.Equals(EdECObjectIdentifiers.id_Ed25519))
+            {
+                return new ED25519Key(key);
+            }
+
+            throw new SshException(string.Format(CultureInfo.InvariantCulture, "Private key algorithm \"{0}\" is not supported.", algorithmOid));
+        }
+
+        /// <summary>
         /// Opens the specified certificate.
         /// </summary>
         /// <param name="certificate">The certificate.</param>
@@ -894,80 +964,6 @@
             {
                 _hostAlgorithms.Insert(0, new CertificateHostAlgorithm(Certificate.Name, Key, Certificate));
             }
-=======
-        /// Parses an OpenSSL PKCS#8 key file according to RFC5208:
-        /// <see href="https://www.rfc-editor.org/rfc/rfc5208#section-5"/>.
-        /// </summary>
-        /// <param name="privateKeyInfo">The <see cref="PrivateKeyInfo"/>.</param>
-        /// <returns>
-        /// The <see cref="Key"/>.
-        /// </returns>
-        /// <exception cref="SshException">Algorithm not supported.</exception>
-        private static Key ParseOpenSslPkcs8PrivateKey(PrivateKeyInfo privateKeyInfo)
-        {
-            var algorithmOid = privateKeyInfo.PrivateKeyAlgorithm.Algorithm;
-            var key = privateKeyInfo.PrivateKey.GetOctets();
-            if (algorithmOid.Equals(PkcsObjectIdentifiers.RsaEncryption))
-            {
-                return new RsaKey(key);
-            }
-
-            if (algorithmOid.Equals(X9ObjectIdentifiers.IdDsa))
-            {
-                var parameters = privateKeyInfo.PrivateKeyAlgorithm.Parameters.GetDerEncoded();
-                var parametersReader = new AsnReader(parameters, AsnEncodingRules.BER);
-                var sequenceReader = parametersReader.ReadSequence();
-                parametersReader.ThrowIfNotEmpty();
-
-                var p = sequenceReader.ReadInteger();
-                var q = sequenceReader.ReadInteger();
-                var g = sequenceReader.ReadInteger();
-                sequenceReader.ThrowIfNotEmpty();
-
-                var keyReader = new AsnReader(key, AsnEncodingRules.BER);
-                var x = keyReader.ReadInteger();
-                keyReader.ThrowIfNotEmpty();
-
-                var y = BigInteger.ModPow(g, x, p);
-
-                return new DsaKey(p, q, g, y, x);
-            }
-
-            if (algorithmOid.Equals(X9ObjectIdentifiers.IdECPublicKey))
-            {
-                var parameters = privateKeyInfo.PrivateKeyAlgorithm.Parameters.GetDerEncoded();
-                var parametersReader = new AsnReader(parameters, AsnEncodingRules.DER);
-                var curve = parametersReader.ReadObjectIdentifier();
-                parametersReader.ThrowIfNotEmpty();
-
-                var privateKeyReader = new AsnReader(key, AsnEncodingRules.DER);
-                var sequenceReader = privateKeyReader.ReadSequence();
-                privateKeyReader.ThrowIfNotEmpty();
-
-                var version = sequenceReader.ReadInteger();
-                if (version != BigInteger.One)
-                {
-                    throw new NotSupportedException(string.Format(CultureInfo.CurrentCulture, "EC version '{0}' is not supported.", version));
-                }
-
-                var privatekey = sequenceReader.ReadOctetString();
-
-                var publicKeyReader = sequenceReader.ReadSequence(new Asn1Tag(TagClass.ContextSpecific, 1, isConstructed: true));
-                var publickey = publicKeyReader.ReadBitString(out _);
-                publicKeyReader.ThrowIfNotEmpty();
-
-                sequenceReader.ThrowIfNotEmpty();
-
-                return new EcdsaKey(curve, publickey, privatekey.TrimLeadingZeros());
-            }
-
-            if (algorithmOid.Equals(EdECObjectIdentifiers.id_Ed25519))
-            {
-                return new ED25519Key(key);
-            }
-
-            throw new SshException(string.Format(CultureInfo.InvariantCulture, "Private key algorithm \"{0}\" is not supported.", algorithmOid));
->>>>>>> 4c5d0c07
         }
 
         /// <summary>
