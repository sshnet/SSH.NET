--- conflicted
+++ resolved
@@ -11,10 +11,7 @@
 using Renci.SshNet.Security.Cryptography.Ciphers.Modes;
 using Renci.SshNet.Security.Cryptography.Ciphers.Paddings;
 using System.Diagnostics.CodeAnalysis;
-<<<<<<< HEAD
 using System.Linq;
-=======
->>>>>>> cefdc203
 using Renci.SshNet.Security.Cryptography;
 
 namespace Renci.SshNet
@@ -27,16 +24,13 @@
     /// </example>
     /// <remarks>
     /// <para>
-<<<<<<< HEAD
-    /// Supports RSA and DSA private key in <c>OpenSSH</c>, <c>ssh.com</c>, and <c>PuTTY</c> formats.
-=======
     /// The following private keys are supported:
     /// <list type="bullet">
     ///     <item>
-    ///         <description>RSA in OpenSSL PEM and ssh.com format</description>
-    ///     </item>
-    ///     <item>
-    ///         <description>DSA in OpenSSL PEM and ssh.com format</description>
+    ///         <description>RSA in OpenSSL PEM, ssh.com, and PuTTY PPK format</description>
+    ///     </item>
+    ///     <item>
+    ///         <description>DSA in OpenSSL PEM, ssh.com, and PuTTY PPK format</description>
     ///     </item>
     ///     <item>
     ///         <description>ECDSA 256/384/521 in OpenSSL PEM format</description>
@@ -45,7 +39,6 @@
     ///         <description>ED25519 in OpenSSH key format</description>
     ///     </item>
     /// </list>
->>>>>>> cefdc203
     /// </para>
     /// <para>
     /// The following encryption algorithms are supported:
