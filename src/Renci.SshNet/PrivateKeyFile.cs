﻿#nullable enable
using System;
using System.Collections.Generic;
using System.Diagnostics;
<<<<<<< HEAD
using System.Formats.Asn1;
=======
using System.Diagnostics.CodeAnalysis;
>>>>>>> aac10fba
using System.Globalization;
using System.IO;
using System.Numerics;
using System.Security.Cryptography;
using System.Text;
using System.Text.RegularExpressions;

using Org.BouncyCastle.Asn1.EdEC;
using Org.BouncyCastle.Asn1.Pkcs;
using Org.BouncyCastle.Asn1.X9;
using Org.BouncyCastle.Crypto.Utilities;
using Org.BouncyCastle.Pkcs;

using Renci.SshNet.Common;
using Renci.SshNet.Security;
using Renci.SshNet.Security.Cryptography;
using Renci.SshNet.Security.Cryptography.Ciphers;
using Renci.SshNet.Security.Cryptography.Ciphers.Modes;
using Renci.SshNet.Security.Cryptography.Ciphers.Paddings;

namespace Renci.SshNet
{
    /// <summary>
    /// Represents private key information.
    /// </summary>
    /// <remarks>
    /// <para>
    /// The following private keys are supported:
    /// <list type="bullet">
    ///     <item>
    ///         <description>RSA in OpenSSL PEM, ssh.com and OpenSSH key format</description>
    ///     </item>
    ///     <item>
    ///         <description>DSA in OpenSSL PEM and ssh.com format</description>
    ///     </item>
    ///     <item>
    ///         <description>ECDSA 256/384/521 in OpenSSL PEM and OpenSSH key format</description>
    ///     </item>
    ///     <item>
    ///         <description>ED25519 in OpenSSL PEM and OpenSSH key format</description>
    ///     </item>
    /// </list>
    /// </para>
    /// <para>
    /// The following encryption algorithms are supported for OpenSSL traditional PEM:
    /// <list type="bullet">
    ///     <item>
    ///         <description>DES-EDE3-CBC</description>
    ///     </item>
    ///     <item>
    ///         <description>DES-EDE3-CFB</description>
    ///     </item>
    ///     <item>
    ///         <description>DES-CBC</description>
    ///     </item>
    ///     <item>
    ///         <description>AES-128-CBC</description>
    ///     </item>
    ///     <item>
    ///         <description>AES-192-CBC</description>
    ///     </item>
    ///     <item>
    ///         <description>AES-256-CBC</description>
    ///     </item>
    /// </list>
    /// </para>
    /// <para>
    /// Private keys in OpenSSL PKCS#8 PEM format can be encrypted using any cipher method BouncyCastle supports.
    /// </para>
    /// <para>
    /// The following encryption algorithms are supported for ssh.com format:
    /// <list type="bullet">
    ///     <item>
    ///         <description>3des-cbc</description>
    ///     </item>
    /// </list>
    /// </para>
    /// <para>
    /// The following encryption algorithms are supported for OpenSSH format:
    /// <list type="bullet">
    ///     <item>
    ///         <description>3des-cbc</description>
    ///     </item>
    ///     <item>
    ///         <description>aes128-cbc</description>
    ///     </item>
    ///     <item>
    ///         <description>aes192-cbc</description>
    ///     </item>
    ///     <item>
    ///         <description>aes256-cbc</description>
    ///     </item>
    ///     <item>
    ///         <description>aes128-ctr</description>
    ///     </item>
    ///     <item>
    ///         <description>aes192-ctr</description>
    ///     </item>
    ///     <item>
    ///         <description>aes256-ctr</description>
    ///     </item>
    ///     <item>
    ///         <description>aes128-gcm@openssh.com</description>
    ///     </item>
    ///     <item>
    ///         <description>aes256-gcm@openssh.com</description>
    ///     </item>
    ///     <item>
    ///         <description>chacha20-poly1305@openssh.com</description>
    ///     </item>
    /// </list>
    /// </para>
    /// </remarks>
    public partial class PrivateKeyFile : IPrivateKeySource, IDisposable
    {
        private const string PrivateKeyPattern = @"^-+ *BEGIN (?<keyName>\w+( \w+)*) *-+\r?\n((Proc-Type: 4,ENCRYPTED\r?\nDEK-Info: (?<cipherName>[A-Z0-9-]+),(?<salt>[A-F0-9]+)\r?\n\r?\n)|(Comment: ""?[^\r\n]*""?\r?\n))?(?<data>([a-zA-Z0-9/+=]{1,80}\r?\n)+)(\r?\n)?-+ *END \k<keyName> *-+";

#if NET7_0_OR_GREATER
        private static readonly Regex PrivateKeyRegex = GetPrivateKeyRegex();

        [GeneratedRegex(PrivateKeyPattern, RegexOptions.Multiline | RegexOptions.ExplicitCapture)]
        private static partial Regex GetPrivateKeyRegex();
#else
        private static readonly Regex PrivateKeyRegex = new Regex(PrivateKeyPattern,
                                                                  RegexOptions.Compiled | RegexOptions.Multiline | RegexOptions.ExplicitCapture);
#endif

        private readonly List<HostAlgorithm> _hostAlgorithms = new List<HostAlgorithm>();
        private Key _key;
        private bool _isDisposed;

        /// <summary>
        /// Gets the supported host algorithms for this key file.
        /// </summary>
        public IReadOnlyCollection<HostAlgorithm> HostKeyAlgorithms
        {
            get
            {
                return _hostAlgorithms;
            }
        }

        /// <summary>
        /// Gets the key.
        /// </summary>
        public Key Key
        {
            get
            {
                return _key;
            }
        }

        /// <summary>
        /// Initializes a new instance of the <see cref="PrivateKeyFile"/> class.
        /// </summary>
        /// <param name="key">The key.</param>
        public PrivateKeyFile(Key key)
        {
            ThrowHelper.ThrowIfNull(key);

            _key = key;
            _hostAlgorithms.Add(new KeyHostAlgorithm(key.ToString(), key));
        }

        /// <summary>
        /// Initializes a new instance of the <see cref="PrivateKeyFile"/> class.
        /// </summary>
        /// <param name="privateKey">The private key.</param>
        public PrivateKeyFile(Stream privateKey)
            : this(privateKey, passPhrase: null)
        {
        }

        /// <summary>
        /// Initializes a new instance of the <see cref="PrivateKeyFile"/> class.
        /// </summary>
        /// <param name="fileName">The path of the private key file.</param>
        /// <exception cref="ArgumentNullException"><paramref name="fileName"/> is <see langword="null"/>.</exception>
        /// <remarks>
        /// This method calls <see cref="File.Open(string, FileMode)"/> internally, this method does not catch exceptions from <see cref="File.Open(string, FileMode)"/>.
        /// </remarks>
        public PrivateKeyFile(string fileName)
            : this(fileName, passPhrase: null)
        {
        }

        /// <summary>
        /// Initializes a new instance of the <see cref="PrivateKeyFile"/> class.
        /// </summary>
        /// <param name="fileName">The path of the private key file.</param>
        /// <param name="passPhrase">The pass phrase for the private key.</param>
        /// <exception cref="ArgumentNullException"><paramref name="fileName"/> is <see langword="null"/>.</exception>
        /// <remarks>
        /// This method calls <see cref="File.Open(string, FileMode)"/> internally, this method does not catch exceptions from <see cref="File.Open(string, FileMode)"/>.
        /// </remarks>
        public PrivateKeyFile(string fileName, string? passPhrase)
        {
            ThrowHelper.ThrowIfNull(fileName);

            using (var keyFile = File.OpenRead(fileName))
            {
                Open(keyFile, passPhrase);
            }

            Debug.Assert(Key is not null, $"{nameof(Key)} is null.");
            Debug.Assert(HostKeyAlgorithms.Count > 0, $"{nameof(HostKeyAlgorithms)} is not set.");
        }

        /// <summary>
        /// Initializes a new instance of the <see cref="PrivateKeyFile"/> class.
        /// </summary>
        /// <param name="privateKey">The private key.</param>
        /// <param name="passPhrase">The pass phrase.</param>
        /// <exception cref="ArgumentNullException"><paramref name="privateKey"/> is <see langword="null"/>.</exception>
        public PrivateKeyFile(Stream privateKey, string? passPhrase)
        {
            ThrowHelper.ThrowIfNull(privateKey);

            Open(privateKey, passPhrase);

            Debug.Assert(Key is not null, $"{nameof(Key)} is null.");
            Debug.Assert(HostKeyAlgorithms.Count > 0, $"{nameof(HostKeyAlgorithms)} is not set.");
        }

        /// <summary>
        /// Opens the specified private key.
        /// </summary>
        /// <param name="privateKey">The private key.</param>
        /// <param name="passPhrase">The pass phrase.</param>
        [MemberNotNull(nameof(_key))]
        private void Open(Stream privateKey, string? passPhrase)
        {
            Debug.Assert(privateKey is not null, "Should have validated not-null in the constructor.");

            Match privateKeyMatch;

            using (var sr = new StreamReader(privateKey))
            {
                var text = sr.ReadToEnd();
                privateKeyMatch = PrivateKeyRegex.Match(text);
            }

            if (!privateKeyMatch.Success)
            {
                throw new SshException("Invalid private key file.");
            }

            var keyName = privateKeyMatch.Result("${keyName}");
            if (!keyName.EndsWith("PRIVATE KEY", StringComparison.Ordinal))
            {
                throw new SshException("Invalid private key file.");
            }

            var cipherName = privateKeyMatch.Result("${cipherName}");
            var salt = privateKeyMatch.Result("${salt}");
            var data = privateKeyMatch.Result("${data}");

            var binaryData = Convert.FromBase64String(data);

            byte[] decryptedData;

            if (!string.IsNullOrEmpty(cipherName) && !string.IsNullOrEmpty(salt))
            {
                if (string.IsNullOrEmpty(passPhrase))
                {
                    throw new SshPassPhraseNullOrEmptyException("Private key is encrypted but passphrase is empty.");
                }

                var binarySalt = new byte[salt.Length / 2];
                for (var i = 0; i < binarySalt.Length; i++)
                {
                    binarySalt[i] = Convert.ToByte(salt.Substring(i * 2, 2), 16);
                }

                CipherInfo cipher;
                switch (cipherName)
                {
                    case "DES-EDE3-CBC":
                        cipher = new CipherInfo(192, (key, iv) => new TripleDesCipher(key, new CbcCipherMode(iv), new PKCS7Padding()));
                        break;
                    case "DES-EDE3-CFB":
                        cipher = new CipherInfo(192, (key, iv) => new TripleDesCipher(key, new CfbCipherMode(iv), new PKCS7Padding()));
                        break;
                    case "DES-CBC":
                        cipher = new CipherInfo(64, (key, iv) => new DesCipher(key, new CbcCipherMode(iv), new PKCS7Padding()));
                        break;
                    case "AES-128-CBC":
                        cipher = new CipherInfo(128, (key, iv) => new AesCipher(key, iv, AesCipherMode.CBC, pkcs7Padding: true));
                        break;
                    case "AES-192-CBC":
                        cipher = new CipherInfo(192, (key, iv) => new AesCipher(key, iv, AesCipherMode.CBC, pkcs7Padding: true));
                        break;
                    case "AES-256-CBC":
                        cipher = new CipherInfo(256, (key, iv) => new AesCipher(key, iv, AesCipherMode.CBC, pkcs7Padding: true));
                        break;
                    default:
                        throw new SshException(string.Format(CultureInfo.InvariantCulture, "Private key cipher \"{0}\" is not supported.", cipherName));
                }

                decryptedData = DecryptKey(cipher, binaryData, passPhrase, binarySalt);
            }
            else
            {
                decryptedData = binaryData;
            }

            switch (keyName)
            {
                case "RSA PRIVATE KEY":
                    _key = ParseRSAPrivateKey_Pkcs1(decryptedData);
                    break;
                case "DSA PRIVATE KEY":
                    _key = ParseDSSPrivateKey_OpenSSL(decryptedData);
                    break;
                case "EC PRIVATE KEY":
                    _key = ParseECPrivateKey_SEC1(decryptedData);
                    break;
                case "PRIVATE KEY":
                    var privateKeyInfo = PrivateKeyInfo.GetInstance(binaryData);
                    _key = ParsePkcs8PrivateKey(privateKeyInfo);
                    break;
                case "ENCRYPTED PRIVATE KEY":
                    var encryptedPrivateKeyInfo = EncryptedPrivateKeyInfo.GetInstance(binaryData);
                    privateKeyInfo = PrivateKeyInfoFactory.CreatePrivateKeyInfo(passPhrase.ToCharArray(), encryptedPrivateKeyInfo);
                    _key = ParsePkcs8PrivateKey(privateKeyInfo);
                    break;
                case "OPENSSH PRIVATE KEY":
                    _key = ParseOpenSshV1Key(decryptedData, passPhrase);
                    break;
                case "SSH2 ENCRYPTED PRIVATE KEY":
                    var reader = new SshDataReader(decryptedData);
                    var magicNumber = reader.ReadUInt32();
                    if (magicNumber != 0x3f6ff9eb)
                    {
                        throw new SshException("Invalid SSH2 private key.");
                    }

                    _ = reader.ReadUInt32(); // Read total bytes length including magic number
                    var keyType = reader.ReadString(SshData.Ascii);
                    var ssh2CipherName = reader.ReadString(SshData.Ascii);
                    var blobSize = (int)reader.ReadUInt32();

                    byte[] keyData;
                    if (ssh2CipherName == "none")
                    {
                        keyData = reader.ReadBytes(blobSize);
                    }
                    else if (ssh2CipherName == "3des-cbc")
                    {
                        if (string.IsNullOrEmpty(passPhrase))
                        {
                            throw new SshPassPhraseNullOrEmptyException("Private key is encrypted but passphrase is empty.");
                        }

                        var key = GetCipherKey(passPhrase, 192 / 8);
                        var ssh2Сipher = new TripleDesCipher(key, new CbcCipherMode(new byte[8]), new PKCS7Padding());
                        keyData = ssh2Сipher.Decrypt(reader.ReadBytes(blobSize));
                    }
                    else
                    {
                        throw new SshException(string.Format("Cipher method '{0}' is not supported.", cipherName));
                    }

                    /*
                     * TODO: Create two specific data types to avoid using SshDataReader class.
                     */

                    reader = new SshDataReader(keyData);

                    var decryptedLength = reader.ReadUInt32();

                    if (decryptedLength > blobSize - 4)
                    {
                        throw new SshException("Invalid passphrase.");
                    }

                    if (keyType.Contains("rsa"))
                    {
                        var exponent = reader.ReadBigIntWithBits(); // e
                        var d = reader.ReadBigIntWithBits(); // d
                        var modulus = reader.ReadBigIntWithBits(); // n
                        var inverseQ = reader.ReadBigIntWithBits(); // u
                        var q = reader.ReadBigIntWithBits(); // p
                        var p = reader.ReadBigIntWithBits(); // q
                        _key = new RsaKey(modulus, exponent, d, p, q, inverseQ);
                    }
                    else if (keyType.Contains("dsa"))
                    {
                        var zero = reader.ReadUInt32();
                        if (zero != 0)
                        {
                            throw new SshException("Invalid private key");
                        }

                        var p = reader.ReadBigIntWithBits();
                        var g = reader.ReadBigIntWithBits();
                        var q = reader.ReadBigIntWithBits();
                        var y = reader.ReadBigIntWithBits();
                        var x = reader.ReadBigIntWithBits();
                        _key = new DsaKey(p, q, g, y, x);
                    }
                    else
                    {
                        throw new NotSupportedException(string.Format("Key type '{0}' is not supported.", keyType));
                    }

                    break;
                default:
                    throw new NotSupportedException(string.Format(CultureInfo.CurrentCulture, "Key '{0}' is not supported.", keyName));
            }

            if (_key is RsaKey parsedRsaKey)
            {
                _hostAlgorithms.Add(new KeyHostAlgorithm("ssh-rsa", _key));
#pragma warning disable CA2000 // Dispose objects before losing scope
                _hostAlgorithms.Add(new KeyHostAlgorithm("rsa-sha2-512", _key, new RsaDigitalSignature(parsedRsaKey, HashAlgorithmName.SHA512)));
                _hostAlgorithms.Add(new KeyHostAlgorithm("rsa-sha2-256", _key, new RsaDigitalSignature(parsedRsaKey, HashAlgorithmName.SHA256)));
#pragma warning restore CA2000 // Dispose objects before losing scope
            }
            else
            {
                _hostAlgorithms.Add(new KeyHostAlgorithm(_key.ToString(), _key));
            }
        }

        private static byte[] GetCipherKey(string passphrase, int length)
        {
            var cipherKey = new List<byte>();

#pragma warning disable CA1850 // Prefer static HashData method; We'll reuse the object on lower targets.
            using (var md5 = MD5.Create())
            {
                var passwordBytes = Encoding.UTF8.GetBytes(passphrase);

                var hash = md5.ComputeHash(passwordBytes);
                cipherKey.AddRange(hash);

                while (cipherKey.Count < length)
                {
                    hash = passwordBytes.Concat(hash);
                    hash = md5.ComputeHash(hash);
                    cipherKey.AddRange(hash);
                }
            }
#pragma warning restore CA1850 // Prefer static HashData method

            return cipherKey.ToArray().Take(length);
        }

        /// <summary>
        /// Decrypts encrypted private key file data.
        /// </summary>
        /// <param name="cipherInfo">The cipher info.</param>
        /// <param name="cipherData">Encrypted data.</param>
        /// <param name="passPhrase">Decryption pass phrase.</param>
        /// <param name="binarySalt">Decryption binary salt.</param>
        /// <returns>Decrypted byte array.</returns>
        /// <exception cref="ArgumentNullException"><paramref name="cipherInfo" />, <paramref name="cipherData" />, <paramref name="passPhrase" /> or <paramref name="binarySalt" /> is <see langword="null"/>.</exception>
        private static byte[] DecryptKey(CipherInfo cipherInfo, byte[] cipherData, string passPhrase, byte[] binarySalt)
        {
            Debug.Assert(cipherInfo != null);
            Debug.Assert(cipherData != null);
            Debug.Assert(binarySalt != null);

            var cipherKey = new List<byte>();

#pragma warning disable CA1850 // Prefer static HashData method; We'll reuse the object on lower targets.
            using (var md5 = MD5.Create())
            {
                var passwordBytes = Encoding.UTF8.GetBytes(passPhrase);

                // Use 8 bytes binary salt
                var initVector = passwordBytes.Concat(binarySalt.Take(8));

                var hash = md5.ComputeHash(initVector);
                cipherKey.AddRange(hash);

                while (cipherKey.Count < cipherInfo.KeySize / 8)
                {
                    hash = hash.Concat(initVector);
                    hash = md5.ComputeHash(hash);
                    cipherKey.AddRange(hash);
                }
            }
#pragma warning restore CA1850 // Prefer static HashData method

            var cipher = cipherInfo.Cipher(cipherKey.ToArray(), binarySalt);

            try
            {
                return cipher.Decrypt(cipherData);
            }
            finally
            {
                if (cipher is IDisposable disposable)
                {
                    disposable.Dispose();
                }
            }
        }

        /// <summary>
        /// Parses an OpenSSH V1 key file (i.e. ED25519 key) according to the the key spec:
        /// https://github.com/openssh/openssh-portable/blob/master/PROTOCOL.key.
        /// </summary>
        /// <param name="keyFileData">The key file data (i.e. base64 encoded data between the header/footer).</param>
        /// <param name="passPhrase">Passphrase or <see langword="null"/> if there isn't one.</param>
        /// <returns>
        /// The OpenSSH V1 key.
        /// </returns>
        private static Key ParseOpenSshV1Key(byte[] keyFileData, string? passPhrase)
        {
            var keyReader = new SshDataReader(keyFileData);

            // check magic header
            var authMagic = "openssh-key-v1\0"u8;
            var keyHeaderBytes = keyReader.ReadBytes(authMagic.Length);
            if (!authMagic.SequenceEqual(keyHeaderBytes))
            {
                throw new SshException("This openssh key does not contain the 'openssh-key-v1' format magic header");
            }

            // cipher will be "aes256-cbc" or other cipher if using a passphrase, "none" otherwise
            var cipherName = keyReader.ReadString(Encoding.UTF8);

            // key derivation function (kdf): bcrypt or nothing
            var kdfName = keyReader.ReadString(Encoding.UTF8);

            // kdf options length: 24 if passphrase, 0 if no passphrase
            var kdfOptionsLen = (int)keyReader.ReadUInt32();
            byte[]? salt = null;
            var rounds = 0;
            if (kdfOptionsLen > 0)
            {
                var saltLength = (int)keyReader.ReadUInt32();
                salt = keyReader.ReadBytes(saltLength);
                rounds = (int)keyReader.ReadUInt32();
            }

            // number of public keys, only supporting 1 for now
            var numberOfPublicKeys = (int)keyReader.ReadUInt32();
            if (numberOfPublicKeys != 1)
            {
                throw new SshException("At this time only one public key in the openssh key is supported.");
            }

            // read public key in ssh-format, but we dont need it
            _ = keyReader.ReadString(Encoding.UTF8);

            // possibly encrypted private key
            var privateKeyLength = (int)keyReader.ReadUInt32();
            byte[] privateKeyBytes;

            // decrypt private key if necessary
            if (cipherName != "none")
            {
                if (string.IsNullOrEmpty(passPhrase))
                {
                    throw new SshPassPhraseNullOrEmptyException("Private key is encrypted but passphrase is empty.");
                }

                if (string.IsNullOrEmpty(kdfName) || kdfName != "bcrypt")
                {
                    throw new SshException("kdf " + kdfName + " is not supported for openssh key file");
                }

                var ivLength = 16;
                CipherInfo cipherInfo;
                switch (cipherName)
                {
                    case "3des-cbc":
                        ivLength = 8;
                        cipherInfo = new CipherInfo(192, (key, iv) => new TripleDesCipher(key, new CbcCipherMode(iv), padding: null));
                        break;
                    case "aes128-cbc":
                        cipherInfo = new CipherInfo(128, (key, iv) => new AesCipher(key, iv, AesCipherMode.CBC, pkcs7Padding: false));
                        break;
                    case "aes192-cbc":
                        cipherInfo = new CipherInfo(192, (key, iv) => new AesCipher(key, iv, AesCipherMode.CBC, pkcs7Padding: false));
                        break;
                    case "aes256-cbc":
                        cipherInfo = new CipherInfo(256, (key, iv) => new AesCipher(key, iv, AesCipherMode.CBC, pkcs7Padding: false));
                        break;
                    case "aes128-ctr":
                        cipherInfo = new CipherInfo(128, (key, iv) => new AesCipher(key, iv, AesCipherMode.CTR, pkcs7Padding: false));
                        break;
                    case "aes192-ctr":
                        cipherInfo = new CipherInfo(192, (key, iv) => new AesCipher(key, iv, AesCipherMode.CTR, pkcs7Padding: false));
                        break;
                    case "aes256-ctr":
                        cipherInfo = new CipherInfo(256, (key, iv) => new AesCipher(key, iv, AesCipherMode.CTR, pkcs7Padding: false));
                        break;
                    case "aes128-gcm@openssh.com":
                        cipherInfo = new CipherInfo(128, (key, iv) => new AesGcmCipher(key, iv, aadLength: 0), isAead: true);
                        break;
                    case "aes256-gcm@openssh.com":
                        cipherInfo = new CipherInfo(256, (key, iv) => new AesGcmCipher(key, iv, aadLength: 0), isAead: true);
                        break;
                    case "chacha20-poly1305@openssh.com":
                        ivLength = 12;
                        cipherInfo = new CipherInfo(256, (key, iv) => new ChaCha20Poly1305Cipher(key, aadLength: 0), isAead: true);
                        break;
                    default:
                        throw new SshException("Cipher '" + cipherName + "' is not supported for an OpenSSH key.");
                }

                var keyLength = cipherInfo.KeySize / 8;

                // inspired by the SSHj library (https://github.com/hierynomus/sshj)
                // apply the kdf to derive a key and iv from the passphrase
                var passPhraseBytes = Encoding.UTF8.GetBytes(passPhrase);
                var keyiv = new byte[keyLength + ivLength];
                new BCrypt().Pbkdf(passPhraseBytes, salt, rounds, keyiv);

                var key = keyiv.Take(keyLength);
                var iv = keyiv.Take(keyLength, ivLength);

                var cipher = cipherInfo.Cipher(key, iv);

                // The authentication tag data (if any) is concatenated to the end of the encrypted private key string.
                // See https://github.com/openssh/openssh-portable/blob/509b757c052ea969b3a41fc36818b44801caf1cf/sshkey.c#L2951
                // and https://github.com/openssh/openssh-portable/blob/509b757c052ea969b3a41fc36818b44801caf1cf/cipher.c#L340
                var cipherData = keyReader.ReadBytes(privateKeyLength + cipher.TagSize);

                try
                {
                    privateKeyBytes = cipher.Decrypt(cipherData, 0, privateKeyLength);
                }
                finally
                {
                    if (cipher is IDisposable disposable)
                    {
                        disposable.Dispose();
                    }
                }
            }
            else
            {
                privateKeyBytes = keyReader.ReadBytes(privateKeyLength);
            }

            // validate private key length
            privateKeyLength = privateKeyBytes.Length;
            if (privateKeyLength % 8 != 0)
            {
                throw new SshException("The private key section must be a multiple of the block size (8)");
            }

            // now parse the data we called the private key, it actually contains the public key again
            // so we need to parse through it to get the private key bytes, plus there's some
            // validation we need to do.
            var privateKeyReader = new SshDataReader(privateKeyBytes);

            // check ints should match, they wouldn't match for example if the wrong passphrase was supplied
            var checkInt1 = (int)privateKeyReader.ReadUInt32();
            var checkInt2 = (int)privateKeyReader.ReadUInt32();
            if (checkInt1 != checkInt2)
            {
                throw new SshException(string.Format(CultureInfo.InvariantCulture,
                                                     "The random check bytes of the OpenSSH key do not match ({0} <-> {1}).",
                                                     checkInt1.ToString(CultureInfo.InvariantCulture),
                                                     checkInt2.ToString(CultureInfo.InvariantCulture)));
            }

            // key type
            var keyType = privateKeyReader.ReadString(Encoding.UTF8);

            Key parsedKey;
            byte[] publicKey;
            byte[] unencryptedPrivateKey;
            switch (keyType)
            {
                case "ssh-ed25519":
                    // https://datatracker.ietf.org/doc/html/draft-miller-ssh-agent-11#section-3.2.3

                    // ENC(A)
                    _ = privateKeyReader.ReadBignum2();

                    // k || ENC(A)
                    unencryptedPrivateKey = privateKeyReader.ReadBignum2();
                    parsedKey = new ED25519Key(unencryptedPrivateKey);
                    break;
                case "ecdsa-sha2-nistp256":
                case "ecdsa-sha2-nistp384":
                case "ecdsa-sha2-nistp521":
                    // curve
                    var len = (int)privateKeyReader.ReadUInt32();
                    var curveName = Encoding.ASCII.GetString(privateKeyReader.ReadBytes(len));
                    var curveOid = SshNamedCurves.GetOid(curveName).GetID();

                    // public key
                    publicKey = privateKeyReader.ReadBignum2();

                    // private key
                    unencryptedPrivateKey = privateKeyReader.ReadBignum2();
                    parsedKey = new EcdsaKey(curveOid, publicKey, unencryptedPrivateKey);
                    break;
                case "ssh-rsa":
                    var modulus = privateKeyReader.ReadBignum(); // n
                    var exponent = privateKeyReader.ReadBignum(); // e
                    var d = privateKeyReader.ReadBignum(); // d
                    var inverseQ = privateKeyReader.ReadBignum(); // iqmp
                    var p = privateKeyReader.ReadBignum(); // p
                    var q = privateKeyReader.ReadBignum(); // q
                    parsedKey = new RsaKey(modulus, exponent, d, p, q, inverseQ);
                    break;
                default:
                    throw new SshException("OpenSSH key type '" + keyType + "' is not supported.");
            }

            parsedKey.Comment = privateKeyReader.ReadString(Encoding.UTF8);

            // The list of privatekey/comment pairs is padded with the bytes 1, 2, 3, ...
            // until the total length is a multiple of the cipher block size.
            var padding = privateKeyReader.ReadBytes();
            for (var i = 0; i < padding.Length; i++)
            {
                if ((int)padding[i] != i + 1)
                {
                    throw new SshException("Padding of openssh key format contained wrong byte at position: " +
                                           i.ToString(CultureInfo.InvariantCulture));
                }
            }

            return parsedKey;
        }

        /// <summary>
        /// Parses PKCS#8 PrivateKeyInfo.
        /// </summary>
        /// <param name="privateKeyInfo">The PKCS#8 PrivateKeyInfo.</param>
        /// <remarks>
        /// <see href="https://www.rfc-editor.org/rfc/rfc5208#section-5" />.
        /// </remarks>
        /// <returns>The <see cref="Key" />.</returns>
        /// <exception cref="SshException">Algorithm not supported.</exception>
        private static Key ParsePkcs8PrivateKey(PrivateKeyInfo privateKeyInfo)
        {
            var algorithmOid = privateKeyInfo.PrivateKeyAlgorithm.Algorithm;
            var key = privateKeyInfo.PrivateKey.GetOctets();
            if (algorithmOid.Equals(PkcsObjectIdentifiers.RsaEncryption))
            {
                return ParseRSAPrivateKey_Pkcs1(key);
            }

            if (algorithmOid.Equals(X9ObjectIdentifiers.IdDsa))
            {
                var parameters = privateKeyInfo.PrivateKeyAlgorithm.Parameters.GetDerEncoded();
                return ParseDSAPrivateKey_Pkcs8_OpenSSL(parameters, key);
            }

            if (algorithmOid.Equals(X9ObjectIdentifiers.IdECPublicKey))
            {
                var parameters2 = privateKeyInfo.PrivateKeyAlgorithm.Parameters.GetDerEncoded();
                return ParseECPrivateKey_Pkcs8_OpenSSL(parameters2, key);
            }

            if (algorithmOid.Equals(EdECObjectIdentifiers.id_Ed25519))
            {
                return new ED25519Key(key);
            }

            throw new SshException(string.Format(CultureInfo.InvariantCulture, "Private key algorithm \"{0}\" is not supported.", algorithmOid));
        }

        /// <summary>
        /// Parses PKCS#1 RSA private key.
        /// </summary>
        /// <remarks>
        /// <see href="https://www.rfc-editor.org/rfc/rfc2437#section-11.1.2" />.
        /// <code>
        /// RSAPrivateKey ::= SEQUENCE {
        ///     version INTEGER,
        ///     modulus INTEGER, -- n
        ///     publicExponent INTEGER, -- e
        ///     privateExponent INTEGER, -- d
        ///     prime1 INTEGER, -- p
        ///     prime2 INTEGER, -- q
        ///     exponent1 INTEGER, -- d mod (p-1)
        ///     exponent2 INTEGER, -- d mod (q-1)
        ///     coefficient INTEGER -- (inverse of q) mod p
        /// }
        /// </code>
        /// </remarks>
        /// <param name="keyData">The key data.</param>
        /// <returns>The <see cref="RsaKey" />.</returns>
        private static RsaKey ParseRSAPrivateKey_Pkcs1(byte[] keyData)
        {
            var keyReader = new AsnReader(keyData, AsnEncodingRules.BER);
            var sequenceReader = keyReader.ReadSequence();

            // Some key has extra byte, for example 'Key.RSA.Encrypted.Des.Ede3.CBC.12345.txt' at the test data folder.
            ////keyReader.ThrowIfNotEmpty();

            var version = sequenceReader.ReadInteger();
            if (version != BigInteger.Zero)
            {
                throw new NotSupportedException(string.Format(CultureInfo.CurrentCulture, "RSA version '{0}' is not supported.", version));
            }

            var modulus = sequenceReader.ReadInteger();
            var exponent = sequenceReader.ReadInteger();
            var d = sequenceReader.ReadInteger();
            var p = sequenceReader.ReadInteger();
            var q = sequenceReader.ReadInteger();
            var dp = sequenceReader.ReadInteger();
            var dq = sequenceReader.ReadInteger();
            var inverseQ = sequenceReader.ReadInteger();
            sequenceReader.ThrowIfNotEmpty();

            return new RsaKey(modulus, exponent, d, p, q, dp, dq, inverseQ);
        }

        /// <summary>
        /// Parses OpenSSL DSA private key.
        /// </summary>
        /// <param name="keyData">The key data.</param>
        /// <remarks>
        /// OpenSSL produces ASN.1 DER encoded form of an ASN.1 SEQUENCE consisting of the values of
        /// version (currently zero), p, q, g, the public and private key components respectively as ASN.1 INTEGERs.
        /// <see href="https://docs.openssl.org/1.1.1/man1/dsa/#options" />.
        /// <code>
        /// DSSPrivatKey_OpenSSL ::= SEQUENCE {
        ///     version INTEGER,
        ///     p INTEGER,
        ///     q INTEGER,
        ///     g INTEGER,
        ///     y INTEGER,
        ///     x INTEGER
        /// }
        /// </code>
        /// </remarks>
        /// <returns>The <see cref="DsaKey" />.</returns>
        private static DsaKey ParseDSSPrivateKey_OpenSSL(byte[] keyData)
        {
            var keyReader = new AsnReader(keyData, AsnEncodingRules.BER);
            var sequenceReader = keyReader.ReadSequence();
            keyReader.ThrowIfNotEmpty();

            var version = sequenceReader.ReadInteger();
            if (version != BigInteger.Zero)
            {
                throw new NotSupportedException(string.Format(CultureInfo.CurrentCulture, "DSA version '{0}' is not supported.", version));
            }

            var p = sequenceReader.ReadInteger();
            var q = sequenceReader.ReadInteger();
            var g = sequenceReader.ReadInteger();
            var y = sequenceReader.ReadInteger();
            var x = sequenceReader.ReadInteger();
            sequenceReader.ThrowIfNotEmpty();

            return new DsaKey(p, q, g, y, x);
        }

        /// <summary>
        /// Parses OpenSSL DSA private key in Pkcs#8 format.
        /// </summary>
        /// <param name="parametersData">The parameters data.</param>
        /// <param name="keyData">The key data.</param>
        /// <remarks>
        /// The format of PKCS#8 DSA (and other) private keys is not well documented:
        /// it is hidden away in PKCS#11 v2.01, section 11.9.
        /// OpenSSL's default DSA PKCS#8 private key format complies with this standard.
        /// <see href="https://docs.openssl.org/1.1.1/man1/pkcs8/#standards" />
        /// <see href="https://www.cryptsoft.com/pkcs11doc/STANDARD/v201-95.pdf" />.
        /// <code>
        /// Dss-Parms ::= SEQUENCE {
        ///     p INTEGER,
        ///     q INTEGER,
        ///     g INTEGER
        /// }
        /// </code>
        /// DSAprivatekeys are represented as BER-encoded ASN.1 type INTEGER.
        /// </remarks>
        /// <returns>The <see cref="DsaKey" />.</returns>
        private static DsaKey ParseDSAPrivateKey_Pkcs8_OpenSSL(byte[] parametersData, byte[] keyData)
        {
            var parametersReader = new AsnReader(parametersData, AsnEncodingRules.BER);
            var sequenceReader = parametersReader.ReadSequence();
            parametersReader.ThrowIfNotEmpty();

            var p = sequenceReader.ReadInteger();
            var q = sequenceReader.ReadInteger();
            var g = sequenceReader.ReadInteger();
            sequenceReader.ThrowIfNotEmpty();

            var keyReader = new AsnReader(keyData, AsnEncodingRules.BER);
            var x = keyReader.ReadInteger();
            keyReader.ThrowIfNotEmpty();

            var y = BigInteger.ModPow(g, x, p);

            return new DsaKey(p, q, g, y, x);
        }

        /// <summary>
        /// Parses OpenSSL EC private key.
        /// </summary>
        /// <param name="keyData">The key data.</param>
        /// <remarks>
        /// OpenSSL produces ASN.1 DER encoded SEC1 private key.
        /// <see href="https://docs.openssl.org/1.1.1/man1/ec/#description" />
        /// <see href="https://www.secg.org/sec1-v2.pdf" />.
        /// Republished as RFC5915 <see href="https://www.rfc-editor.org/rfc/rfc5915" />,
        /// See answer at <see href="https://crypto.stackexchange.com/a/48709" />.
        /// <code>
        /// ECPrivateKey ::= SEQUENCE {
        ///     version INTEGER { ecPrivkeyVer1(1) } (ecPrivkeyVer1),
        ///     privateKey OCTET STRING,
        ///     parameters [0] ECDomainParameters {{ SECGCurveNames }} OPTIONAL,
        ///     publicKey [1] BIT STRING OPTIONAL
        /// }
        /// </code>
        /// When generating a transfer encoding, generators SHOULD use
        /// Distinguished Encoding Rules (DER) and receivers SHOULD be
        /// prepared to handle Basic Encoding Rules (BER) and DER.
        /// </remarks>
        /// <returns>The <see cref="EcdsaKey" />.</returns>
        private static EcdsaKey ParseECPrivateKey_SEC1(byte[] keyData)
        {
            var keyReader = new AsnReader(keyData, AsnEncodingRules.DER);
            var sequenceReader = keyReader.ReadSequence();
            keyReader.ThrowIfNotEmpty();

            var version = sequenceReader.ReadInteger();
            if (version != BigInteger.One)
            {
                throw new NotSupportedException(string.Format(CultureInfo.CurrentCulture, "EC version '{0}' is not supported.", version));
            }

            var privatekey = sequenceReader.ReadOctetString();

            // Though the ASN.1 indicates that the parameters field is OPTIONAL,
            // implementations that conform to this document MUST always include the parameters field.
            var parametersReader = sequenceReader.ReadSequence(new Asn1Tag(TagClass.ContextSpecific, 0, isConstructed: true));
            var curve = parametersReader.ReadObjectIdentifier();
            parametersReader.ThrowIfNotEmpty();

            // Though the ASN.1 indicates publicKey is OPTIONAL,
            // implementations that conform to this document SHOULD always include the publicKey field.
            var publicKeyReader = sequenceReader.ReadSequence(new Asn1Tag(TagClass.ContextSpecific, 1, isConstructed: true));
            var publickey = publicKeyReader.ReadBitString(out _);
            publicKeyReader.ThrowIfNotEmpty();

            sequenceReader.ThrowIfNotEmpty();

            return new EcdsaKey(curve, publickey, privatekey);
        }

        /// <summary>
        /// Parses OpenSSL EC private key in Pkcs#8 format.
        /// </summary>
        /// <param name="parametersData">The parameters data.</param>
        /// <param name="keyData">The key data.</param>
        /// <remarks>
        /// The format of PKCS#8 EC private keys is not well documented.
        /// </remarks>
        /// <returns>The <see cref="EcdsaKey" />.</returns>
        private static EcdsaKey ParseECPrivateKey_Pkcs8_OpenSSL(byte[] parametersData, byte[] keyData)
        {
            var parametersReader = new AsnReader(parametersData, AsnEncodingRules.DER);
            var curve = parametersReader.ReadObjectIdentifier();
            parametersReader.ThrowIfNotEmpty();

            var privateKeyReader = new AsnReader(keyData, AsnEncodingRules.DER);
            var sequenceReader = privateKeyReader.ReadSequence();
            privateKeyReader.ThrowIfNotEmpty();

            var version = sequenceReader.ReadInteger();
            if (version != BigInteger.One)
            {
                throw new NotSupportedException(string.Format(CultureInfo.CurrentCulture, "EC version '{0}' is not supported.", version));
            }

            var privatekey = sequenceReader.ReadOctetString();

            var publicKeyReader = sequenceReader.ReadSequence(new Asn1Tag(TagClass.ContextSpecific, 1, isConstructed: true));
            var publickey = publicKeyReader.ReadBitString(out _);
            publicKeyReader.ThrowIfNotEmpty();

            sequenceReader.ThrowIfNotEmpty();

            return new EcdsaKey(curve, publickey, privatekey);
        }

        /// <summary>
        /// Performs application-defined tasks associated with freeing, releasing, or resetting unmanaged resources.
        /// </summary>
        public void Dispose()
        {
            Dispose(disposing: true);
            GC.SuppressFinalize(this);
        }

        /// <summary>
        /// Releases unmanaged and - optionally - managed resources.
        /// </summary>
        /// <param name="disposing"><see langword="true"/> to release both managed and unmanaged resources; <see langword="false"/> to release only unmanaged resources.</param>
        protected virtual void Dispose(bool disposing)
        {
            if (_isDisposed)
            {
                return;
            }

            if (disposing && _key is IDisposable disposableKey)
            {
                disposableKey.Dispose();

                _isDisposed = true;
            }
        }

        private sealed class SshDataReader : SshData
        {
            public SshDataReader(byte[] data)
            {
                Load(data);
            }

            public new uint ReadUInt32()
            {
                return base.ReadUInt32();
            }

            public new string ReadString(Encoding encoding)
            {
                return base.ReadString(encoding);
            }

            public new byte[] ReadBytes(int length)
            {
                return base.ReadBytes(length);
            }

            public new byte[] ReadBytes()
            {
                return base.ReadBytes();
            }

            /// <summary>
            /// Reads next mpint data type from internal buffer where length specified in bits.
            /// </summary>
            /// <returns>mpint read.</returns>
            public BigInteger ReadBigIntWithBits()
            {
                var length = (int)base.ReadUInt32();

                length = (length + 7) / 8;

                return base.ReadBytes(length).ToBigInteger2();
            }

            public BigInteger ReadBignum()
            {
                return DataStream.ReadBigInt();
            }

            public byte[] ReadBignum2()
            {
                return ReadBinary();
            }

            protected override void LoadData()
            {
            }

            protected override void SaveData()
            {
            }
        }
    }
}<|MERGE_RESOLUTION|>--- conflicted
+++ resolved
@@ -2,11 +2,8 @@
 using System;
 using System.Collections.Generic;
 using System.Diagnostics;
-<<<<<<< HEAD
+using System.Diagnostics.CodeAnalysis;
 using System.Formats.Asn1;
-=======
-using System.Diagnostics.CodeAnalysis;
->>>>>>> aac10fba
 using System.Globalization;
 using System.IO;
 using System.Numerics;
@@ -331,7 +328,7 @@
                     break;
                 case "ENCRYPTED PRIVATE KEY":
                     var encryptedPrivateKeyInfo = EncryptedPrivateKeyInfo.GetInstance(binaryData);
-                    privateKeyInfo = PrivateKeyInfoFactory.CreatePrivateKeyInfo(passPhrase.ToCharArray(), encryptedPrivateKeyInfo);
+                    privateKeyInfo = PrivateKeyInfoFactory.CreatePrivateKeyInfo(passPhrase?.ToCharArray(), encryptedPrivateKeyInfo);
                     _key = ParsePkcs8PrivateKey(privateKeyInfo);
                     break;
                 case "OPENSSH PRIVATE KEY":
