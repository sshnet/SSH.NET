--- conflicted
+++ resolved
@@ -10,10 +10,6 @@
   <PropertyGroup>
     <PackageId>SSH.NET</PackageId>
     <Title>SSH.NET</Title>
-<<<<<<< HEAD
-=======
-    <Version>2024.0.0</Version>
->>>>>>> c044fd40
     <Description>SSH.NET is a Secure Shell (SSH) library for .NET, optimized for parallelism.</Description>
     <Copyright>Copyright © Renci 2010-$([System.DateTime]::UtcNow.Year)</Copyright>
     <PackageLicenseExpression>MIT</PackageLicenseExpression>
