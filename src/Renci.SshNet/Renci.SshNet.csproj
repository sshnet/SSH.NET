﻿<Project Sdk="Microsoft.NET.Sdk">

  <PropertyGroup>
    <AssemblyName>Renci.SshNet</AssemblyName>
    <Product>SSH.NET</Product>
    <AssemblyTitle>SSH.NET</AssemblyTitle>
    <TargetFrameworks>net462;netstandard2.0;netstandard2.1;net6.0;net7.0;net8.0</TargetFrameworks>
  </PropertyGroup>

  <PropertyGroup>
    <IsPackable>true</IsPackable>
    <PackageId>SSH.NET</PackageId>
    <Title>SSH.NET</Title>
<<<<<<< HEAD
=======
    <Version>2024.1.0</Version>
>>>>>>> c614f54f
    <Description>SSH.NET is a Secure Shell (SSH) library for .NET, optimized for parallelism.</Description>
    <Copyright>Copyright © Renci 2010-$([System.DateTime]::UtcNow.Year)</Copyright>
    <PackageLicenseExpression>MIT</PackageLicenseExpression>
    <Authors>Renci</Authors>
    <PackageIcon>SS-NET-icon-h500.png</PackageIcon>
    <PackageReadmeFile>README.md</PackageReadmeFile>
    <PackageTags>ssh; scp; sftp</PackageTags>
    <PackageReleaseNotes>https://github.com/sshnet/SSH.NET/releases/tag/$(Version)</PackageReleaseNotes>
    <IncludeSymbols>True</IncludeSymbols>
    <SymbolPackageFormat>snupkg</SymbolPackageFormat>
<<<<<<< HEAD
    <NBGV_ThisAssemblyIncludesPackageVersion>true</NBGV_ThisAssemblyIncludesPackageVersion>
=======
    <EmbedUntrackedSources>true</EmbedUntrackedSources>
    <PublishRepositoryUrl>true</PublishRepositoryUrl>
>>>>>>> c614f54f
  </PropertyGroup>

  <PropertyGroup Condition="'$(CI)' != ''">
    <ContinuousIntegrationBuild>true</ContinuousIntegrationBuild>
  </PropertyGroup>

  <PropertyGroup Condition=" $([MSBuild]::IsTargetFrameworkCompatible('$(TargetFramework)', 'net6.0')) ">
    <IsAotCompatible>true</IsAotCompatible>
  </PropertyGroup>
  
  <ItemGroup>
    <!--
    3.7.57-alpha comes from the project's CI feed as defined in nuget.config,
    in order to pick up https://github.com/dotnet/Nerdbank.GitVersioning/pull/1029.
    When a newer version is published to nuget.org, update the version here and delete
    nuget.config (or just the CI feed).
    -->
    <PackageReference Include="Nerdbank.GitVersioning" Version="3.7.57-alpha" PrivateAssets="all" />
  </ItemGroup>

  <ItemGroup Condition=" '$(TargetFramework)' == 'net462' or '$(TargetFramework)' == 'netstandard2.0' ">
    <!-- Must be kept at version 1.0.0 or higher, see https://github.com/sshnet/SSH.NET/pull/1288 for details. -->
    <PackageReference Include="Microsoft.Bcl.AsyncInterfaces" Version="[1.0.0,)" />
    <PackageReference Include="System.Memory" Version="4.5.5" />
  </ItemGroup>

  <ItemGroup>
    <PackageReference Include="BouncyCastle.Cryptography" Version="[2.4.0,)" />
  </ItemGroup>

  <ItemGroup>
    <None Include="..\..\images\logo\png\SS-NET-icon-h500.png">
      <Pack>True</Pack>
      <PackagePath>\</PackagePath>
    </None>
    <None Include="..\..\README.md">
      <Pack>True</Pack>
      <PackagePath>\</PackagePath>
    </None>
  </ItemGroup>

</Project><|MERGE_RESOLUTION|>--- conflicted
+++ resolved
@@ -11,10 +11,6 @@
     <IsPackable>true</IsPackable>
     <PackageId>SSH.NET</PackageId>
     <Title>SSH.NET</Title>
-<<<<<<< HEAD
-=======
-    <Version>2024.1.0</Version>
->>>>>>> c614f54f
     <Description>SSH.NET is a Secure Shell (SSH) library for .NET, optimized for parallelism.</Description>
     <Copyright>Copyright © Renci 2010-$([System.DateTime]::UtcNow.Year)</Copyright>
     <PackageLicenseExpression>MIT</PackageLicenseExpression>
@@ -25,12 +21,9 @@
     <PackageReleaseNotes>https://github.com/sshnet/SSH.NET/releases/tag/$(Version)</PackageReleaseNotes>
     <IncludeSymbols>True</IncludeSymbols>
     <SymbolPackageFormat>snupkg</SymbolPackageFormat>
-<<<<<<< HEAD
     <NBGV_ThisAssemblyIncludesPackageVersion>true</NBGV_ThisAssemblyIncludesPackageVersion>
-=======
     <EmbedUntrackedSources>true</EmbedUntrackedSources>
     <PublishRepositoryUrl>true</PublishRepositoryUrl>
->>>>>>> c614f54f
   </PropertyGroup>
 
   <PropertyGroup Condition="'$(CI)' != ''">
@@ -43,12 +36,10 @@
   
   <ItemGroup>
     <!--
-    3.7.57-alpha comes from the project's CI feed as defined in nuget.config,
-    in order to pick up https://github.com/dotnet/Nerdbank.GitVersioning/pull/1029.
-    When a newer version is published to nuget.org, update the version here and delete
-    nuget.config (or just the CI feed).
+    Any version which is 3.7.57-alpha or above, in order to pick up
+    https://github.com/dotnet/Nerdbank.GitVersioning/pull/1029.
     -->
-    <PackageReference Include="Nerdbank.GitVersioning" Version="3.7.57-alpha" PrivateAssets="all" />
+    <PackageReference Include="Nerdbank.GitVersioning" Version="3.7.70-alpha" PrivateAssets="all" />
   </ItemGroup>
 
   <ItemGroup Condition=" '$(TargetFramework)' == 'net462' or '$(TargetFramework)' == 'netstandard2.0' ">
