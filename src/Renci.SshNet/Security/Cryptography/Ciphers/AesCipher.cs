<<<<<<< HEAD
﻿using System;
using System.Globalization;

using Renci.SshNet.Common;
=======
using System;
using System.Security.Cryptography;

using Renci.SshNet.Security.Cryptography.Ciphers.Modes;
using Renci.SshNet.Security.Cryptography.Ciphers.Paddings;
>>>>>>> ffd43dad

namespace Renci.SshNet.Security.Cryptography.Ciphers
{
    /// <summary>
    /// AES cipher implementation.
    /// </summary>
    public sealed partial class AesCipher : BlockCipher, IDisposable
    {
<<<<<<< HEAD
        private const uint M1 = 0x80808080;
        private const uint M2 = 0x7f7f7f7f;
        private const uint M3 = 0x0000001b;

        private int _rounds;
        private uint[] _encryptionKey;
        private uint[] _decryptionKey;
        private uint _c0, _c1, _c2, _c3;

        #region Static Definition Tables

        private static readonly byte[] S =
        {
            99, 124, 119, 123, 242, 107, 111, 197,
            48, 1, 103, 43, 254, 215, 171, 118,
            202, 130, 201, 125, 250, 89, 71, 240,
            173, 212, 162, 175, 156, 164, 114, 192,
            183, 253, 147, 38, 54, 63, 247, 204,
            52, 165, 229, 241, 113, 216, 49, 21,
            4, 199, 35, 195, 24, 150, 5, 154,
            7, 18, 128, 226, 235, 39, 178, 117,
            9, 131, 44, 26, 27, 110, 90, 160,
            82, 59, 214, 179, 41, 227, 47, 132,
            83, 209, 0, 237, 32, 252, 177, 91,
            106, 203, 190, 57, 74, 76, 88, 207,
            208, 239, 170, 251, 67, 77, 51, 133,
            69, 249, 2, 127, 80, 60, 159, 168,
            81, 163, 64, 143, 146, 157, 56, 245,
            188, 182, 218, 33, 16, 255, 243, 210,
            205, 12, 19, 236, 95, 151, 68, 23,
            196, 167, 126, 61, 100, 93, 25, 115,
            96, 129, 79, 220, 34, 42, 144, 136,
            70, 238, 184, 20, 222, 94, 11, 219,
            224, 50, 58, 10, 73, 6, 36, 92,
            194, 211, 172, 98, 145, 149, 228, 121,
            231, 200, 55, 109, 141, 213, 78, 169,
            108, 86, 244, 234, 101, 122, 174, 8,
            186, 120, 37, 46, 28, 166, 180, 198,
            232, 221, 116, 31, 75, 189, 139, 138,
            112, 62, 181, 102, 72, 3, 246, 14,
            97, 53, 87, 185, 134, 193, 29, 158,
            225, 248, 152, 17, 105, 217, 142, 148,
            155, 30, 135, 233, 206, 85, 40, 223,
            140, 161, 137, 13, 191, 230, 66, 104,
            65, 153, 45, 15, 176, 84, 187, 22
        };

        // The inverse S-box
        private static readonly byte[] Si =
        {
            82, 9, 106, 213, 48, 54, 165, 56,
            191, 64, 163, 158, 129, 243, 215, 251,
            124, 227, 57, 130, 155, 47, 255, 135,
            52, 142, 67, 68, 196, 222, 233, 203,
            84, 123, 148, 50, 166, 194, 35, 61,
            238, 76, 149, 11, 66, 250, 195, 78,
            8, 46, 161, 102, 40, 217, 36, 178,
            118, 91, 162, 73, 109, 139, 209, 37,
            114, 248, 246, 100, 134, 104, 152, 22,
            212, 164, 92, 204, 93, 101, 182, 146,
            108, 112, 72, 80, 253, 237, 185, 218,
            94, 21, 70, 87, 167, 141, 157, 132,
            144, 216, 171, 0, 140, 188, 211, 10,
            247, 228, 88, 5, 184, 179, 69, 6,
            208, 44, 30, 143, 202, 63, 15, 2,
            193, 175, 189, 3, 1, 19, 138, 107,
            58, 145, 17, 65, 79, 103, 220, 234,
            151, 242, 207, 206, 240, 180, 230, 115,
            150, 172, 116, 34, 231, 173, 53, 133,
            226, 249, 55, 232, 28, 117, 223, 110,
            71, 241, 26, 113, 29, 41, 197, 137,
            111, 183, 98, 14, 170, 24, 190, 27,
            252, 86, 62, 75, 198, 210, 121, 32,
            154, 219, 192, 254, 120, 205, 90, 244,
            31, 221, 168, 51, 136, 7, 199, 49,
            177, 18, 16, 89, 39, 128, 236, 95,
            96, 81, 127, 169, 25, 181, 74, 13,
            45, 229, 122, 159, 147, 201, 156, 239,
            160, 224, 59, 77, 174, 42, 245, 176,
            200, 235, 187, 60, 131, 83, 153, 97,
            23, 43, 4, 126, 186, 119, 214, 38,
            225, 105, 20, 99, 85, 33, 12, 125
        };

        // vector used in calculating key schedule (powers of x in GF(256))
        private static readonly byte[] Rcon =
        {
            0x01, 0x02, 0x04, 0x08, 0x10, 0x20, 0x40, 0x80, 0x1b, 0x36, 0x6c, 0xd8, 0xab, 0x4d, 0x9a,
            0x2f, 0x5e, 0xbc, 0x63, 0xc6, 0x97, 0x35, 0x6a, 0xd4, 0xb3, 0x7d, 0xfa, 0xef, 0xc5, 0x91
        };

        // precomputation tables of calculations for rounds
        private static readonly uint[] T0 =
        {
            0xa56363c6, 0x847c7cf8, 0x997777ee, 0x8d7b7bf6, 0x0df2f2ff,
            0xbd6b6bd6, 0xb16f6fde, 0x54c5c591, 0x50303060, 0x03010102,
            0xa96767ce, 0x7d2b2b56, 0x19fefee7, 0x62d7d7b5, 0xe6abab4d,
            0x9a7676ec, 0x45caca8f, 0x9d82821f, 0x40c9c989, 0x877d7dfa,
            0x15fafaef, 0xeb5959b2, 0xc947478e, 0x0bf0f0fb, 0xecadad41,
            0x67d4d4b3, 0xfda2a25f, 0xeaafaf45, 0xbf9c9c23, 0xf7a4a453,
            0x967272e4, 0x5bc0c09b, 0xc2b7b775, 0x1cfdfde1, 0xae93933d,
            0x6a26264c, 0x5a36366c, 0x413f3f7e, 0x02f7f7f5, 0x4fcccc83,
            0x5c343468, 0xf4a5a551, 0x34e5e5d1, 0x08f1f1f9, 0x937171e2,
            0x73d8d8ab, 0x53313162, 0x3f15152a, 0x0c040408, 0x52c7c795,
            0x65232346, 0x5ec3c39d, 0x28181830, 0xa1969637, 0x0f05050a,
            0xb59a9a2f, 0x0907070e, 0x36121224, 0x9b80801b, 0x3de2e2df,
            0x26ebebcd, 0x6927274e, 0xcdb2b27f, 0x9f7575ea, 0x1b090912,
            0x9e83831d, 0x742c2c58, 0x2e1a1a34, 0x2d1b1b36, 0xb26e6edc,
            0xee5a5ab4, 0xfba0a05b, 0xf65252a4, 0x4d3b3b76, 0x61d6d6b7,
            0xceb3b37d, 0x7b292952, 0x3ee3e3dd, 0x712f2f5e, 0x97848413,
            0xf55353a6, 0x68d1d1b9, 0x00000000, 0x2cededc1, 0x60202040,
            0x1ffcfce3, 0xc8b1b179, 0xed5b5bb6, 0xbe6a6ad4, 0x46cbcb8d,
            0xd9bebe67, 0x4b393972, 0xde4a4a94, 0xd44c4c98, 0xe85858b0,
            0x4acfcf85, 0x6bd0d0bb, 0x2aefefc5, 0xe5aaaa4f, 0x16fbfbed,
            0xc5434386, 0xd74d4d9a, 0x55333366, 0x94858511, 0xcf45458a,
            0x10f9f9e9, 0x06020204, 0x817f7ffe, 0xf05050a0, 0x443c3c78,
            0xba9f9f25, 0xe3a8a84b, 0xf35151a2, 0xfea3a35d, 0xc0404080,
            0x8a8f8f05, 0xad92923f, 0xbc9d9d21, 0x48383870, 0x04f5f5f1,
            0xdfbcbc63, 0xc1b6b677, 0x75dadaaf, 0x63212142, 0x30101020,
            0x1affffe5, 0x0ef3f3fd, 0x6dd2d2bf, 0x4ccdcd81, 0x140c0c18,
            0x35131326, 0x2fececc3, 0xe15f5fbe, 0xa2979735, 0xcc444488,
            0x3917172e, 0x57c4c493, 0xf2a7a755, 0x827e7efc, 0x473d3d7a,
            0xac6464c8, 0xe75d5dba, 0x2b191932, 0x957373e6, 0xa06060c0,
            0x98818119, 0xd14f4f9e, 0x7fdcdca3, 0x66222244, 0x7e2a2a54,
            0xab90903b, 0x8388880b, 0xca46468c, 0x29eeeec7, 0xd3b8b86b,
            0x3c141428, 0x79dedea7, 0xe25e5ebc, 0x1d0b0b16, 0x76dbdbad,
            0x3be0e0db, 0x56323264, 0x4e3a3a74, 0x1e0a0a14, 0xdb494992,
            0x0a06060c, 0x6c242448, 0xe45c5cb8, 0x5dc2c29f, 0x6ed3d3bd,
            0xefacac43, 0xa66262c4, 0xa8919139, 0xa4959531, 0x37e4e4d3,
            0x8b7979f2, 0x32e7e7d5, 0x43c8c88b, 0x5937376e, 0xb76d6dda,
            0x8c8d8d01, 0x64d5d5b1, 0xd24e4e9c, 0xe0a9a949, 0xb46c6cd8,
            0xfa5656ac, 0x07f4f4f3, 0x25eaeacf, 0xaf6565ca, 0x8e7a7af4,
            0xe9aeae47, 0x18080810, 0xd5baba6f, 0x887878f0, 0x6f25254a,
            0x722e2e5c, 0x241c1c38, 0xf1a6a657, 0xc7b4b473, 0x51c6c697,
            0x23e8e8cb, 0x7cdddda1, 0x9c7474e8, 0x211f1f3e, 0xdd4b4b96,
            0xdcbdbd61, 0x868b8b0d, 0x858a8a0f, 0x907070e0, 0x423e3e7c,
            0xc4b5b571, 0xaa6666cc, 0xd8484890, 0x05030306, 0x01f6f6f7,
            0x120e0e1c, 0xa36161c2, 0x5f35356a, 0xf95757ae, 0xd0b9b969,
            0x91868617, 0x58c1c199, 0x271d1d3a, 0xb99e9e27, 0x38e1e1d9,
            0x13f8f8eb, 0xb398982b, 0x33111122, 0xbb6969d2, 0x70d9d9a9,
            0x898e8e07, 0xa7949433, 0xb69b9b2d, 0x221e1e3c, 0x92878715,
            0x20e9e9c9, 0x49cece87, 0xff5555aa, 0x78282850, 0x7adfdfa5,
            0x8f8c8c03, 0xf8a1a159, 0x80898909, 0x170d0d1a, 0xdabfbf65,
            0x31e6e6d7, 0xc6424284, 0xb86868d0, 0xc3414182, 0xb0999929,
            0x772d2d5a, 0x110f0f1e, 0xcbb0b07b, 0xfc5454a8, 0xd6bbbb6d,
            0x3a16162c
        };

        private static readonly uint[] T1 =
        {
            0x6363c6a5, 0x7c7cf884, 0x7777ee99, 0x7b7bf68d, 0xf2f2ff0d,
            0x6b6bd6bd, 0x6f6fdeb1, 0xc5c59154, 0x30306050, 0x01010203,
            0x6767cea9, 0x2b2b567d, 0xfefee719, 0xd7d7b562, 0xabab4de6,
            0x7676ec9a, 0xcaca8f45, 0x82821f9d, 0xc9c98940, 0x7d7dfa87,
            0xfafaef15, 0x5959b2eb, 0x47478ec9, 0xf0f0fb0b, 0xadad41ec,
            0xd4d4b367, 0xa2a25ffd, 0xafaf45ea, 0x9c9c23bf, 0xa4a453f7,
            0x7272e496, 0xc0c09b5b, 0xb7b775c2, 0xfdfde11c, 0x93933dae,
            0x26264c6a, 0x36366c5a, 0x3f3f7e41, 0xf7f7f502, 0xcccc834f,
            0x3434685c, 0xa5a551f4, 0xe5e5d134, 0xf1f1f908, 0x7171e293,
            0xd8d8ab73, 0x31316253, 0x15152a3f, 0x0404080c, 0xc7c79552,
            0x23234665, 0xc3c39d5e, 0x18183028, 0x969637a1, 0x05050a0f,
            0x9a9a2fb5, 0x07070e09, 0x12122436, 0x80801b9b, 0xe2e2df3d,
            0xebebcd26, 0x27274e69, 0xb2b27fcd, 0x7575ea9f, 0x0909121b,
            0x83831d9e, 0x2c2c5874, 0x1a1a342e, 0x1b1b362d, 0x6e6edcb2,
            0x5a5ab4ee, 0xa0a05bfb, 0x5252a4f6, 0x3b3b764d, 0xd6d6b761,
            0xb3b37dce, 0x2929527b, 0xe3e3dd3e, 0x2f2f5e71, 0x84841397,
            0x5353a6f5, 0xd1d1b968, 0x00000000, 0xededc12c, 0x20204060,
            0xfcfce31f, 0xb1b179c8, 0x5b5bb6ed, 0x6a6ad4be, 0xcbcb8d46,
            0xbebe67d9, 0x3939724b, 0x4a4a94de, 0x4c4c98d4, 0x5858b0e8,
            0xcfcf854a, 0xd0d0bb6b, 0xefefc52a, 0xaaaa4fe5, 0xfbfbed16,
            0x434386c5, 0x4d4d9ad7, 0x33336655, 0x85851194, 0x45458acf,
            0xf9f9e910, 0x02020406, 0x7f7ffe81, 0x5050a0f0, 0x3c3c7844,
            0x9f9f25ba, 0xa8a84be3, 0x5151a2f3, 0xa3a35dfe, 0x404080c0,
            0x8f8f058a, 0x92923fad, 0x9d9d21bc, 0x38387048, 0xf5f5f104,
            0xbcbc63df, 0xb6b677c1, 0xdadaaf75, 0x21214263, 0x10102030,
            0xffffe51a, 0xf3f3fd0e, 0xd2d2bf6d, 0xcdcd814c, 0x0c0c1814,
            0x13132635, 0xececc32f, 0x5f5fbee1, 0x979735a2, 0x444488cc,
            0x17172e39, 0xc4c49357, 0xa7a755f2, 0x7e7efc82, 0x3d3d7a47,
            0x6464c8ac, 0x5d5dbae7, 0x1919322b, 0x7373e695, 0x6060c0a0,
            0x81811998, 0x4f4f9ed1, 0xdcdca37f, 0x22224466, 0x2a2a547e,
            0x90903bab, 0x88880b83, 0x46468cca, 0xeeeec729, 0xb8b86bd3,
            0x1414283c, 0xdedea779, 0x5e5ebce2, 0x0b0b161d, 0xdbdbad76,
            0xe0e0db3b, 0x32326456, 0x3a3a744e, 0x0a0a141e, 0x494992db,
            0x06060c0a, 0x2424486c, 0x5c5cb8e4, 0xc2c29f5d, 0xd3d3bd6e,
            0xacac43ef, 0x6262c4a6, 0x919139a8, 0x959531a4, 0xe4e4d337,
            0x7979f28b, 0xe7e7d532, 0xc8c88b43, 0x37376e59, 0x6d6ddab7,
            0x8d8d018c, 0xd5d5b164, 0x4e4e9cd2, 0xa9a949e0, 0x6c6cd8b4,
            0x5656acfa, 0xf4f4f307, 0xeaeacf25, 0x6565caaf, 0x7a7af48e,
            0xaeae47e9, 0x08081018, 0xbaba6fd5, 0x7878f088, 0x25254a6f,
            0x2e2e5c72, 0x1c1c3824, 0xa6a657f1, 0xb4b473c7, 0xc6c69751,
            0xe8e8cb23, 0xdddda17c, 0x7474e89c, 0x1f1f3e21, 0x4b4b96dd,
            0xbdbd61dc, 0x8b8b0d86, 0x8a8a0f85, 0x7070e090, 0x3e3e7c42,
            0xb5b571c4, 0x6666ccaa, 0x484890d8, 0x03030605, 0xf6f6f701,
            0x0e0e1c12, 0x6161c2a3, 0x35356a5f, 0x5757aef9, 0xb9b969d0,
            0x86861791, 0xc1c19958, 0x1d1d3a27, 0x9e9e27b9, 0xe1e1d938,
            0xf8f8eb13, 0x98982bb3, 0x11112233, 0x6969d2bb, 0xd9d9a970,
            0x8e8e0789, 0x949433a7, 0x9b9b2db6, 0x1e1e3c22, 0x87871592,
            0xe9e9c920, 0xcece8749, 0x5555aaff, 0x28285078, 0xdfdfa57a,
            0x8c8c038f, 0xa1a159f8, 0x89890980, 0x0d0d1a17, 0xbfbf65da,
            0xe6e6d731, 0x424284c6, 0x6868d0b8, 0x414182c3, 0x999929b0,
            0x2d2d5a77, 0x0f0f1e11, 0xb0b07bcb, 0x5454a8fc, 0xbbbb6dd6,
            0x16162c3a
        };

        private static readonly uint[] T2 =
        {
            0x63c6a563, 0x7cf8847c, 0x77ee9977, 0x7bf68d7b, 0xf2ff0df2,
            0x6bd6bd6b, 0x6fdeb16f, 0xc59154c5, 0x30605030, 0x01020301,
            0x67cea967, 0x2b567d2b, 0xfee719fe, 0xd7b562d7, 0xab4de6ab,
            0x76ec9a76, 0xca8f45ca, 0x821f9d82, 0xc98940c9, 0x7dfa877d,
            0xfaef15fa, 0x59b2eb59, 0x478ec947, 0xf0fb0bf0, 0xad41ecad,
            0xd4b367d4, 0xa25ffda2, 0xaf45eaaf, 0x9c23bf9c, 0xa453f7a4,
            0x72e49672, 0xc09b5bc0, 0xb775c2b7, 0xfde11cfd, 0x933dae93,
            0x264c6a26, 0x366c5a36, 0x3f7e413f, 0xf7f502f7, 0xcc834fcc,
            0x34685c34, 0xa551f4a5, 0xe5d134e5, 0xf1f908f1, 0x71e29371,
            0xd8ab73d8, 0x31625331, 0x152a3f15, 0x04080c04, 0xc79552c7,
            0x23466523, 0xc39d5ec3, 0x18302818, 0x9637a196, 0x050a0f05,
            0x9a2fb59a, 0x070e0907, 0x12243612, 0x801b9b80, 0xe2df3de2,
            0xebcd26eb, 0x274e6927, 0xb27fcdb2, 0x75ea9f75, 0x09121b09,
            0x831d9e83, 0x2c58742c, 0x1a342e1a, 0x1b362d1b, 0x6edcb26e,
            0x5ab4ee5a, 0xa05bfba0, 0x52a4f652, 0x3b764d3b, 0xd6b761d6,
            0xb37dceb3, 0x29527b29, 0xe3dd3ee3, 0x2f5e712f, 0x84139784,
            0x53a6f553, 0xd1b968d1, 0x00000000, 0xedc12ced, 0x20406020,
            0xfce31ffc, 0xb179c8b1, 0x5bb6ed5b, 0x6ad4be6a, 0xcb8d46cb,
            0xbe67d9be, 0x39724b39, 0x4a94de4a, 0x4c98d44c, 0x58b0e858,
            0xcf854acf, 0xd0bb6bd0, 0xefc52aef, 0xaa4fe5aa, 0xfbed16fb,
            0x4386c543, 0x4d9ad74d, 0x33665533, 0x85119485, 0x458acf45,
            0xf9e910f9, 0x02040602, 0x7ffe817f, 0x50a0f050, 0x3c78443c,
            0x9f25ba9f, 0xa84be3a8, 0x51a2f351, 0xa35dfea3, 0x4080c040,
            0x8f058a8f, 0x923fad92, 0x9d21bc9d, 0x38704838, 0xf5f104f5,
            0xbc63dfbc, 0xb677c1b6, 0xdaaf75da, 0x21426321, 0x10203010,
            0xffe51aff, 0xf3fd0ef3, 0xd2bf6dd2, 0xcd814ccd, 0x0c18140c,
            0x13263513, 0xecc32fec, 0x5fbee15f, 0x9735a297, 0x4488cc44,
            0x172e3917, 0xc49357c4, 0xa755f2a7, 0x7efc827e, 0x3d7a473d,
            0x64c8ac64, 0x5dbae75d, 0x19322b19, 0x73e69573, 0x60c0a060,
            0x81199881, 0x4f9ed14f, 0xdca37fdc, 0x22446622, 0x2a547e2a,
            0x903bab90, 0x880b8388, 0x468cca46, 0xeec729ee, 0xb86bd3b8,
            0x14283c14, 0xdea779de, 0x5ebce25e, 0x0b161d0b, 0xdbad76db,
            0xe0db3be0, 0x32645632, 0x3a744e3a, 0x0a141e0a, 0x4992db49,
            0x060c0a06, 0x24486c24, 0x5cb8e45c, 0xc29f5dc2, 0xd3bd6ed3,
            0xac43efac, 0x62c4a662, 0x9139a891, 0x9531a495, 0xe4d337e4,
            0x79f28b79, 0xe7d532e7, 0xc88b43c8, 0x376e5937, 0x6ddab76d,
            0x8d018c8d, 0xd5b164d5, 0x4e9cd24e, 0xa949e0a9, 0x6cd8b46c,
            0x56acfa56, 0xf4f307f4, 0xeacf25ea, 0x65caaf65, 0x7af48e7a,
            0xae47e9ae, 0x08101808, 0xba6fd5ba, 0x78f08878, 0x254a6f25,
            0x2e5c722e, 0x1c38241c, 0xa657f1a6, 0xb473c7b4, 0xc69751c6,
            0xe8cb23e8, 0xdda17cdd, 0x74e89c74, 0x1f3e211f, 0x4b96dd4b,
            0xbd61dcbd, 0x8b0d868b, 0x8a0f858a, 0x70e09070, 0x3e7c423e,
            0xb571c4b5, 0x66ccaa66, 0x4890d848, 0x03060503, 0xf6f701f6,
            0x0e1c120e, 0x61c2a361, 0x356a5f35, 0x57aef957, 0xb969d0b9,
            0x86179186, 0xc19958c1, 0x1d3a271d, 0x9e27b99e, 0xe1d938e1,
            0xf8eb13f8, 0x982bb398, 0x11223311, 0x69d2bb69, 0xd9a970d9,
            0x8e07898e, 0x9433a794, 0x9b2db69b, 0x1e3c221e, 0x87159287,
            0xe9c920e9, 0xce8749ce, 0x55aaff55, 0x28507828, 0xdfa57adf,
            0x8c038f8c, 0xa159f8a1, 0x89098089, 0x0d1a170d, 0xbf65dabf,
            0xe6d731e6, 0x4284c642, 0x68d0b868, 0x4182c341, 0x9929b099,
            0x2d5a772d, 0x0f1e110f, 0xb07bcbb0, 0x54a8fc54, 0xbb6dd6bb,
            0x162c3a16
        };

        private static readonly uint[] T3 =
        {
            0xc6a56363, 0xf8847c7c, 0xee997777, 0xf68d7b7b, 0xff0df2f2,
            0xd6bd6b6b, 0xdeb16f6f, 0x9154c5c5, 0x60503030, 0x02030101,
            0xcea96767, 0x567d2b2b, 0xe719fefe, 0xb562d7d7, 0x4de6abab,
            0xec9a7676, 0x8f45caca, 0x1f9d8282, 0x8940c9c9, 0xfa877d7d,
            0xef15fafa, 0xb2eb5959, 0x8ec94747, 0xfb0bf0f0, 0x41ecadad,
            0xb367d4d4, 0x5ffda2a2, 0x45eaafaf, 0x23bf9c9c, 0x53f7a4a4,
            0xe4967272, 0x9b5bc0c0, 0x75c2b7b7, 0xe11cfdfd, 0x3dae9393,
            0x4c6a2626, 0x6c5a3636, 0x7e413f3f, 0xf502f7f7, 0x834fcccc,
            0x685c3434, 0x51f4a5a5, 0xd134e5e5, 0xf908f1f1, 0xe2937171,
            0xab73d8d8, 0x62533131, 0x2a3f1515, 0x080c0404, 0x9552c7c7,
            0x46652323, 0x9d5ec3c3, 0x30281818, 0x37a19696, 0x0a0f0505,
            0x2fb59a9a, 0x0e090707, 0x24361212, 0x1b9b8080, 0xdf3de2e2,
            0xcd26ebeb, 0x4e692727, 0x7fcdb2b2, 0xea9f7575, 0x121b0909,
            0x1d9e8383, 0x58742c2c, 0x342e1a1a, 0x362d1b1b, 0xdcb26e6e,
            0xb4ee5a5a, 0x5bfba0a0, 0xa4f65252, 0x764d3b3b, 0xb761d6d6,
            0x7dceb3b3, 0x527b2929, 0xdd3ee3e3, 0x5e712f2f, 0x13978484,
            0xa6f55353, 0xb968d1d1, 0x00000000, 0xc12ceded, 0x40602020,
            0xe31ffcfc, 0x79c8b1b1, 0xb6ed5b5b, 0xd4be6a6a, 0x8d46cbcb,
            0x67d9bebe, 0x724b3939, 0x94de4a4a, 0x98d44c4c, 0xb0e85858,
            0x854acfcf, 0xbb6bd0d0, 0xc52aefef, 0x4fe5aaaa, 0xed16fbfb,
            0x86c54343, 0x9ad74d4d, 0x66553333, 0x11948585, 0x8acf4545,
            0xe910f9f9, 0x04060202, 0xfe817f7f, 0xa0f05050, 0x78443c3c,
            0x25ba9f9f, 0x4be3a8a8, 0xa2f35151, 0x5dfea3a3, 0x80c04040,
            0x058a8f8f, 0x3fad9292, 0x21bc9d9d, 0x70483838, 0xf104f5f5,
            0x63dfbcbc, 0x77c1b6b6, 0xaf75dada, 0x42632121, 0x20301010,
            0xe51affff, 0xfd0ef3f3, 0xbf6dd2d2, 0x814ccdcd, 0x18140c0c,
            0x26351313, 0xc32fecec, 0xbee15f5f, 0x35a29797, 0x88cc4444,
            0x2e391717, 0x9357c4c4, 0x55f2a7a7, 0xfc827e7e, 0x7a473d3d,
            0xc8ac6464, 0xbae75d5d, 0x322b1919, 0xe6957373, 0xc0a06060,
            0x19988181, 0x9ed14f4f, 0xa37fdcdc, 0x44662222, 0x547e2a2a,
            0x3bab9090, 0x0b838888, 0x8cca4646, 0xc729eeee, 0x6bd3b8b8,
            0x283c1414, 0xa779dede, 0xbce25e5e, 0x161d0b0b, 0xad76dbdb,
            0xdb3be0e0, 0x64563232, 0x744e3a3a, 0x141e0a0a, 0x92db4949,
            0x0c0a0606, 0x486c2424, 0xb8e45c5c, 0x9f5dc2c2, 0xbd6ed3d3,
            0x43efacac, 0xc4a66262, 0x39a89191, 0x31a49595, 0xd337e4e4,
            0xf28b7979, 0xd532e7e7, 0x8b43c8c8, 0x6e593737, 0xdab76d6d,
            0x018c8d8d, 0xb164d5d5, 0x9cd24e4e, 0x49e0a9a9, 0xd8b46c6c,
            0xacfa5656, 0xf307f4f4, 0xcf25eaea, 0xcaaf6565, 0xf48e7a7a,
            0x47e9aeae, 0x10180808, 0x6fd5baba, 0xf0887878, 0x4a6f2525,
            0x5c722e2e, 0x38241c1c, 0x57f1a6a6, 0x73c7b4b4, 0x9751c6c6,
            0xcb23e8e8, 0xa17cdddd, 0xe89c7474, 0x3e211f1f, 0x96dd4b4b,
            0x61dcbdbd, 0x0d868b8b, 0x0f858a8a, 0xe0907070, 0x7c423e3e,
            0x71c4b5b5, 0xccaa6666, 0x90d84848, 0x06050303, 0xf701f6f6,
            0x1c120e0e, 0xc2a36161, 0x6a5f3535, 0xaef95757, 0x69d0b9b9,
            0x17918686, 0x9958c1c1, 0x3a271d1d, 0x27b99e9e, 0xd938e1e1,
            0xeb13f8f8, 0x2bb39898, 0x22331111, 0xd2bb6969, 0xa970d9d9,
            0x07898e8e, 0x33a79494, 0x2db69b9b, 0x3c221e1e, 0x15928787,
            0xc920e9e9, 0x8749cece, 0xaaff5555, 0x50782828, 0xa57adfdf,
            0x038f8c8c, 0x59f8a1a1, 0x09808989, 0x1a170d0d, 0x65dabfbf,
            0xd731e6e6, 0x84c64242, 0xd0b86868, 0x82c34141, 0x29b09999,
            0x5a772d2d, 0x1e110f0f, 0x7bcbb0b0, 0xa8fc5454, 0x6dd6bbbb,
            0x2c3a1616
        };

        private static readonly uint[] Tinv0 =
        {
            0x50a7f451, 0x5365417e, 0xc3a4171a, 0x965e273a, 0xcb6bab3b,
            0xf1459d1f, 0xab58faac, 0x9303e34b, 0x55fa3020, 0xf66d76ad,
            0x9176cc88, 0x254c02f5, 0xfcd7e54f, 0xd7cb2ac5, 0x80443526,
            0x8fa362b5, 0x495ab1de, 0x671bba25, 0x980eea45, 0xe1c0fe5d,
            0x02752fc3, 0x12f04c81, 0xa397468d, 0xc6f9d36b, 0xe75f8f03,
            0x959c9215, 0xeb7a6dbf, 0xda595295, 0x2d83bed4, 0xd3217458,
            0x2969e049, 0x44c8c98e, 0x6a89c275, 0x78798ef4, 0x6b3e5899,
            0xdd71b927, 0xb64fe1be, 0x17ad88f0, 0x66ac20c9, 0xb43ace7d,
            0x184adf63, 0x82311ae5, 0x60335197, 0x457f5362, 0xe07764b1,
            0x84ae6bbb, 0x1ca081fe, 0x942b08f9, 0x58684870, 0x19fd458f,
            0x876cde94, 0xb7f87b52, 0x23d373ab, 0xe2024b72, 0x578f1fe3,
            0x2aab5566, 0x0728ebb2, 0x03c2b52f, 0x9a7bc586, 0xa50837d3,
            0xf2872830, 0xb2a5bf23, 0xba6a0302, 0x5c8216ed, 0x2b1ccf8a,
            0x92b479a7, 0xf0f207f3, 0xa1e2694e, 0xcdf4da65, 0xd5be0506,
            0x1f6234d1, 0x8afea6c4, 0x9d532e34, 0xa055f3a2, 0x32e18a05,
            0x75ebf6a4, 0x39ec830b, 0xaaef6040, 0x069f715e, 0x51106ebd,
            0xf98a213e, 0x3d06dd96, 0xae053edd, 0x46bde64d, 0xb58d5491,
            0x055dc471, 0x6fd40604, 0xff155060, 0x24fb9819, 0x97e9bdd6,
            0xcc434089, 0x779ed967, 0xbd42e8b0, 0x888b8907, 0x385b19e7,
            0xdbeec879, 0x470a7ca1, 0xe90f427c, 0xc91e84f8, 0x00000000,
            0x83868009, 0x48ed2b32, 0xac70111e, 0x4e725a6c, 0xfbff0efd,
            0x5638850f, 0x1ed5ae3d, 0x27392d36, 0x64d90f0a, 0x21a65c68,
            0xd1545b9b, 0x3a2e3624, 0xb1670a0c, 0x0fe75793, 0xd296eeb4,
            0x9e919b1b, 0x4fc5c080, 0xa220dc61, 0x694b775a, 0x161a121c,
            0x0aba93e2, 0xe52aa0c0, 0x43e0223c, 0x1d171b12, 0x0b0d090e,
            0xadc78bf2, 0xb9a8b62d, 0xc8a91e14, 0x8519f157, 0x4c0775af,
            0xbbdd99ee, 0xfd607fa3, 0x9f2601f7, 0xbcf5725c, 0xc53b6644,
            0x347efb5b, 0x7629438b, 0xdcc623cb, 0x68fcedb6, 0x63f1e4b8,
            0xcadc31d7, 0x10856342, 0x40229713, 0x2011c684, 0x7d244a85,
            0xf83dbbd2, 0x1132f9ae, 0x6da129c7, 0x4b2f9e1d, 0xf330b2dc,
            0xec52860d, 0xd0e3c177, 0x6c16b32b, 0x99b970a9, 0xfa489411,
            0x2264e947, 0xc48cfca8, 0x1a3ff0a0, 0xd82c7d56, 0xef903322,
            0xc74e4987, 0xc1d138d9, 0xfea2ca8c, 0x360bd498, 0xcf81f5a6,
            0x28de7aa5, 0x268eb7da, 0xa4bfad3f, 0xe49d3a2c, 0x0d927850,
            0x9bcc5f6a, 0x62467e54, 0xc2138df6, 0xe8b8d890, 0x5ef7392e,
            0xf5afc382, 0xbe805d9f, 0x7c93d069, 0xa92dd56f, 0xb31225cf,
            0x3b99acc8, 0xa77d1810, 0x6e639ce8, 0x7bbb3bdb, 0x097826cd,
            0xf418596e, 0x01b79aec, 0xa89a4f83, 0x656e95e6, 0x7ee6ffaa,
            0x08cfbc21, 0xe6e815ef, 0xd99be7ba, 0xce366f4a, 0xd4099fea,
            0xd67cb029, 0xafb2a431, 0x31233f2a, 0x3094a5c6, 0xc066a235,
            0x37bc4e74, 0xa6ca82fc, 0xb0d090e0, 0x15d8a733, 0x4a9804f1,
            0xf7daec41, 0x0e50cd7f, 0x2ff69117, 0x8dd64d76, 0x4db0ef43,
            0x544daacc, 0xdf0496e4, 0xe3b5d19e, 0x1b886a4c, 0xb81f2cc1,
            0x7f516546, 0x04ea5e9d, 0x5d358c01, 0x737487fa, 0x2e410bfb,
            0x5a1d67b3, 0x52d2db92, 0x335610e9, 0x1347d66d, 0x8c61d79a,
            0x7a0ca137, 0x8e14f859, 0x893c13eb, 0xee27a9ce, 0x35c961b7,
            0xede51ce1, 0x3cb1477a, 0x59dfd29c, 0x3f73f255, 0x79ce1418,
            0xbf37c773, 0xeacdf753, 0x5baafd5f, 0x146f3ddf, 0x86db4478,
            0x81f3afca, 0x3ec468b9, 0x2c342438, 0x5f40a3c2, 0x72c31d16,
            0x0c25e2bc, 0x8b493c28, 0x41950dff, 0x7101a839, 0xdeb30c08,
            0x9ce4b4d8, 0x90c15664, 0x6184cb7b, 0x70b632d5, 0x745c6c48,
            0x4257b8d0
        };

        private static readonly uint[] Tinv1 =
        {
            0xa7f45150, 0x65417e53, 0xa4171ac3, 0x5e273a96, 0x6bab3bcb,
            0x459d1ff1, 0x58faacab, 0x03e34b93, 0xfa302055, 0x6d76adf6,
            0x76cc8891, 0x4c02f525, 0xd7e54ffc, 0xcb2ac5d7, 0x44352680,
            0xa362b58f, 0x5ab1de49, 0x1bba2567, 0x0eea4598, 0xc0fe5de1,
            0x752fc302, 0xf04c8112, 0x97468da3, 0xf9d36bc6, 0x5f8f03e7,
            0x9c921595, 0x7a6dbfeb, 0x595295da, 0x83bed42d, 0x217458d3,
            0x69e04929, 0xc8c98e44, 0x89c2756a, 0x798ef478, 0x3e58996b,
            0x71b927dd, 0x4fe1beb6, 0xad88f017, 0xac20c966, 0x3ace7db4,
            0x4adf6318, 0x311ae582, 0x33519760, 0x7f536245, 0x7764b1e0,
            0xae6bbb84, 0xa081fe1c, 0x2b08f994, 0x68487058, 0xfd458f19,
            0x6cde9487, 0xf87b52b7, 0xd373ab23, 0x024b72e2, 0x8f1fe357,
            0xab55662a, 0x28ebb207, 0xc2b52f03, 0x7bc5869a, 0x0837d3a5,
            0x872830f2, 0xa5bf23b2, 0x6a0302ba, 0x8216ed5c, 0x1ccf8a2b,
            0xb479a792, 0xf207f3f0, 0xe2694ea1, 0xf4da65cd, 0xbe0506d5,
            0x6234d11f, 0xfea6c48a, 0x532e349d, 0x55f3a2a0, 0xe18a0532,
            0xebf6a475, 0xec830b39, 0xef6040aa, 0x9f715e06, 0x106ebd51,
            0x8a213ef9, 0x06dd963d, 0x053eddae, 0xbde64d46, 0x8d5491b5,
            0x5dc47105, 0xd406046f, 0x155060ff, 0xfb981924, 0xe9bdd697,
            0x434089cc, 0x9ed96777, 0x42e8b0bd, 0x8b890788, 0x5b19e738,
            0xeec879db, 0x0a7ca147, 0x0f427ce9, 0x1e84f8c9, 0x00000000,
            0x86800983, 0xed2b3248, 0x70111eac, 0x725a6c4e, 0xff0efdfb,
            0x38850f56, 0xd5ae3d1e, 0x392d3627, 0xd90f0a64, 0xa65c6821,
            0x545b9bd1, 0x2e36243a, 0x670a0cb1, 0xe757930f, 0x96eeb4d2,
            0x919b1b9e, 0xc5c0804f, 0x20dc61a2, 0x4b775a69, 0x1a121c16,
            0xba93e20a, 0x2aa0c0e5, 0xe0223c43, 0x171b121d, 0x0d090e0b,
            0xc78bf2ad, 0xa8b62db9, 0xa91e14c8, 0x19f15785, 0x0775af4c,
            0xdd99eebb, 0x607fa3fd, 0x2601f79f, 0xf5725cbc, 0x3b6644c5,
            0x7efb5b34, 0x29438b76, 0xc623cbdc, 0xfcedb668, 0xf1e4b863,
            0xdc31d7ca, 0x85634210, 0x22971340, 0x11c68420, 0x244a857d,
            0x3dbbd2f8, 0x32f9ae11, 0xa129c76d, 0x2f9e1d4b, 0x30b2dcf3,
            0x52860dec, 0xe3c177d0, 0x16b32b6c, 0xb970a999, 0x489411fa,
            0x64e94722, 0x8cfca8c4, 0x3ff0a01a, 0x2c7d56d8, 0x903322ef,
            0x4e4987c7, 0xd138d9c1, 0xa2ca8cfe, 0x0bd49836, 0x81f5a6cf,
            0xde7aa528, 0x8eb7da26, 0xbfad3fa4, 0x9d3a2ce4, 0x9278500d,
            0xcc5f6a9b, 0x467e5462, 0x138df6c2, 0xb8d890e8, 0xf7392e5e,
            0xafc382f5, 0x805d9fbe, 0x93d0697c, 0x2dd56fa9, 0x1225cfb3,
            0x99acc83b, 0x7d1810a7, 0x639ce86e, 0xbb3bdb7b, 0x7826cd09,
            0x18596ef4, 0xb79aec01, 0x9a4f83a8, 0x6e95e665, 0xe6ffaa7e,
            0xcfbc2108, 0xe815efe6, 0x9be7bad9, 0x366f4ace, 0x099fead4,
            0x7cb029d6, 0xb2a431af, 0x233f2a31, 0x94a5c630, 0x66a235c0,
            0xbc4e7437, 0xca82fca6, 0xd090e0b0, 0xd8a73315, 0x9804f14a,
            0xdaec41f7, 0x50cd7f0e, 0xf691172f, 0xd64d768d, 0xb0ef434d,
            0x4daacc54, 0x0496e4df, 0xb5d19ee3, 0x886a4c1b, 0x1f2cc1b8,
            0x5165467f, 0xea5e9d04, 0x358c015d, 0x7487fa73, 0x410bfb2e,
            0x1d67b35a, 0xd2db9252, 0x5610e933, 0x47d66d13, 0x61d79a8c,
            0x0ca1377a, 0x14f8598e, 0x3c13eb89, 0x27a9ceee, 0xc961b735,
            0xe51ce1ed, 0xb1477a3c, 0xdfd29c59, 0x73f2553f, 0xce141879,
            0x37c773bf, 0xcdf753ea, 0xaafd5f5b, 0x6f3ddf14, 0xdb447886,
            0xf3afca81, 0xc468b93e, 0x3424382c, 0x40a3c25f, 0xc31d1672,
            0x25e2bc0c, 0x493c288b, 0x950dff41, 0x01a83971, 0xb30c08de,
            0xe4b4d89c, 0xc1566490, 0x84cb7b61, 0xb632d570, 0x5c6c4874,
            0x57b8d042
        };

        private static readonly uint[] Tinv2 =
        {
            0xf45150a7, 0x417e5365, 0x171ac3a4, 0x273a965e, 0xab3bcb6b,
            0x9d1ff145, 0xfaacab58, 0xe34b9303, 0x302055fa, 0x76adf66d,
            0xcc889176, 0x02f5254c, 0xe54ffcd7, 0x2ac5d7cb, 0x35268044,
            0x62b58fa3, 0xb1de495a, 0xba25671b, 0xea45980e, 0xfe5de1c0,
            0x2fc30275, 0x4c8112f0, 0x468da397, 0xd36bc6f9, 0x8f03e75f,
            0x9215959c, 0x6dbfeb7a, 0x5295da59, 0xbed42d83, 0x7458d321,
            0xe0492969, 0xc98e44c8, 0xc2756a89, 0x8ef47879, 0x58996b3e,
            0xb927dd71, 0xe1beb64f, 0x88f017ad, 0x20c966ac, 0xce7db43a,
            0xdf63184a, 0x1ae58231, 0x51976033, 0x5362457f, 0x64b1e077,
            0x6bbb84ae, 0x81fe1ca0, 0x08f9942b, 0x48705868, 0x458f19fd,
            0xde94876c, 0x7b52b7f8, 0x73ab23d3, 0x4b72e202, 0x1fe3578f,
            0x55662aab, 0xebb20728, 0xb52f03c2, 0xc5869a7b, 0x37d3a508,
            0x2830f287, 0xbf23b2a5, 0x0302ba6a, 0x16ed5c82, 0xcf8a2b1c,
            0x79a792b4, 0x07f3f0f2, 0x694ea1e2, 0xda65cdf4, 0x0506d5be,
            0x34d11f62, 0xa6c48afe, 0x2e349d53, 0xf3a2a055, 0x8a0532e1,
            0xf6a475eb, 0x830b39ec, 0x6040aaef, 0x715e069f, 0x6ebd5110,
            0x213ef98a, 0xdd963d06, 0x3eddae05, 0xe64d46bd, 0x5491b58d,
            0xc471055d, 0x06046fd4, 0x5060ff15, 0x981924fb, 0xbdd697e9,
            0x4089cc43, 0xd967779e, 0xe8b0bd42, 0x8907888b, 0x19e7385b,
            0xc879dbee, 0x7ca1470a, 0x427ce90f, 0x84f8c91e, 0x00000000,
            0x80098386, 0x2b3248ed, 0x111eac70, 0x5a6c4e72, 0x0efdfbff,
            0x850f5638, 0xae3d1ed5, 0x2d362739, 0x0f0a64d9, 0x5c6821a6,
            0x5b9bd154, 0x36243a2e, 0x0a0cb167, 0x57930fe7, 0xeeb4d296,
            0x9b1b9e91, 0xc0804fc5, 0xdc61a220, 0x775a694b, 0x121c161a,
            0x93e20aba, 0xa0c0e52a, 0x223c43e0, 0x1b121d17, 0x090e0b0d,
            0x8bf2adc7, 0xb62db9a8, 0x1e14c8a9, 0xf1578519, 0x75af4c07,
            0x99eebbdd, 0x7fa3fd60, 0x01f79f26, 0x725cbcf5, 0x6644c53b,
            0xfb5b347e, 0x438b7629, 0x23cbdcc6, 0xedb668fc, 0xe4b863f1,
            0x31d7cadc, 0x63421085, 0x97134022, 0xc6842011, 0x4a857d24,
            0xbbd2f83d, 0xf9ae1132, 0x29c76da1, 0x9e1d4b2f, 0xb2dcf330,
            0x860dec52, 0xc177d0e3, 0xb32b6c16, 0x70a999b9, 0x9411fa48,
            0xe9472264, 0xfca8c48c, 0xf0a01a3f, 0x7d56d82c, 0x3322ef90,
            0x4987c74e, 0x38d9c1d1, 0xca8cfea2, 0xd498360b, 0xf5a6cf81,
            0x7aa528de, 0xb7da268e, 0xad3fa4bf, 0x3a2ce49d, 0x78500d92,
            0x5f6a9bcc, 0x7e546246, 0x8df6c213, 0xd890e8b8, 0x392e5ef7,
            0xc382f5af, 0x5d9fbe80, 0xd0697c93, 0xd56fa92d, 0x25cfb312,
            0xacc83b99, 0x1810a77d, 0x9ce86e63, 0x3bdb7bbb, 0x26cd0978,
            0x596ef418, 0x9aec01b7, 0x4f83a89a, 0x95e6656e, 0xffaa7ee6,
            0xbc2108cf, 0x15efe6e8, 0xe7bad99b, 0x6f4ace36, 0x9fead409,
            0xb029d67c, 0xa431afb2, 0x3f2a3123, 0xa5c63094, 0xa235c066,
            0x4e7437bc, 0x82fca6ca, 0x90e0b0d0, 0xa73315d8, 0x04f14a98,
            0xec41f7da, 0xcd7f0e50, 0x91172ff6, 0x4d768dd6, 0xef434db0,
            0xaacc544d, 0x96e4df04, 0xd19ee3b5, 0x6a4c1b88, 0x2cc1b81f,
            0x65467f51, 0x5e9d04ea, 0x8c015d35, 0x87fa7374, 0x0bfb2e41,
            0x67b35a1d, 0xdb9252d2, 0x10e93356, 0xd66d1347, 0xd79a8c61,
            0xa1377a0c, 0xf8598e14, 0x13eb893c, 0xa9ceee27, 0x61b735c9,
            0x1ce1ede5, 0x477a3cb1, 0xd29c59df, 0xf2553f73, 0x141879ce,
            0xc773bf37, 0xf753eacd, 0xfd5f5baa, 0x3ddf146f, 0x447886db,
            0xafca81f3, 0x68b93ec4, 0x24382c34, 0xa3c25f40, 0x1d1672c3,
            0xe2bc0c25, 0x3c288b49, 0x0dff4195, 0xa8397101, 0x0c08deb3,
            0xb4d89ce4, 0x566490c1, 0xcb7b6184, 0x32d570b6, 0x6c48745c,
            0xb8d04257
        };

        private static readonly uint[] Tinv3 =
        {
            0x5150a7f4, 0x7e536541, 0x1ac3a417, 0x3a965e27, 0x3bcb6bab,
            0x1ff1459d, 0xacab58fa, 0x4b9303e3, 0x2055fa30, 0xadf66d76,
            0x889176cc, 0xf5254c02, 0x4ffcd7e5, 0xc5d7cb2a, 0x26804435,
            0xb58fa362, 0xde495ab1, 0x25671bba, 0x45980eea, 0x5de1c0fe,
            0xc302752f, 0x8112f04c, 0x8da39746, 0x6bc6f9d3, 0x03e75f8f,
            0x15959c92, 0xbfeb7a6d, 0x95da5952, 0xd42d83be, 0x58d32174,
            0x492969e0, 0x8e44c8c9, 0x756a89c2, 0xf478798e, 0x996b3e58,
            0x27dd71b9, 0xbeb64fe1, 0xf017ad88, 0xc966ac20, 0x7db43ace,
            0x63184adf, 0xe582311a, 0x97603351, 0x62457f53, 0xb1e07764,
            0xbb84ae6b, 0xfe1ca081, 0xf9942b08, 0x70586848, 0x8f19fd45,
            0x94876cde, 0x52b7f87b, 0xab23d373, 0x72e2024b, 0xe3578f1f,
            0x662aab55, 0xb20728eb, 0x2f03c2b5, 0x869a7bc5, 0xd3a50837,
            0x30f28728, 0x23b2a5bf, 0x02ba6a03, 0xed5c8216, 0x8a2b1ccf,
            0xa792b479, 0xf3f0f207, 0x4ea1e269, 0x65cdf4da, 0x06d5be05,
            0xd11f6234, 0xc48afea6, 0x349d532e, 0xa2a055f3, 0x0532e18a,
            0xa475ebf6, 0x0b39ec83, 0x40aaef60, 0x5e069f71, 0xbd51106e,
            0x3ef98a21, 0x963d06dd, 0xddae053e, 0x4d46bde6, 0x91b58d54,
            0x71055dc4, 0x046fd406, 0x60ff1550, 0x1924fb98, 0xd697e9bd,
            0x89cc4340, 0x67779ed9, 0xb0bd42e8, 0x07888b89, 0xe7385b19,
            0x79dbeec8, 0xa1470a7c, 0x7ce90f42, 0xf8c91e84, 0x00000000,
            0x09838680, 0x3248ed2b, 0x1eac7011, 0x6c4e725a, 0xfdfbff0e,
            0x0f563885, 0x3d1ed5ae, 0x3627392d, 0x0a64d90f, 0x6821a65c,
            0x9bd1545b, 0x243a2e36, 0x0cb1670a, 0x930fe757, 0xb4d296ee,
            0x1b9e919b, 0x804fc5c0, 0x61a220dc, 0x5a694b77, 0x1c161a12,
            0xe20aba93, 0xc0e52aa0, 0x3c43e022, 0x121d171b, 0x0e0b0d09,
            0xf2adc78b, 0x2db9a8b6, 0x14c8a91e, 0x578519f1, 0xaf4c0775,
            0xeebbdd99, 0xa3fd607f, 0xf79f2601, 0x5cbcf572, 0x44c53b66,
            0x5b347efb, 0x8b762943, 0xcbdcc623, 0xb668fced, 0xb863f1e4,
            0xd7cadc31, 0x42108563, 0x13402297, 0x842011c6, 0x857d244a,
            0xd2f83dbb, 0xae1132f9, 0xc76da129, 0x1d4b2f9e, 0xdcf330b2,
            0x0dec5286, 0x77d0e3c1, 0x2b6c16b3, 0xa999b970, 0x11fa4894,
            0x472264e9, 0xa8c48cfc, 0xa01a3ff0, 0x56d82c7d, 0x22ef9033,
            0x87c74e49, 0xd9c1d138, 0x8cfea2ca, 0x98360bd4, 0xa6cf81f5,
            0xa528de7a, 0xda268eb7, 0x3fa4bfad, 0x2ce49d3a, 0x500d9278,
            0x6a9bcc5f, 0x5462467e, 0xf6c2138d, 0x90e8b8d8, 0x2e5ef739,
            0x82f5afc3, 0x9fbe805d, 0x697c93d0, 0x6fa92dd5, 0xcfb31225,
            0xc83b99ac, 0x10a77d18, 0xe86e639c, 0xdb7bbb3b, 0xcd097826,
            0x6ef41859, 0xec01b79a, 0x83a89a4f, 0xe6656e95, 0xaa7ee6ff,
            0x2108cfbc, 0xefe6e815, 0xbad99be7, 0x4ace366f, 0xead4099f,
            0x29d67cb0, 0x31afb2a4, 0x2a31233f, 0xc63094a5, 0x35c066a2,
            0x7437bc4e, 0xfca6ca82, 0xe0b0d090, 0x3315d8a7, 0xf14a9804,
            0x41f7daec, 0x7f0e50cd, 0x172ff691, 0x768dd64d, 0x434db0ef,
            0xcc544daa, 0xe4df0496, 0x9ee3b5d1, 0x4c1b886a, 0xc1b81f2c,
            0x467f5165, 0x9d04ea5e, 0x015d358c, 0xfa737487, 0xfb2e410b,
            0xb35a1d67, 0x9252d2db, 0xe9335610, 0x6d1347d6, 0x9a8c61d7,
            0x377a0ca1, 0x598e14f8, 0xeb893c13, 0xceee27a9, 0xb735c961,
            0xe1ede51c, 0x7a3cb147, 0x9c59dfd2, 0x553f73f2, 0x1879ce14,
            0x73bf37c7, 0x53eacdf7, 0x5f5baafd, 0xdf146f3d, 0x7886db44,
            0xca81f3af, 0xb93ec468, 0x382c3424, 0xc25f40a3, 0x1672c31d,
            0xbc0c25e2, 0x288b493c, 0xff41950d, 0x397101a8, 0x08deb30c,
            0xd89ce4b4, 0x6490c156, 0x7b6184cb, 0xd570b632, 0x48745c6c,
            0xd04257b8
        };

        #endregion
=======
        private readonly BlockCipher _impl;
>>>>>>> ffd43dad

        /// <summary>
        /// Initializes a new instance of the <see cref="AesCipher"/> class.
        /// </summary>
        /// <param name="key">The key.</param>
        /// <param name="mode">The mode.</param>
        /// <param name="iv">The IV.</param>
        /// <param name="pkcs7Padding">Enable PKCS7 padding.</param>
        /// <exception cref="ArgumentNullException"><paramref name="key"/> is <see langword="null"/>.</exception>
        /// <exception cref="ArgumentException">Keysize is not valid for this algorithm.</exception>
        public AesCipher(byte[] key, byte[] iv, AesCipherMode mode, bool pkcs7Padding = false)
            : base(key, 16, mode: null, padding: null)
        {
<<<<<<< HEAD
            var keySize = key.Length * 8;

            if (keySize is not (256 or 192 or 128))
            {
                throw new ArgumentException(string.Format(CultureInfo.CurrentCulture, "KeySize '{0}' is not valid for this algorithm.", keySize));
            }
        }

        /// <summary>
        /// Encrypts the specified region of the input byte array and copies the encrypted data to the specified region of the output byte array.
        /// </summary>
        /// <param name="inputBuffer">The input data to encrypt.</param>
        /// <param name="inputOffset">The offset into the input byte array from which to begin using data.</param>
        /// <param name="inputCount">The number of bytes in the input byte array to use as data.</param>
        /// <param name="outputBuffer">The output to which to write encrypted data.</param>
        /// <param name="outputOffset">The offset into the output byte array from which to begin writing data.</param>
        /// <returns>
        /// The number of bytes encrypted.
        /// </returns>
        /// <exception cref="ArgumentNullException"><paramref name="inputBuffer"/> or <paramref name="outputBuffer"/> is <c>null</c>.</exception>
        /// <exception cref="IndexOutOfRangeException"><paramref name="inputBuffer"/> or <paramref name="outputBuffer"/> is too short.</exception>
        public override int EncryptBlock(byte[] inputBuffer, int inputOffset, int inputCount, byte[] outputBuffer, int outputOffset)
        {
            if (inputBuffer is null)
            {
                throw new ArgumentNullException(nameof(inputBuffer));
            }

            if (outputBuffer is null)
            {
                throw new ArgumentNullException(nameof(outputBuffer));
            }

            if ((inputOffset + (32 / 2)) > inputBuffer.Length)
=======
            if (mode == AesCipherMode.OFB)
>>>>>>> ffd43dad
            {
                // OFB is not supported on modern .NET
                _impl = new BlockImpl(key, new OfbCipherMode(iv), pkcs7Padding ? new PKCS7Padding() : null);
            }
#if !NET6_0_OR_GREATER
            else if (mode == AesCipherMode.CFB)
            {
                // CFB not supported on NetStandard 2.1
                _impl = new BlockImpl(key, new CfbCipherMode(iv), pkcs7Padding ? new PKCS7Padding() : null);
            }
<<<<<<< HEAD

            _encryptionKey ??= GenerateWorkingKey(isEncryption: true, Key);

            UnPackBlock(inputBuffer, inputOffset);

            EncryptBlock(_encryptionKey);

            PackBlock(outputBuffer, outputOffset);

            return BlockSize;
        }

        /// <summary>
        /// Decrypts the specified region of the input byte array and copies the decrypted data to the specified region of the output byte array.
        /// </summary>
        /// <param name="inputBuffer">The input data to decrypt.</param>
        /// <param name="inputOffset">The offset into the input byte array from which to begin using data.</param>
        /// <param name="inputCount">The number of bytes in the input byte array to use as data.</param>
        /// <param name="outputBuffer">The output to which to write decrypted data.</param>
        /// <param name="outputOffset">The offset into the output byte array from which to begin writing data.</param>
        /// <returns>
        /// The number of bytes decrypted.
        /// </returns>
        /// <exception cref="ArgumentNullException"><paramref name="inputBuffer"/> or <paramref name="outputBuffer"/> is <c>null</c>.</exception>
        /// <exception cref="IndexOutOfRangeException"><paramref name="inputBuffer"/> or <paramref name="outputBuffer"/> is too short.</exception>
        public override int DecryptBlock(byte[] inputBuffer, int inputOffset, int inputCount, byte[] outputBuffer, int outputOffset)
        {
            if (inputBuffer is null)
            {
                throw new ArgumentNullException(nameof(inputBuffer));
            }

            if (outputBuffer is null)
            {
                throw new ArgumentNullException(nameof(outputBuffer));
            }

            if ((inputOffset + (32 / 2)) > inputBuffer.Length)
            {
                throw new IndexOutOfRangeException("input buffer too short");
            }

            if ((outputOffset + (32 / 2)) > outputBuffer.Length)
            {
                throw new IndexOutOfRangeException("output buffer too short");
            }

            _decryptionKey ??= GenerateWorkingKey(isEncryption: false, Key);

            UnPackBlock(inputBuffer, inputOffset);

            DecryptBlock(_decryptionKey);

            PackBlock(outputBuffer, outputOffset);

            return BlockSize;
        }

        private uint[] GenerateWorkingKey(bool isEncryption, byte[] key)
        {
            var KC = key.Length / 4;  // key length in words

            if (((KC != 4) && (KC != 6) && (KC != 8)) || ((KC * 4) != key.Length))
            {
                throw new ArgumentException("Key length not 128/192/256 bits.");
            }

            _rounds = KC + 6;  // This is not always true for the generalized Rijndael that allows larger block sizes
            var W = new uint[(_rounds + 1) * 4];   // 4 words in a block

            //
            // copy the key into the round key array
            //

            var t = 0;

            for (var i = 0; i < key.Length; t++)
            {
                W[(t >> 2) * 4 + (t & 3)] = Pack.LittleEndianToUInt32(key, i);
                i += 4;
            }

            //
            // while not enough round key material calculated
            // calculate new values
            //
            var k = (_rounds + 1) << 2;
            for (var i = KC; i < k; i++)
            {
                var temp = W[((i - 1) >> 2) * 4 + ((i - 1) & 3)];
                if ((i % KC) == 0)
                {
                    temp = SubWord(Shift(temp, 8)) ^ Rcon[(i / KC) - 1];
                }
                else if ((KC > 6) && ((i % KC) == 4))
                {
                    temp = SubWord(temp);
                }

                W[(i >> 2) * 4 + (i & 3)] = W[((i - KC) >> 2) * 4 + ((i - KC) & 3)] ^ temp;
            }

            if (!isEncryption)
            {
                for (var j = 1; j < _rounds; j++)
                {
                    for (var i = 0; i < 4; i++)
                    {
                        W[j * 4 + i] = InvMcol(W[j * 4 + i]);
                    }
                }
=======
#endif
            else if (mode == AesCipherMode.CTR)
            {
                // CTR not supported by the BCL, use an optimized implementation
                _impl = new CtrImpl(key, iv);
            }
            else
            {
                _impl = new BclImpl(
                    key,
                    iv,
                    (System.Security.Cryptography.CipherMode)mode,
                    pkcs7Padding ? PaddingMode.PKCS7 : PaddingMode.None);
>>>>>>> ffd43dad
            }
        }

<<<<<<< HEAD
        private static uint Shift(uint r, int shift)
        {
            return (r >> shift) | (r << (32 - shift));
        }

        private static uint FFmulX(uint x)
        {
            return ((x & M2) << 1) ^ (((x & M1) >> 7) * M3);
        }

        private static uint InvMcol(uint x)
        {
            var f2 = FFmulX(x);
            var f4 = FFmulX(f2);
            var f8 = FFmulX(f4);
            var f9 = x ^ f8;

            return f2 ^ f4 ^ f8 ^ Shift(f2 ^ f9, 8) ^ Shift(f4 ^ f9, 16) ^ Shift(f9, 24);
=======
        /// <inheritdoc/>
        public override int EncryptBlock(byte[] inputBuffer, int inputOffset, int inputCount, byte[] outputBuffer, int outputOffset)
        {
            return _impl.EncryptBlock(inputBuffer, inputOffset, inputCount, outputBuffer, outputOffset);
>>>>>>> ffd43dad
        }

        /// <inheritdoc/>
        public override int DecryptBlock(byte[] inputBuffer, int inputOffset, int inputCount, byte[] outputBuffer, int outputOffset)
        {
            return _impl.EncryptBlock(inputBuffer, inputOffset, inputCount, outputBuffer, outputOffset);
        }

        /// <inheritdoc/>
        public override byte[] Encrypt(byte[] input, int offset, int length)
        {
<<<<<<< HEAD
            _c0 = Pack.LittleEndianToUInt32(bytes, off);
            _c1 = Pack.LittleEndianToUInt32(bytes, off + 4);
            _c2 = Pack.LittleEndianToUInt32(bytes, off + 8);
            _c3 = Pack.LittleEndianToUInt32(bytes, off + 12);
=======
            return _impl.Encrypt(input, offset, length);
>>>>>>> ffd43dad
        }

        /// <inheritdoc/>
        public override byte[] Decrypt(byte[] input, int offset, int length)
        {
<<<<<<< HEAD
            Pack.UInt32ToLittleEndian(_c0, bytes, off);
            Pack.UInt32ToLittleEndian(_c1, bytes, off + 4);
            Pack.UInt32ToLittleEndian(_c2, bytes, off + 8);
            Pack.UInt32ToLittleEndian(_c3, bytes, off + 12);
=======
            return _impl.Decrypt(input, offset, length);
>>>>>>> ffd43dad
        }

        /// <summary>
        /// Dispose the instance.
        /// </summary>
        /// <param name="disposing">Set to True to dispose of resouces.</param>
        public void Dispose(bool disposing)
        {
<<<<<<< HEAD
            int r;
            uint r0, r1, r2, r3;

            _c0 ^= KW[0 * 4 + 0];
            _c1 ^= KW[0 * 4 + 1];
            _c2 ^= KW[0 * 4 + 2];
            _c3 ^= KW[0 * 4 + 3];

            for (r = 1; r < _rounds - 1;)
            {
                r0 = T0[_c0 & 255] ^ T1[(_c1 >> 8) & 255] ^ T2[(_c2 >> 16) & 255] ^ T3[_c3 >> 24] ^ KW[r * 4 + 0];
                r1 = T0[_c1 & 255] ^ T1[(_c2 >> 8) & 255] ^ T2[(_c3 >> 16) & 255] ^ T3[_c0 >> 24] ^ KW[r * 4 + 1];
                r2 = T0[_c2 & 255] ^ T1[(_c3 >> 8) & 255] ^ T2[(_c0 >> 16) & 255] ^ T3[_c1 >> 24] ^ KW[r * 4 + 2];
                r3 = T0[_c3 & 255] ^ T1[(_c0 >> 8) & 255] ^ T2[(_c1 >> 16) & 255] ^ T3[_c2 >> 24] ^ KW[r++ * 4 + 3];
                _c0 = T0[r0 & 255] ^ T1[(r1 >> 8) & 255] ^ T2[(r2 >> 16) & 255] ^ T3[r3 >> 24] ^ KW[r * 4 + 0];
                _c1 = T0[r1 & 255] ^ T1[(r2 >> 8) & 255] ^ T2[(r3 >> 16) & 255] ^ T3[r0 >> 24] ^ KW[r * 4 + 1];
                _c2 = T0[r2 & 255] ^ T1[(r3 >> 8) & 255] ^ T2[(r0 >> 16) & 255] ^ T3[r1 >> 24] ^ KW[r * 4 + 2];
                _c3 = T0[r3 & 255] ^ T1[(r0 >> 8) & 255] ^ T2[(r1 >> 16) & 255] ^ T3[r2 >> 24] ^ KW[r++ * 4 + 3];
            }

            r0 = T0[_c0 & 255] ^ T1[(_c1 >> 8) & 255] ^ T2[(_c2 >> 16) & 255] ^ T3[_c3 >> 24] ^ KW[r * 4 + 0];
            r1 = T0[_c1 & 255] ^ T1[(_c2 >> 8) & 255] ^ T2[(_c3 >> 16) & 255] ^ T3[_c0 >> 24] ^ KW[r * 4 + 1];
            r2 = T0[_c2 & 255] ^ T1[(_c3 >> 8) & 255] ^ T2[(_c0 >> 16) & 255] ^ T3[_c1 >> 24] ^ KW[r * 4 + 2];
            r3 = T0[_c3 & 255] ^ T1[(_c0 >> 8) & 255] ^ T2[(_c1 >> 16) & 255] ^ T3[_c2 >> 24] ^ KW[r++ * 4 + 3];

            // the final round's table is a simple function of S so we don't use a whole other four tables for it

            _c0 = (uint)S[r0 & 255] ^ (((uint)S[(r1 >> 8) & 255]) << 8) ^ (((uint)S[(r2 >> 16) & 255]) << 16) ^ (((uint)S[r3 >> 24]) << 24) ^ KW[r * 4 + 0];
            _c1 = (uint)S[r1 & 255] ^ (((uint)S[(r2 >> 8) & 255]) << 8) ^ (((uint)S[(r3 >> 16) & 255]) << 16) ^ (((uint)S[r0 >> 24]) << 24) ^ KW[r * 4 + 1];
            _c2 = (uint)S[r2 & 255] ^ (((uint)S[(r3 >> 8) & 255]) << 8) ^ (((uint)S[(r0 >> 16) & 255]) << 16) ^ (((uint)S[r1 >> 24]) << 24) ^ KW[r * 4 + 2];
            _c3 = (uint)S[r3 & 255] ^ (((uint)S[(r0 >> 8) & 255]) << 8) ^ (((uint)S[(r1 >> 16) & 255]) << 16) ^ (((uint)S[r2 >> 24]) << 24) ^ KW[r * 4 + 3];
=======
            if (disposing && _impl is IDisposable disposableImpl)
            {
                disposableImpl.Dispose();
            }
>>>>>>> ffd43dad
        }

        /// <inheritdoc/>
        public void Dispose()
        {
<<<<<<< HEAD
            int r;
            uint r0, r1, r2, r3;

            _c0 ^= KW[_rounds * 4 + 0];
            _c1 ^= KW[_rounds * 4 + 1];
            _c2 ^= KW[_rounds * 4 + 2];
            _c3 ^= KW[_rounds * 4 + 3];

            for (r = _rounds - 1; r > 1;)
            {
                r0 = Tinv0[_c0 & 255] ^ Tinv1[(_c3 >> 8) & 255] ^ Tinv2[(_c2 >> 16) & 255] ^ Tinv3[_c1 >> 24] ^ KW[r * 4 + 0];
                r1 = Tinv0[_c1 & 255] ^ Tinv1[(_c0 >> 8) & 255] ^ Tinv2[(_c3 >> 16) & 255] ^ Tinv3[_c2 >> 24] ^ KW[r * 4 + 1];
                r2 = Tinv0[_c2 & 255] ^ Tinv1[(_c1 >> 8) & 255] ^ Tinv2[(_c0 >> 16) & 255] ^ Tinv3[_c3 >> 24] ^ KW[r * 4 + 2];
                r3 = Tinv0[_c3 & 255] ^ Tinv1[(_c2 >> 8) & 255] ^ Tinv2[(_c1 >> 16) & 255] ^ Tinv3[_c0 >> 24] ^ KW[r-- * 4 + 3];
                _c0 = Tinv0[r0 & 255] ^ Tinv1[(r3 >> 8) & 255] ^ Tinv2[(r2 >> 16) & 255] ^ Tinv3[r1 >> 24] ^ KW[r * 4 + 0];
                _c1 = Tinv0[r1 & 255] ^ Tinv1[(r0 >> 8) & 255] ^ Tinv2[(r3 >> 16) & 255] ^ Tinv3[r2 >> 24] ^ KW[r * 4 + 1];
                _c2 = Tinv0[r2 & 255] ^ Tinv1[(r1 >> 8) & 255] ^ Tinv2[(r0 >> 16) & 255] ^ Tinv3[r3 >> 24] ^ KW[r * 4 + 2];
                _c3 = Tinv0[r3 & 255] ^ Tinv1[(r2 >> 8) & 255] ^ Tinv2[(r1 >> 16) & 255] ^ Tinv3[r0 >> 24] ^ KW[r-- * 4 + 3];
            }

            r0 = Tinv0[_c0 & 255] ^ Tinv1[(_c3 >> 8) & 255] ^ Tinv2[(_c2 >> 16) & 255] ^ Tinv3[_c1 >> 24] ^ KW[r * 4 + 0];
            r1 = Tinv0[_c1 & 255] ^ Tinv1[(_c0 >> 8) & 255] ^ Tinv2[(_c3 >> 16) & 255] ^ Tinv3[_c2 >> 24] ^ KW[r * 4 + 1];
            r2 = Tinv0[_c2 & 255] ^ Tinv1[(_c1 >> 8) & 255] ^ Tinv2[(_c0 >> 16) & 255] ^ Tinv3[_c3 >> 24] ^ KW[r * 4 + 2];
            r3 = Tinv0[_c3 & 255] ^ Tinv1[(_c2 >> 8) & 255] ^ Tinv2[(_c1 >> 16) & 255] ^ Tinv3[_c0 >> 24] ^ KW[r * 4 + 3];

            // the final round's table is a simple function of Si so we don't use a whole other four tables for it

            _c0 = (uint)Si[r0 & 255] ^ (((uint)Si[(r3 >> 8) & 255]) << 8) ^ (((uint)Si[(r2 >> 16) & 255]) << 16) ^ (((uint)Si[r1 >> 24]) << 24) ^ KW[0 * 4 + 0];
            _c1 = (uint)Si[r1 & 255] ^ (((uint)Si[(r0 >> 8) & 255]) << 8) ^ (((uint)Si[(r3 >> 16) & 255]) << 16) ^ (((uint)Si[r2 >> 24]) << 24) ^ KW[0 * 4 + 1];
            _c2 = (uint)Si[r2 & 255] ^ (((uint)Si[(r1 >> 8) & 255]) << 8) ^ (((uint)Si[(r0 >> 16) & 255]) << 16) ^ (((uint)Si[r3 >> 24]) << 24) ^ KW[0 * 4 + 2];
            _c3 = (uint)Si[r3 & 255] ^ (((uint)Si[(r2 >> 8) & 255]) << 8) ^ (((uint)Si[(r1 >> 16) & 255]) << 16) ^ (((uint)Si[r0 >> 24]) << 24) ^ KW[0 * 4 + 3];
=======
            // Do not change this code. Put cleanup code in 'Dispose(bool disposing)' method
            Dispose(disposing: true);
            GC.SuppressFinalize(this);
>>>>>>> ffd43dad
        }
    }
}<|MERGE_RESOLUTION|>--- conflicted
+++ resolved
@@ -1,15 +1,8 @@
-<<<<<<< HEAD
-﻿using System;
-using System.Globalization;
-
-using Renci.SshNet.Common;
-=======
 using System;
 using System.Security.Cryptography;
 
 using Renci.SshNet.Security.Cryptography.Ciphers.Modes;
 using Renci.SshNet.Security.Cryptography.Ciphers.Paddings;
->>>>>>> ffd43dad
 
 namespace Renci.SshNet.Security.Cryptography.Ciphers
 {
@@ -18,551 +11,7 @@
     /// </summary>
     public sealed partial class AesCipher : BlockCipher, IDisposable
     {
-<<<<<<< HEAD
-        private const uint M1 = 0x80808080;
-        private const uint M2 = 0x7f7f7f7f;
-        private const uint M3 = 0x0000001b;
-
-        private int _rounds;
-        private uint[] _encryptionKey;
-        private uint[] _decryptionKey;
-        private uint _c0, _c1, _c2, _c3;
-
-        #region Static Definition Tables
-
-        private static readonly byte[] S =
-        {
-            99, 124, 119, 123, 242, 107, 111, 197,
-            48, 1, 103, 43, 254, 215, 171, 118,
-            202, 130, 201, 125, 250, 89, 71, 240,
-            173, 212, 162, 175, 156, 164, 114, 192,
-            183, 253, 147, 38, 54, 63, 247, 204,
-            52, 165, 229, 241, 113, 216, 49, 21,
-            4, 199, 35, 195, 24, 150, 5, 154,
-            7, 18, 128, 226, 235, 39, 178, 117,
-            9, 131, 44, 26, 27, 110, 90, 160,
-            82, 59, 214, 179, 41, 227, 47, 132,
-            83, 209, 0, 237, 32, 252, 177, 91,
-            106, 203, 190, 57, 74, 76, 88, 207,
-            208, 239, 170, 251, 67, 77, 51, 133,
-            69, 249, 2, 127, 80, 60, 159, 168,
-            81, 163, 64, 143, 146, 157, 56, 245,
-            188, 182, 218, 33, 16, 255, 243, 210,
-            205, 12, 19, 236, 95, 151, 68, 23,
-            196, 167, 126, 61, 100, 93, 25, 115,
-            96, 129, 79, 220, 34, 42, 144, 136,
-            70, 238, 184, 20, 222, 94, 11, 219,
-            224, 50, 58, 10, 73, 6, 36, 92,
-            194, 211, 172, 98, 145, 149, 228, 121,
-            231, 200, 55, 109, 141, 213, 78, 169,
-            108, 86, 244, 234, 101, 122, 174, 8,
-            186, 120, 37, 46, 28, 166, 180, 198,
-            232, 221, 116, 31, 75, 189, 139, 138,
-            112, 62, 181, 102, 72, 3, 246, 14,
-            97, 53, 87, 185, 134, 193, 29, 158,
-            225, 248, 152, 17, 105, 217, 142, 148,
-            155, 30, 135, 233, 206, 85, 40, 223,
-            140, 161, 137, 13, 191, 230, 66, 104,
-            65, 153, 45, 15, 176, 84, 187, 22
-        };
-
-        // The inverse S-box
-        private static readonly byte[] Si =
-        {
-            82, 9, 106, 213, 48, 54, 165, 56,
-            191, 64, 163, 158, 129, 243, 215, 251,
-            124, 227, 57, 130, 155, 47, 255, 135,
-            52, 142, 67, 68, 196, 222, 233, 203,
-            84, 123, 148, 50, 166, 194, 35, 61,
-            238, 76, 149, 11, 66, 250, 195, 78,
-            8, 46, 161, 102, 40, 217, 36, 178,
-            118, 91, 162, 73, 109, 139, 209, 37,
-            114, 248, 246, 100, 134, 104, 152, 22,
-            212, 164, 92, 204, 93, 101, 182, 146,
-            108, 112, 72, 80, 253, 237, 185, 218,
-            94, 21, 70, 87, 167, 141, 157, 132,
-            144, 216, 171, 0, 140, 188, 211, 10,
-            247, 228, 88, 5, 184, 179, 69, 6,
-            208, 44, 30, 143, 202, 63, 15, 2,
-            193, 175, 189, 3, 1, 19, 138, 107,
-            58, 145, 17, 65, 79, 103, 220, 234,
-            151, 242, 207, 206, 240, 180, 230, 115,
-            150, 172, 116, 34, 231, 173, 53, 133,
-            226, 249, 55, 232, 28, 117, 223, 110,
-            71, 241, 26, 113, 29, 41, 197, 137,
-            111, 183, 98, 14, 170, 24, 190, 27,
-            252, 86, 62, 75, 198, 210, 121, 32,
-            154, 219, 192, 254, 120, 205, 90, 244,
-            31, 221, 168, 51, 136, 7, 199, 49,
-            177, 18, 16, 89, 39, 128, 236, 95,
-            96, 81, 127, 169, 25, 181, 74, 13,
-            45, 229, 122, 159, 147, 201, 156, 239,
-            160, 224, 59, 77, 174, 42, 245, 176,
-            200, 235, 187, 60, 131, 83, 153, 97,
-            23, 43, 4, 126, 186, 119, 214, 38,
-            225, 105, 20, 99, 85, 33, 12, 125
-        };
-
-        // vector used in calculating key schedule (powers of x in GF(256))
-        private static readonly byte[] Rcon =
-        {
-            0x01, 0x02, 0x04, 0x08, 0x10, 0x20, 0x40, 0x80, 0x1b, 0x36, 0x6c, 0xd8, 0xab, 0x4d, 0x9a,
-            0x2f, 0x5e, 0xbc, 0x63, 0xc6, 0x97, 0x35, 0x6a, 0xd4, 0xb3, 0x7d, 0xfa, 0xef, 0xc5, 0x91
-        };
-
-        // precomputation tables of calculations for rounds
-        private static readonly uint[] T0 =
-        {
-            0xa56363c6, 0x847c7cf8, 0x997777ee, 0x8d7b7bf6, 0x0df2f2ff,
-            0xbd6b6bd6, 0xb16f6fde, 0x54c5c591, 0x50303060, 0x03010102,
-            0xa96767ce, 0x7d2b2b56, 0x19fefee7, 0x62d7d7b5, 0xe6abab4d,
-            0x9a7676ec, 0x45caca8f, 0x9d82821f, 0x40c9c989, 0x877d7dfa,
-            0x15fafaef, 0xeb5959b2, 0xc947478e, 0x0bf0f0fb, 0xecadad41,
-            0x67d4d4b3, 0xfda2a25f, 0xeaafaf45, 0xbf9c9c23, 0xf7a4a453,
-            0x967272e4, 0x5bc0c09b, 0xc2b7b775, 0x1cfdfde1, 0xae93933d,
-            0x6a26264c, 0x5a36366c, 0x413f3f7e, 0x02f7f7f5, 0x4fcccc83,
-            0x5c343468, 0xf4a5a551, 0x34e5e5d1, 0x08f1f1f9, 0x937171e2,
-            0x73d8d8ab, 0x53313162, 0x3f15152a, 0x0c040408, 0x52c7c795,
-            0x65232346, 0x5ec3c39d, 0x28181830, 0xa1969637, 0x0f05050a,
-            0xb59a9a2f, 0x0907070e, 0x36121224, 0x9b80801b, 0x3de2e2df,
-            0x26ebebcd, 0x6927274e, 0xcdb2b27f, 0x9f7575ea, 0x1b090912,
-            0x9e83831d, 0x742c2c58, 0x2e1a1a34, 0x2d1b1b36, 0xb26e6edc,
-            0xee5a5ab4, 0xfba0a05b, 0xf65252a4, 0x4d3b3b76, 0x61d6d6b7,
-            0xceb3b37d, 0x7b292952, 0x3ee3e3dd, 0x712f2f5e, 0x97848413,
-            0xf55353a6, 0x68d1d1b9, 0x00000000, 0x2cededc1, 0x60202040,
-            0x1ffcfce3, 0xc8b1b179, 0xed5b5bb6, 0xbe6a6ad4, 0x46cbcb8d,
-            0xd9bebe67, 0x4b393972, 0xde4a4a94, 0xd44c4c98, 0xe85858b0,
-            0x4acfcf85, 0x6bd0d0bb, 0x2aefefc5, 0xe5aaaa4f, 0x16fbfbed,
-            0xc5434386, 0xd74d4d9a, 0x55333366, 0x94858511, 0xcf45458a,
-            0x10f9f9e9, 0x06020204, 0x817f7ffe, 0xf05050a0, 0x443c3c78,
-            0xba9f9f25, 0xe3a8a84b, 0xf35151a2, 0xfea3a35d, 0xc0404080,
-            0x8a8f8f05, 0xad92923f, 0xbc9d9d21, 0x48383870, 0x04f5f5f1,
-            0xdfbcbc63, 0xc1b6b677, 0x75dadaaf, 0x63212142, 0x30101020,
-            0x1affffe5, 0x0ef3f3fd, 0x6dd2d2bf, 0x4ccdcd81, 0x140c0c18,
-            0x35131326, 0x2fececc3, 0xe15f5fbe, 0xa2979735, 0xcc444488,
-            0x3917172e, 0x57c4c493, 0xf2a7a755, 0x827e7efc, 0x473d3d7a,
-            0xac6464c8, 0xe75d5dba, 0x2b191932, 0x957373e6, 0xa06060c0,
-            0x98818119, 0xd14f4f9e, 0x7fdcdca3, 0x66222244, 0x7e2a2a54,
-            0xab90903b, 0x8388880b, 0xca46468c, 0x29eeeec7, 0xd3b8b86b,
-            0x3c141428, 0x79dedea7, 0xe25e5ebc, 0x1d0b0b16, 0x76dbdbad,
-            0x3be0e0db, 0x56323264, 0x4e3a3a74, 0x1e0a0a14, 0xdb494992,
-            0x0a06060c, 0x6c242448, 0xe45c5cb8, 0x5dc2c29f, 0x6ed3d3bd,
-            0xefacac43, 0xa66262c4, 0xa8919139, 0xa4959531, 0x37e4e4d3,
-            0x8b7979f2, 0x32e7e7d5, 0x43c8c88b, 0x5937376e, 0xb76d6dda,
-            0x8c8d8d01, 0x64d5d5b1, 0xd24e4e9c, 0xe0a9a949, 0xb46c6cd8,
-            0xfa5656ac, 0x07f4f4f3, 0x25eaeacf, 0xaf6565ca, 0x8e7a7af4,
-            0xe9aeae47, 0x18080810, 0xd5baba6f, 0x887878f0, 0x6f25254a,
-            0x722e2e5c, 0x241c1c38, 0xf1a6a657, 0xc7b4b473, 0x51c6c697,
-            0x23e8e8cb, 0x7cdddda1, 0x9c7474e8, 0x211f1f3e, 0xdd4b4b96,
-            0xdcbdbd61, 0x868b8b0d, 0x858a8a0f, 0x907070e0, 0x423e3e7c,
-            0xc4b5b571, 0xaa6666cc, 0xd8484890, 0x05030306, 0x01f6f6f7,
-            0x120e0e1c, 0xa36161c2, 0x5f35356a, 0xf95757ae, 0xd0b9b969,
-            0x91868617, 0x58c1c199, 0x271d1d3a, 0xb99e9e27, 0x38e1e1d9,
-            0x13f8f8eb, 0xb398982b, 0x33111122, 0xbb6969d2, 0x70d9d9a9,
-            0x898e8e07, 0xa7949433, 0xb69b9b2d, 0x221e1e3c, 0x92878715,
-            0x20e9e9c9, 0x49cece87, 0xff5555aa, 0x78282850, 0x7adfdfa5,
-            0x8f8c8c03, 0xf8a1a159, 0x80898909, 0x170d0d1a, 0xdabfbf65,
-            0x31e6e6d7, 0xc6424284, 0xb86868d0, 0xc3414182, 0xb0999929,
-            0x772d2d5a, 0x110f0f1e, 0xcbb0b07b, 0xfc5454a8, 0xd6bbbb6d,
-            0x3a16162c
-        };
-
-        private static readonly uint[] T1 =
-        {
-            0x6363c6a5, 0x7c7cf884, 0x7777ee99, 0x7b7bf68d, 0xf2f2ff0d,
-            0x6b6bd6bd, 0x6f6fdeb1, 0xc5c59154, 0x30306050, 0x01010203,
-            0x6767cea9, 0x2b2b567d, 0xfefee719, 0xd7d7b562, 0xabab4de6,
-            0x7676ec9a, 0xcaca8f45, 0x82821f9d, 0xc9c98940, 0x7d7dfa87,
-            0xfafaef15, 0x5959b2eb, 0x47478ec9, 0xf0f0fb0b, 0xadad41ec,
-            0xd4d4b367, 0xa2a25ffd, 0xafaf45ea, 0x9c9c23bf, 0xa4a453f7,
-            0x7272e496, 0xc0c09b5b, 0xb7b775c2, 0xfdfde11c, 0x93933dae,
-            0x26264c6a, 0x36366c5a, 0x3f3f7e41, 0xf7f7f502, 0xcccc834f,
-            0x3434685c, 0xa5a551f4, 0xe5e5d134, 0xf1f1f908, 0x7171e293,
-            0xd8d8ab73, 0x31316253, 0x15152a3f, 0x0404080c, 0xc7c79552,
-            0x23234665, 0xc3c39d5e, 0x18183028, 0x969637a1, 0x05050a0f,
-            0x9a9a2fb5, 0x07070e09, 0x12122436, 0x80801b9b, 0xe2e2df3d,
-            0xebebcd26, 0x27274e69, 0xb2b27fcd, 0x7575ea9f, 0x0909121b,
-            0x83831d9e, 0x2c2c5874, 0x1a1a342e, 0x1b1b362d, 0x6e6edcb2,
-            0x5a5ab4ee, 0xa0a05bfb, 0x5252a4f6, 0x3b3b764d, 0xd6d6b761,
-            0xb3b37dce, 0x2929527b, 0xe3e3dd3e, 0x2f2f5e71, 0x84841397,
-            0x5353a6f5, 0xd1d1b968, 0x00000000, 0xededc12c, 0x20204060,
-            0xfcfce31f, 0xb1b179c8, 0x5b5bb6ed, 0x6a6ad4be, 0xcbcb8d46,
-            0xbebe67d9, 0x3939724b, 0x4a4a94de, 0x4c4c98d4, 0x5858b0e8,
-            0xcfcf854a, 0xd0d0bb6b, 0xefefc52a, 0xaaaa4fe5, 0xfbfbed16,
-            0x434386c5, 0x4d4d9ad7, 0x33336655, 0x85851194, 0x45458acf,
-            0xf9f9e910, 0x02020406, 0x7f7ffe81, 0x5050a0f0, 0x3c3c7844,
-            0x9f9f25ba, 0xa8a84be3, 0x5151a2f3, 0xa3a35dfe, 0x404080c0,
-            0x8f8f058a, 0x92923fad, 0x9d9d21bc, 0x38387048, 0xf5f5f104,
-            0xbcbc63df, 0xb6b677c1, 0xdadaaf75, 0x21214263, 0x10102030,
-            0xffffe51a, 0xf3f3fd0e, 0xd2d2bf6d, 0xcdcd814c, 0x0c0c1814,
-            0x13132635, 0xececc32f, 0x5f5fbee1, 0x979735a2, 0x444488cc,
-            0x17172e39, 0xc4c49357, 0xa7a755f2, 0x7e7efc82, 0x3d3d7a47,
-            0x6464c8ac, 0x5d5dbae7, 0x1919322b, 0x7373e695, 0x6060c0a0,
-            0x81811998, 0x4f4f9ed1, 0xdcdca37f, 0x22224466, 0x2a2a547e,
-            0x90903bab, 0x88880b83, 0x46468cca, 0xeeeec729, 0xb8b86bd3,
-            0x1414283c, 0xdedea779, 0x5e5ebce2, 0x0b0b161d, 0xdbdbad76,
-            0xe0e0db3b, 0x32326456, 0x3a3a744e, 0x0a0a141e, 0x494992db,
-            0x06060c0a, 0x2424486c, 0x5c5cb8e4, 0xc2c29f5d, 0xd3d3bd6e,
-            0xacac43ef, 0x6262c4a6, 0x919139a8, 0x959531a4, 0xe4e4d337,
-            0x7979f28b, 0xe7e7d532, 0xc8c88b43, 0x37376e59, 0x6d6ddab7,
-            0x8d8d018c, 0xd5d5b164, 0x4e4e9cd2, 0xa9a949e0, 0x6c6cd8b4,
-            0x5656acfa, 0xf4f4f307, 0xeaeacf25, 0x6565caaf, 0x7a7af48e,
-            0xaeae47e9, 0x08081018, 0xbaba6fd5, 0x7878f088, 0x25254a6f,
-            0x2e2e5c72, 0x1c1c3824, 0xa6a657f1, 0xb4b473c7, 0xc6c69751,
-            0xe8e8cb23, 0xdddda17c, 0x7474e89c, 0x1f1f3e21, 0x4b4b96dd,
-            0xbdbd61dc, 0x8b8b0d86, 0x8a8a0f85, 0x7070e090, 0x3e3e7c42,
-            0xb5b571c4, 0x6666ccaa, 0x484890d8, 0x03030605, 0xf6f6f701,
-            0x0e0e1c12, 0x6161c2a3, 0x35356a5f, 0x5757aef9, 0xb9b969d0,
-            0x86861791, 0xc1c19958, 0x1d1d3a27, 0x9e9e27b9, 0xe1e1d938,
-            0xf8f8eb13, 0x98982bb3, 0x11112233, 0x6969d2bb, 0xd9d9a970,
-            0x8e8e0789, 0x949433a7, 0x9b9b2db6, 0x1e1e3c22, 0x87871592,
-            0xe9e9c920, 0xcece8749, 0x5555aaff, 0x28285078, 0xdfdfa57a,
-            0x8c8c038f, 0xa1a159f8, 0x89890980, 0x0d0d1a17, 0xbfbf65da,
-            0xe6e6d731, 0x424284c6, 0x6868d0b8, 0x414182c3, 0x999929b0,
-            0x2d2d5a77, 0x0f0f1e11, 0xb0b07bcb, 0x5454a8fc, 0xbbbb6dd6,
-            0x16162c3a
-        };
-
-        private static readonly uint[] T2 =
-        {
-            0x63c6a563, 0x7cf8847c, 0x77ee9977, 0x7bf68d7b, 0xf2ff0df2,
-            0x6bd6bd6b, 0x6fdeb16f, 0xc59154c5, 0x30605030, 0x01020301,
-            0x67cea967, 0x2b567d2b, 0xfee719fe, 0xd7b562d7, 0xab4de6ab,
-            0x76ec9a76, 0xca8f45ca, 0x821f9d82, 0xc98940c9, 0x7dfa877d,
-            0xfaef15fa, 0x59b2eb59, 0x478ec947, 0xf0fb0bf0, 0xad41ecad,
-            0xd4b367d4, 0xa25ffda2, 0xaf45eaaf, 0x9c23bf9c, 0xa453f7a4,
-            0x72e49672, 0xc09b5bc0, 0xb775c2b7, 0xfde11cfd, 0x933dae93,
-            0x264c6a26, 0x366c5a36, 0x3f7e413f, 0xf7f502f7, 0xcc834fcc,
-            0x34685c34, 0xa551f4a5, 0xe5d134e5, 0xf1f908f1, 0x71e29371,
-            0xd8ab73d8, 0x31625331, 0x152a3f15, 0x04080c04, 0xc79552c7,
-            0x23466523, 0xc39d5ec3, 0x18302818, 0x9637a196, 0x050a0f05,
-            0x9a2fb59a, 0x070e0907, 0x12243612, 0x801b9b80, 0xe2df3de2,
-            0xebcd26eb, 0x274e6927, 0xb27fcdb2, 0x75ea9f75, 0x09121b09,
-            0x831d9e83, 0x2c58742c, 0x1a342e1a, 0x1b362d1b, 0x6edcb26e,
-            0x5ab4ee5a, 0xa05bfba0, 0x52a4f652, 0x3b764d3b, 0xd6b761d6,
-            0xb37dceb3, 0x29527b29, 0xe3dd3ee3, 0x2f5e712f, 0x84139784,
-            0x53a6f553, 0xd1b968d1, 0x00000000, 0xedc12ced, 0x20406020,
-            0xfce31ffc, 0xb179c8b1, 0x5bb6ed5b, 0x6ad4be6a, 0xcb8d46cb,
-            0xbe67d9be, 0x39724b39, 0x4a94de4a, 0x4c98d44c, 0x58b0e858,
-            0xcf854acf, 0xd0bb6bd0, 0xefc52aef, 0xaa4fe5aa, 0xfbed16fb,
-            0x4386c543, 0x4d9ad74d, 0x33665533, 0x85119485, 0x458acf45,
-            0xf9e910f9, 0x02040602, 0x7ffe817f, 0x50a0f050, 0x3c78443c,
-            0x9f25ba9f, 0xa84be3a8, 0x51a2f351, 0xa35dfea3, 0x4080c040,
-            0x8f058a8f, 0x923fad92, 0x9d21bc9d, 0x38704838, 0xf5f104f5,
-            0xbc63dfbc, 0xb677c1b6, 0xdaaf75da, 0x21426321, 0x10203010,
-            0xffe51aff, 0xf3fd0ef3, 0xd2bf6dd2, 0xcd814ccd, 0x0c18140c,
-            0x13263513, 0xecc32fec, 0x5fbee15f, 0x9735a297, 0x4488cc44,
-            0x172e3917, 0xc49357c4, 0xa755f2a7, 0x7efc827e, 0x3d7a473d,
-            0x64c8ac64, 0x5dbae75d, 0x19322b19, 0x73e69573, 0x60c0a060,
-            0x81199881, 0x4f9ed14f, 0xdca37fdc, 0x22446622, 0x2a547e2a,
-            0x903bab90, 0x880b8388, 0x468cca46, 0xeec729ee, 0xb86bd3b8,
-            0x14283c14, 0xdea779de, 0x5ebce25e, 0x0b161d0b, 0xdbad76db,
-            0xe0db3be0, 0x32645632, 0x3a744e3a, 0x0a141e0a, 0x4992db49,
-            0x060c0a06, 0x24486c24, 0x5cb8e45c, 0xc29f5dc2, 0xd3bd6ed3,
-            0xac43efac, 0x62c4a662, 0x9139a891, 0x9531a495, 0xe4d337e4,
-            0x79f28b79, 0xe7d532e7, 0xc88b43c8, 0x376e5937, 0x6ddab76d,
-            0x8d018c8d, 0xd5b164d5, 0x4e9cd24e, 0xa949e0a9, 0x6cd8b46c,
-            0x56acfa56, 0xf4f307f4, 0xeacf25ea, 0x65caaf65, 0x7af48e7a,
-            0xae47e9ae, 0x08101808, 0xba6fd5ba, 0x78f08878, 0x254a6f25,
-            0x2e5c722e, 0x1c38241c, 0xa657f1a6, 0xb473c7b4, 0xc69751c6,
-            0xe8cb23e8, 0xdda17cdd, 0x74e89c74, 0x1f3e211f, 0x4b96dd4b,
-            0xbd61dcbd, 0x8b0d868b, 0x8a0f858a, 0x70e09070, 0x3e7c423e,
-            0xb571c4b5, 0x66ccaa66, 0x4890d848, 0x03060503, 0xf6f701f6,
-            0x0e1c120e, 0x61c2a361, 0x356a5f35, 0x57aef957, 0xb969d0b9,
-            0x86179186, 0xc19958c1, 0x1d3a271d, 0x9e27b99e, 0xe1d938e1,
-            0xf8eb13f8, 0x982bb398, 0x11223311, 0x69d2bb69, 0xd9a970d9,
-            0x8e07898e, 0x9433a794, 0x9b2db69b, 0x1e3c221e, 0x87159287,
-            0xe9c920e9, 0xce8749ce, 0x55aaff55, 0x28507828, 0xdfa57adf,
-            0x8c038f8c, 0xa159f8a1, 0x89098089, 0x0d1a170d, 0xbf65dabf,
-            0xe6d731e6, 0x4284c642, 0x68d0b868, 0x4182c341, 0x9929b099,
-            0x2d5a772d, 0x0f1e110f, 0xb07bcbb0, 0x54a8fc54, 0xbb6dd6bb,
-            0x162c3a16
-        };
-
-        private static readonly uint[] T3 =
-        {
-            0xc6a56363, 0xf8847c7c, 0xee997777, 0xf68d7b7b, 0xff0df2f2,
-            0xd6bd6b6b, 0xdeb16f6f, 0x9154c5c5, 0x60503030, 0x02030101,
-            0xcea96767, 0x567d2b2b, 0xe719fefe, 0xb562d7d7, 0x4de6abab,
-            0xec9a7676, 0x8f45caca, 0x1f9d8282, 0x8940c9c9, 0xfa877d7d,
-            0xef15fafa, 0xb2eb5959, 0x8ec94747, 0xfb0bf0f0, 0x41ecadad,
-            0xb367d4d4, 0x5ffda2a2, 0x45eaafaf, 0x23bf9c9c, 0x53f7a4a4,
-            0xe4967272, 0x9b5bc0c0, 0x75c2b7b7, 0xe11cfdfd, 0x3dae9393,
-            0x4c6a2626, 0x6c5a3636, 0x7e413f3f, 0xf502f7f7, 0x834fcccc,
-            0x685c3434, 0x51f4a5a5, 0xd134e5e5, 0xf908f1f1, 0xe2937171,
-            0xab73d8d8, 0x62533131, 0x2a3f1515, 0x080c0404, 0x9552c7c7,
-            0x46652323, 0x9d5ec3c3, 0x30281818, 0x37a19696, 0x0a0f0505,
-            0x2fb59a9a, 0x0e090707, 0x24361212, 0x1b9b8080, 0xdf3de2e2,
-            0xcd26ebeb, 0x4e692727, 0x7fcdb2b2, 0xea9f7575, 0x121b0909,
-            0x1d9e8383, 0x58742c2c, 0x342e1a1a, 0x362d1b1b, 0xdcb26e6e,
-            0xb4ee5a5a, 0x5bfba0a0, 0xa4f65252, 0x764d3b3b, 0xb761d6d6,
-            0x7dceb3b3, 0x527b2929, 0xdd3ee3e3, 0x5e712f2f, 0x13978484,
-            0xa6f55353, 0xb968d1d1, 0x00000000, 0xc12ceded, 0x40602020,
-            0xe31ffcfc, 0x79c8b1b1, 0xb6ed5b5b, 0xd4be6a6a, 0x8d46cbcb,
-            0x67d9bebe, 0x724b3939, 0x94de4a4a, 0x98d44c4c, 0xb0e85858,
-            0x854acfcf, 0xbb6bd0d0, 0xc52aefef, 0x4fe5aaaa, 0xed16fbfb,
-            0x86c54343, 0x9ad74d4d, 0x66553333, 0x11948585, 0x8acf4545,
-            0xe910f9f9, 0x04060202, 0xfe817f7f, 0xa0f05050, 0x78443c3c,
-            0x25ba9f9f, 0x4be3a8a8, 0xa2f35151, 0x5dfea3a3, 0x80c04040,
-            0x058a8f8f, 0x3fad9292, 0x21bc9d9d, 0x70483838, 0xf104f5f5,
-            0x63dfbcbc, 0x77c1b6b6, 0xaf75dada, 0x42632121, 0x20301010,
-            0xe51affff, 0xfd0ef3f3, 0xbf6dd2d2, 0x814ccdcd, 0x18140c0c,
-            0x26351313, 0xc32fecec, 0xbee15f5f, 0x35a29797, 0x88cc4444,
-            0x2e391717, 0x9357c4c4, 0x55f2a7a7, 0xfc827e7e, 0x7a473d3d,
-            0xc8ac6464, 0xbae75d5d, 0x322b1919, 0xe6957373, 0xc0a06060,
-            0x19988181, 0x9ed14f4f, 0xa37fdcdc, 0x44662222, 0x547e2a2a,
-            0x3bab9090, 0x0b838888, 0x8cca4646, 0xc729eeee, 0x6bd3b8b8,
-            0x283c1414, 0xa779dede, 0xbce25e5e, 0x161d0b0b, 0xad76dbdb,
-            0xdb3be0e0, 0x64563232, 0x744e3a3a, 0x141e0a0a, 0x92db4949,
-            0x0c0a0606, 0x486c2424, 0xb8e45c5c, 0x9f5dc2c2, 0xbd6ed3d3,
-            0x43efacac, 0xc4a66262, 0x39a89191, 0x31a49595, 0xd337e4e4,
-            0xf28b7979, 0xd532e7e7, 0x8b43c8c8, 0x6e593737, 0xdab76d6d,
-            0x018c8d8d, 0xb164d5d5, 0x9cd24e4e, 0x49e0a9a9, 0xd8b46c6c,
-            0xacfa5656, 0xf307f4f4, 0xcf25eaea, 0xcaaf6565, 0xf48e7a7a,
-            0x47e9aeae, 0x10180808, 0x6fd5baba, 0xf0887878, 0x4a6f2525,
-            0x5c722e2e, 0x38241c1c, 0x57f1a6a6, 0x73c7b4b4, 0x9751c6c6,
-            0xcb23e8e8, 0xa17cdddd, 0xe89c7474, 0x3e211f1f, 0x96dd4b4b,
-            0x61dcbdbd, 0x0d868b8b, 0x0f858a8a, 0xe0907070, 0x7c423e3e,
-            0x71c4b5b5, 0xccaa6666, 0x90d84848, 0x06050303, 0xf701f6f6,
-            0x1c120e0e, 0xc2a36161, 0x6a5f3535, 0xaef95757, 0x69d0b9b9,
-            0x17918686, 0x9958c1c1, 0x3a271d1d, 0x27b99e9e, 0xd938e1e1,
-            0xeb13f8f8, 0x2bb39898, 0x22331111, 0xd2bb6969, 0xa970d9d9,
-            0x07898e8e, 0x33a79494, 0x2db69b9b, 0x3c221e1e, 0x15928787,
-            0xc920e9e9, 0x8749cece, 0xaaff5555, 0x50782828, 0xa57adfdf,
-            0x038f8c8c, 0x59f8a1a1, 0x09808989, 0x1a170d0d, 0x65dabfbf,
-            0xd731e6e6, 0x84c64242, 0xd0b86868, 0x82c34141, 0x29b09999,
-            0x5a772d2d, 0x1e110f0f, 0x7bcbb0b0, 0xa8fc5454, 0x6dd6bbbb,
-            0x2c3a1616
-        };
-
-        private static readonly uint[] Tinv0 =
-        {
-            0x50a7f451, 0x5365417e, 0xc3a4171a, 0x965e273a, 0xcb6bab3b,
-            0xf1459d1f, 0xab58faac, 0x9303e34b, 0x55fa3020, 0xf66d76ad,
-            0x9176cc88, 0x254c02f5, 0xfcd7e54f, 0xd7cb2ac5, 0x80443526,
-            0x8fa362b5, 0x495ab1de, 0x671bba25, 0x980eea45, 0xe1c0fe5d,
-            0x02752fc3, 0x12f04c81, 0xa397468d, 0xc6f9d36b, 0xe75f8f03,
-            0x959c9215, 0xeb7a6dbf, 0xda595295, 0x2d83bed4, 0xd3217458,
-            0x2969e049, 0x44c8c98e, 0x6a89c275, 0x78798ef4, 0x6b3e5899,
-            0xdd71b927, 0xb64fe1be, 0x17ad88f0, 0x66ac20c9, 0xb43ace7d,
-            0x184adf63, 0x82311ae5, 0x60335197, 0x457f5362, 0xe07764b1,
-            0x84ae6bbb, 0x1ca081fe, 0x942b08f9, 0x58684870, 0x19fd458f,
-            0x876cde94, 0xb7f87b52, 0x23d373ab, 0xe2024b72, 0x578f1fe3,
-            0x2aab5566, 0x0728ebb2, 0x03c2b52f, 0x9a7bc586, 0xa50837d3,
-            0xf2872830, 0xb2a5bf23, 0xba6a0302, 0x5c8216ed, 0x2b1ccf8a,
-            0x92b479a7, 0xf0f207f3, 0xa1e2694e, 0xcdf4da65, 0xd5be0506,
-            0x1f6234d1, 0x8afea6c4, 0x9d532e34, 0xa055f3a2, 0x32e18a05,
-            0x75ebf6a4, 0x39ec830b, 0xaaef6040, 0x069f715e, 0x51106ebd,
-            0xf98a213e, 0x3d06dd96, 0xae053edd, 0x46bde64d, 0xb58d5491,
-            0x055dc471, 0x6fd40604, 0xff155060, 0x24fb9819, 0x97e9bdd6,
-            0xcc434089, 0x779ed967, 0xbd42e8b0, 0x888b8907, 0x385b19e7,
-            0xdbeec879, 0x470a7ca1, 0xe90f427c, 0xc91e84f8, 0x00000000,
-            0x83868009, 0x48ed2b32, 0xac70111e, 0x4e725a6c, 0xfbff0efd,
-            0x5638850f, 0x1ed5ae3d, 0x27392d36, 0x64d90f0a, 0x21a65c68,
-            0xd1545b9b, 0x3a2e3624, 0xb1670a0c, 0x0fe75793, 0xd296eeb4,
-            0x9e919b1b, 0x4fc5c080, 0xa220dc61, 0x694b775a, 0x161a121c,
-            0x0aba93e2, 0xe52aa0c0, 0x43e0223c, 0x1d171b12, 0x0b0d090e,
-            0xadc78bf2, 0xb9a8b62d, 0xc8a91e14, 0x8519f157, 0x4c0775af,
-            0xbbdd99ee, 0xfd607fa3, 0x9f2601f7, 0xbcf5725c, 0xc53b6644,
-            0x347efb5b, 0x7629438b, 0xdcc623cb, 0x68fcedb6, 0x63f1e4b8,
-            0xcadc31d7, 0x10856342, 0x40229713, 0x2011c684, 0x7d244a85,
-            0xf83dbbd2, 0x1132f9ae, 0x6da129c7, 0x4b2f9e1d, 0xf330b2dc,
-            0xec52860d, 0xd0e3c177, 0x6c16b32b, 0x99b970a9, 0xfa489411,
-            0x2264e947, 0xc48cfca8, 0x1a3ff0a0, 0xd82c7d56, 0xef903322,
-            0xc74e4987, 0xc1d138d9, 0xfea2ca8c, 0x360bd498, 0xcf81f5a6,
-            0x28de7aa5, 0x268eb7da, 0xa4bfad3f, 0xe49d3a2c, 0x0d927850,
-            0x9bcc5f6a, 0x62467e54, 0xc2138df6, 0xe8b8d890, 0x5ef7392e,
-            0xf5afc382, 0xbe805d9f, 0x7c93d069, 0xa92dd56f, 0xb31225cf,
-            0x3b99acc8, 0xa77d1810, 0x6e639ce8, 0x7bbb3bdb, 0x097826cd,
-            0xf418596e, 0x01b79aec, 0xa89a4f83, 0x656e95e6, 0x7ee6ffaa,
-            0x08cfbc21, 0xe6e815ef, 0xd99be7ba, 0xce366f4a, 0xd4099fea,
-            0xd67cb029, 0xafb2a431, 0x31233f2a, 0x3094a5c6, 0xc066a235,
-            0x37bc4e74, 0xa6ca82fc, 0xb0d090e0, 0x15d8a733, 0x4a9804f1,
-            0xf7daec41, 0x0e50cd7f, 0x2ff69117, 0x8dd64d76, 0x4db0ef43,
-            0x544daacc, 0xdf0496e4, 0xe3b5d19e, 0x1b886a4c, 0xb81f2cc1,
-            0x7f516546, 0x04ea5e9d, 0x5d358c01, 0x737487fa, 0x2e410bfb,
-            0x5a1d67b3, 0x52d2db92, 0x335610e9, 0x1347d66d, 0x8c61d79a,
-            0x7a0ca137, 0x8e14f859, 0x893c13eb, 0xee27a9ce, 0x35c961b7,
-            0xede51ce1, 0x3cb1477a, 0x59dfd29c, 0x3f73f255, 0x79ce1418,
-            0xbf37c773, 0xeacdf753, 0x5baafd5f, 0x146f3ddf, 0x86db4478,
-            0x81f3afca, 0x3ec468b9, 0x2c342438, 0x5f40a3c2, 0x72c31d16,
-            0x0c25e2bc, 0x8b493c28, 0x41950dff, 0x7101a839, 0xdeb30c08,
-            0x9ce4b4d8, 0x90c15664, 0x6184cb7b, 0x70b632d5, 0x745c6c48,
-            0x4257b8d0
-        };
-
-        private static readonly uint[] Tinv1 =
-        {
-            0xa7f45150, 0x65417e53, 0xa4171ac3, 0x5e273a96, 0x6bab3bcb,
-            0x459d1ff1, 0x58faacab, 0x03e34b93, 0xfa302055, 0x6d76adf6,
-            0x76cc8891, 0x4c02f525, 0xd7e54ffc, 0xcb2ac5d7, 0x44352680,
-            0xa362b58f, 0x5ab1de49, 0x1bba2567, 0x0eea4598, 0xc0fe5de1,
-            0x752fc302, 0xf04c8112, 0x97468da3, 0xf9d36bc6, 0x5f8f03e7,
-            0x9c921595, 0x7a6dbfeb, 0x595295da, 0x83bed42d, 0x217458d3,
-            0x69e04929, 0xc8c98e44, 0x89c2756a, 0x798ef478, 0x3e58996b,
-            0x71b927dd, 0x4fe1beb6, 0xad88f017, 0xac20c966, 0x3ace7db4,
-            0x4adf6318, 0x311ae582, 0x33519760, 0x7f536245, 0x7764b1e0,
-            0xae6bbb84, 0xa081fe1c, 0x2b08f994, 0x68487058, 0xfd458f19,
-            0x6cde9487, 0xf87b52b7, 0xd373ab23, 0x024b72e2, 0x8f1fe357,
-            0xab55662a, 0x28ebb207, 0xc2b52f03, 0x7bc5869a, 0x0837d3a5,
-            0x872830f2, 0xa5bf23b2, 0x6a0302ba, 0x8216ed5c, 0x1ccf8a2b,
-            0xb479a792, 0xf207f3f0, 0xe2694ea1, 0xf4da65cd, 0xbe0506d5,
-            0x6234d11f, 0xfea6c48a, 0x532e349d, 0x55f3a2a0, 0xe18a0532,
-            0xebf6a475, 0xec830b39, 0xef6040aa, 0x9f715e06, 0x106ebd51,
-            0x8a213ef9, 0x06dd963d, 0x053eddae, 0xbde64d46, 0x8d5491b5,
-            0x5dc47105, 0xd406046f, 0x155060ff, 0xfb981924, 0xe9bdd697,
-            0x434089cc, 0x9ed96777, 0x42e8b0bd, 0x8b890788, 0x5b19e738,
-            0xeec879db, 0x0a7ca147, 0x0f427ce9, 0x1e84f8c9, 0x00000000,
-            0x86800983, 0xed2b3248, 0x70111eac, 0x725a6c4e, 0xff0efdfb,
-            0x38850f56, 0xd5ae3d1e, 0x392d3627, 0xd90f0a64, 0xa65c6821,
-            0x545b9bd1, 0x2e36243a, 0x670a0cb1, 0xe757930f, 0x96eeb4d2,
-            0x919b1b9e, 0xc5c0804f, 0x20dc61a2, 0x4b775a69, 0x1a121c16,
-            0xba93e20a, 0x2aa0c0e5, 0xe0223c43, 0x171b121d, 0x0d090e0b,
-            0xc78bf2ad, 0xa8b62db9, 0xa91e14c8, 0x19f15785, 0x0775af4c,
-            0xdd99eebb, 0x607fa3fd, 0x2601f79f, 0xf5725cbc, 0x3b6644c5,
-            0x7efb5b34, 0x29438b76, 0xc623cbdc, 0xfcedb668, 0xf1e4b863,
-            0xdc31d7ca, 0x85634210, 0x22971340, 0x11c68420, 0x244a857d,
-            0x3dbbd2f8, 0x32f9ae11, 0xa129c76d, 0x2f9e1d4b, 0x30b2dcf3,
-            0x52860dec, 0xe3c177d0, 0x16b32b6c, 0xb970a999, 0x489411fa,
-            0x64e94722, 0x8cfca8c4, 0x3ff0a01a, 0x2c7d56d8, 0x903322ef,
-            0x4e4987c7, 0xd138d9c1, 0xa2ca8cfe, 0x0bd49836, 0x81f5a6cf,
-            0xde7aa528, 0x8eb7da26, 0xbfad3fa4, 0x9d3a2ce4, 0x9278500d,
-            0xcc5f6a9b, 0x467e5462, 0x138df6c2, 0xb8d890e8, 0xf7392e5e,
-            0xafc382f5, 0x805d9fbe, 0x93d0697c, 0x2dd56fa9, 0x1225cfb3,
-            0x99acc83b, 0x7d1810a7, 0x639ce86e, 0xbb3bdb7b, 0x7826cd09,
-            0x18596ef4, 0xb79aec01, 0x9a4f83a8, 0x6e95e665, 0xe6ffaa7e,
-            0xcfbc2108, 0xe815efe6, 0x9be7bad9, 0x366f4ace, 0x099fead4,
-            0x7cb029d6, 0xb2a431af, 0x233f2a31, 0x94a5c630, 0x66a235c0,
-            0xbc4e7437, 0xca82fca6, 0xd090e0b0, 0xd8a73315, 0x9804f14a,
-            0xdaec41f7, 0x50cd7f0e, 0xf691172f, 0xd64d768d, 0xb0ef434d,
-            0x4daacc54, 0x0496e4df, 0xb5d19ee3, 0x886a4c1b, 0x1f2cc1b8,
-            0x5165467f, 0xea5e9d04, 0x358c015d, 0x7487fa73, 0x410bfb2e,
-            0x1d67b35a, 0xd2db9252, 0x5610e933, 0x47d66d13, 0x61d79a8c,
-            0x0ca1377a, 0x14f8598e, 0x3c13eb89, 0x27a9ceee, 0xc961b735,
-            0xe51ce1ed, 0xb1477a3c, 0xdfd29c59, 0x73f2553f, 0xce141879,
-            0x37c773bf, 0xcdf753ea, 0xaafd5f5b, 0x6f3ddf14, 0xdb447886,
-            0xf3afca81, 0xc468b93e, 0x3424382c, 0x40a3c25f, 0xc31d1672,
-            0x25e2bc0c, 0x493c288b, 0x950dff41, 0x01a83971, 0xb30c08de,
-            0xe4b4d89c, 0xc1566490, 0x84cb7b61, 0xb632d570, 0x5c6c4874,
-            0x57b8d042
-        };
-
-        private static readonly uint[] Tinv2 =
-        {
-            0xf45150a7, 0x417e5365, 0x171ac3a4, 0x273a965e, 0xab3bcb6b,
-            0x9d1ff145, 0xfaacab58, 0xe34b9303, 0x302055fa, 0x76adf66d,
-            0xcc889176, 0x02f5254c, 0xe54ffcd7, 0x2ac5d7cb, 0x35268044,
-            0x62b58fa3, 0xb1de495a, 0xba25671b, 0xea45980e, 0xfe5de1c0,
-            0x2fc30275, 0x4c8112f0, 0x468da397, 0xd36bc6f9, 0x8f03e75f,
-            0x9215959c, 0x6dbfeb7a, 0x5295da59, 0xbed42d83, 0x7458d321,
-            0xe0492969, 0xc98e44c8, 0xc2756a89, 0x8ef47879, 0x58996b3e,
-            0xb927dd71, 0xe1beb64f, 0x88f017ad, 0x20c966ac, 0xce7db43a,
-            0xdf63184a, 0x1ae58231, 0x51976033, 0x5362457f, 0x64b1e077,
-            0x6bbb84ae, 0x81fe1ca0, 0x08f9942b, 0x48705868, 0x458f19fd,
-            0xde94876c, 0x7b52b7f8, 0x73ab23d3, 0x4b72e202, 0x1fe3578f,
-            0x55662aab, 0xebb20728, 0xb52f03c2, 0xc5869a7b, 0x37d3a508,
-            0x2830f287, 0xbf23b2a5, 0x0302ba6a, 0x16ed5c82, 0xcf8a2b1c,
-            0x79a792b4, 0x07f3f0f2, 0x694ea1e2, 0xda65cdf4, 0x0506d5be,
-            0x34d11f62, 0xa6c48afe, 0x2e349d53, 0xf3a2a055, 0x8a0532e1,
-            0xf6a475eb, 0x830b39ec, 0x6040aaef, 0x715e069f, 0x6ebd5110,
-            0x213ef98a, 0xdd963d06, 0x3eddae05, 0xe64d46bd, 0x5491b58d,
-            0xc471055d, 0x06046fd4, 0x5060ff15, 0x981924fb, 0xbdd697e9,
-            0x4089cc43, 0xd967779e, 0xe8b0bd42, 0x8907888b, 0x19e7385b,
-            0xc879dbee, 0x7ca1470a, 0x427ce90f, 0x84f8c91e, 0x00000000,
-            0x80098386, 0x2b3248ed, 0x111eac70, 0x5a6c4e72, 0x0efdfbff,
-            0x850f5638, 0xae3d1ed5, 0x2d362739, 0x0f0a64d9, 0x5c6821a6,
-            0x5b9bd154, 0x36243a2e, 0x0a0cb167, 0x57930fe7, 0xeeb4d296,
-            0x9b1b9e91, 0xc0804fc5, 0xdc61a220, 0x775a694b, 0x121c161a,
-            0x93e20aba, 0xa0c0e52a, 0x223c43e0, 0x1b121d17, 0x090e0b0d,
-            0x8bf2adc7, 0xb62db9a8, 0x1e14c8a9, 0xf1578519, 0x75af4c07,
-            0x99eebbdd, 0x7fa3fd60, 0x01f79f26, 0x725cbcf5, 0x6644c53b,
-            0xfb5b347e, 0x438b7629, 0x23cbdcc6, 0xedb668fc, 0xe4b863f1,
-            0x31d7cadc, 0x63421085, 0x97134022, 0xc6842011, 0x4a857d24,
-            0xbbd2f83d, 0xf9ae1132, 0x29c76da1, 0x9e1d4b2f, 0xb2dcf330,
-            0x860dec52, 0xc177d0e3, 0xb32b6c16, 0x70a999b9, 0x9411fa48,
-            0xe9472264, 0xfca8c48c, 0xf0a01a3f, 0x7d56d82c, 0x3322ef90,
-            0x4987c74e, 0x38d9c1d1, 0xca8cfea2, 0xd498360b, 0xf5a6cf81,
-            0x7aa528de, 0xb7da268e, 0xad3fa4bf, 0x3a2ce49d, 0x78500d92,
-            0x5f6a9bcc, 0x7e546246, 0x8df6c213, 0xd890e8b8, 0x392e5ef7,
-            0xc382f5af, 0x5d9fbe80, 0xd0697c93, 0xd56fa92d, 0x25cfb312,
-            0xacc83b99, 0x1810a77d, 0x9ce86e63, 0x3bdb7bbb, 0x26cd0978,
-            0x596ef418, 0x9aec01b7, 0x4f83a89a, 0x95e6656e, 0xffaa7ee6,
-            0xbc2108cf, 0x15efe6e8, 0xe7bad99b, 0x6f4ace36, 0x9fead409,
-            0xb029d67c, 0xa431afb2, 0x3f2a3123, 0xa5c63094, 0xa235c066,
-            0x4e7437bc, 0x82fca6ca, 0x90e0b0d0, 0xa73315d8, 0x04f14a98,
-            0xec41f7da, 0xcd7f0e50, 0x91172ff6, 0x4d768dd6, 0xef434db0,
-            0xaacc544d, 0x96e4df04, 0xd19ee3b5, 0x6a4c1b88, 0x2cc1b81f,
-            0x65467f51, 0x5e9d04ea, 0x8c015d35, 0x87fa7374, 0x0bfb2e41,
-            0x67b35a1d, 0xdb9252d2, 0x10e93356, 0xd66d1347, 0xd79a8c61,
-            0xa1377a0c, 0xf8598e14, 0x13eb893c, 0xa9ceee27, 0x61b735c9,
-            0x1ce1ede5, 0x477a3cb1, 0xd29c59df, 0xf2553f73, 0x141879ce,
-            0xc773bf37, 0xf753eacd, 0xfd5f5baa, 0x3ddf146f, 0x447886db,
-            0xafca81f3, 0x68b93ec4, 0x24382c34, 0xa3c25f40, 0x1d1672c3,
-            0xe2bc0c25, 0x3c288b49, 0x0dff4195, 0xa8397101, 0x0c08deb3,
-            0xb4d89ce4, 0x566490c1, 0xcb7b6184, 0x32d570b6, 0x6c48745c,
-            0xb8d04257
-        };
-
-        private static readonly uint[] Tinv3 =
-        {
-            0x5150a7f4, 0x7e536541, 0x1ac3a417, 0x3a965e27, 0x3bcb6bab,
-            0x1ff1459d, 0xacab58fa, 0x4b9303e3, 0x2055fa30, 0xadf66d76,
-            0x889176cc, 0xf5254c02, 0x4ffcd7e5, 0xc5d7cb2a, 0x26804435,
-            0xb58fa362, 0xde495ab1, 0x25671bba, 0x45980eea, 0x5de1c0fe,
-            0xc302752f, 0x8112f04c, 0x8da39746, 0x6bc6f9d3, 0x03e75f8f,
-            0x15959c92, 0xbfeb7a6d, 0x95da5952, 0xd42d83be, 0x58d32174,
-            0x492969e0, 0x8e44c8c9, 0x756a89c2, 0xf478798e, 0x996b3e58,
-            0x27dd71b9, 0xbeb64fe1, 0xf017ad88, 0xc966ac20, 0x7db43ace,
-            0x63184adf, 0xe582311a, 0x97603351, 0x62457f53, 0xb1e07764,
-            0xbb84ae6b, 0xfe1ca081, 0xf9942b08, 0x70586848, 0x8f19fd45,
-            0x94876cde, 0x52b7f87b, 0xab23d373, 0x72e2024b, 0xe3578f1f,
-            0x662aab55, 0xb20728eb, 0x2f03c2b5, 0x869a7bc5, 0xd3a50837,
-            0x30f28728, 0x23b2a5bf, 0x02ba6a03, 0xed5c8216, 0x8a2b1ccf,
-            0xa792b479, 0xf3f0f207, 0x4ea1e269, 0x65cdf4da, 0x06d5be05,
-            0xd11f6234, 0xc48afea6, 0x349d532e, 0xa2a055f3, 0x0532e18a,
-            0xa475ebf6, 0x0b39ec83, 0x40aaef60, 0x5e069f71, 0xbd51106e,
-            0x3ef98a21, 0x963d06dd, 0xddae053e, 0x4d46bde6, 0x91b58d54,
-            0x71055dc4, 0x046fd406, 0x60ff1550, 0x1924fb98, 0xd697e9bd,
-            0x89cc4340, 0x67779ed9, 0xb0bd42e8, 0x07888b89, 0xe7385b19,
-            0x79dbeec8, 0xa1470a7c, 0x7ce90f42, 0xf8c91e84, 0x00000000,
-            0x09838680, 0x3248ed2b, 0x1eac7011, 0x6c4e725a, 0xfdfbff0e,
-            0x0f563885, 0x3d1ed5ae, 0x3627392d, 0x0a64d90f, 0x6821a65c,
-            0x9bd1545b, 0x243a2e36, 0x0cb1670a, 0x930fe757, 0xb4d296ee,
-            0x1b9e919b, 0x804fc5c0, 0x61a220dc, 0x5a694b77, 0x1c161a12,
-            0xe20aba93, 0xc0e52aa0, 0x3c43e022, 0x121d171b, 0x0e0b0d09,
-            0xf2adc78b, 0x2db9a8b6, 0x14c8a91e, 0x578519f1, 0xaf4c0775,
-            0xeebbdd99, 0xa3fd607f, 0xf79f2601, 0x5cbcf572, 0x44c53b66,
-            0x5b347efb, 0x8b762943, 0xcbdcc623, 0xb668fced, 0xb863f1e4,
-            0xd7cadc31, 0x42108563, 0x13402297, 0x842011c6, 0x857d244a,
-            0xd2f83dbb, 0xae1132f9, 0xc76da129, 0x1d4b2f9e, 0xdcf330b2,
-            0x0dec5286, 0x77d0e3c1, 0x2b6c16b3, 0xa999b970, 0x11fa4894,
-            0x472264e9, 0xa8c48cfc, 0xa01a3ff0, 0x56d82c7d, 0x22ef9033,
-            0x87c74e49, 0xd9c1d138, 0x8cfea2ca, 0x98360bd4, 0xa6cf81f5,
-            0xa528de7a, 0xda268eb7, 0x3fa4bfad, 0x2ce49d3a, 0x500d9278,
-            0x6a9bcc5f, 0x5462467e, 0xf6c2138d, 0x90e8b8d8, 0x2e5ef739,
-            0x82f5afc3, 0x9fbe805d, 0x697c93d0, 0x6fa92dd5, 0xcfb31225,
-            0xc83b99ac, 0x10a77d18, 0xe86e639c, 0xdb7bbb3b, 0xcd097826,
-            0x6ef41859, 0xec01b79a, 0x83a89a4f, 0xe6656e95, 0xaa7ee6ff,
-            0x2108cfbc, 0xefe6e815, 0xbad99be7, 0x4ace366f, 0xead4099f,
-            0x29d67cb0, 0x31afb2a4, 0x2a31233f, 0xc63094a5, 0x35c066a2,
-            0x7437bc4e, 0xfca6ca82, 0xe0b0d090, 0x3315d8a7, 0xf14a9804,
-            0x41f7daec, 0x7f0e50cd, 0x172ff691, 0x768dd64d, 0x434db0ef,
-            0xcc544daa, 0xe4df0496, 0x9ee3b5d1, 0x4c1b886a, 0xc1b81f2c,
-            0x467f5165, 0x9d04ea5e, 0x015d358c, 0xfa737487, 0xfb2e410b,
-            0xb35a1d67, 0x9252d2db, 0xe9335610, 0x6d1347d6, 0x9a8c61d7,
-            0x377a0ca1, 0x598e14f8, 0xeb893c13, 0xceee27a9, 0xb735c961,
-            0xe1ede51c, 0x7a3cb147, 0x9c59dfd2, 0x553f73f2, 0x1879ce14,
-            0x73bf37c7, 0x53eacdf7, 0x5f5baafd, 0xdf146f3d, 0x7886db44,
-            0xca81f3af, 0xb93ec468, 0x382c3424, 0xc25f40a3, 0x1672c31d,
-            0xbc0c25e2, 0x288b493c, 0xff41950d, 0x397101a8, 0x08deb30c,
-            0xd89ce4b4, 0x6490c156, 0x7b6184cb, 0xd570b632, 0x48745c6c,
-            0xd04257b8
-        };
-
-        #endregion
-=======
         private readonly BlockCipher _impl;
->>>>>>> ffd43dad
 
         /// <summary>
         /// Initializes a new instance of the <see cref="AesCipher"/> class.
@@ -576,44 +25,7 @@
         public AesCipher(byte[] key, byte[] iv, AesCipherMode mode, bool pkcs7Padding = false)
             : base(key, 16, mode: null, padding: null)
         {
-<<<<<<< HEAD
-            var keySize = key.Length * 8;
-
-            if (keySize is not (256 or 192 or 128))
-            {
-                throw new ArgumentException(string.Format(CultureInfo.CurrentCulture, "KeySize '{0}' is not valid for this algorithm.", keySize));
-            }
-        }
-
-        /// <summary>
-        /// Encrypts the specified region of the input byte array and copies the encrypted data to the specified region of the output byte array.
-        /// </summary>
-        /// <param name="inputBuffer">The input data to encrypt.</param>
-        /// <param name="inputOffset">The offset into the input byte array from which to begin using data.</param>
-        /// <param name="inputCount">The number of bytes in the input byte array to use as data.</param>
-        /// <param name="outputBuffer">The output to which to write encrypted data.</param>
-        /// <param name="outputOffset">The offset into the output byte array from which to begin writing data.</param>
-        /// <returns>
-        /// The number of bytes encrypted.
-        /// </returns>
-        /// <exception cref="ArgumentNullException"><paramref name="inputBuffer"/> or <paramref name="outputBuffer"/> is <c>null</c>.</exception>
-        /// <exception cref="IndexOutOfRangeException"><paramref name="inputBuffer"/> or <paramref name="outputBuffer"/> is too short.</exception>
-        public override int EncryptBlock(byte[] inputBuffer, int inputOffset, int inputCount, byte[] outputBuffer, int outputOffset)
-        {
-            if (inputBuffer is null)
-            {
-                throw new ArgumentNullException(nameof(inputBuffer));
-            }
-
-            if (outputBuffer is null)
-            {
-                throw new ArgumentNullException(nameof(outputBuffer));
-            }
-
-            if ((inputOffset + (32 / 2)) > inputBuffer.Length)
-=======
             if (mode == AesCipherMode.OFB)
->>>>>>> ffd43dad
             {
                 // OFB is not supported on modern .NET
                 _impl = new BlockImpl(key, new OfbCipherMode(iv), pkcs7Padding ? new PKCS7Padding() : null);
@@ -624,119 +36,6 @@
                 // CFB not supported on NetStandard 2.1
                 _impl = new BlockImpl(key, new CfbCipherMode(iv), pkcs7Padding ? new PKCS7Padding() : null);
             }
-<<<<<<< HEAD
-
-            _encryptionKey ??= GenerateWorkingKey(isEncryption: true, Key);
-
-            UnPackBlock(inputBuffer, inputOffset);
-
-            EncryptBlock(_encryptionKey);
-
-            PackBlock(outputBuffer, outputOffset);
-
-            return BlockSize;
-        }
-
-        /// <summary>
-        /// Decrypts the specified region of the input byte array and copies the decrypted data to the specified region of the output byte array.
-        /// </summary>
-        /// <param name="inputBuffer">The input data to decrypt.</param>
-        /// <param name="inputOffset">The offset into the input byte array from which to begin using data.</param>
-        /// <param name="inputCount">The number of bytes in the input byte array to use as data.</param>
-        /// <param name="outputBuffer">The output to which to write decrypted data.</param>
-        /// <param name="outputOffset">The offset into the output byte array from which to begin writing data.</param>
-        /// <returns>
-        /// The number of bytes decrypted.
-        /// </returns>
-        /// <exception cref="ArgumentNullException"><paramref name="inputBuffer"/> or <paramref name="outputBuffer"/> is <c>null</c>.</exception>
-        /// <exception cref="IndexOutOfRangeException"><paramref name="inputBuffer"/> or <paramref name="outputBuffer"/> is too short.</exception>
-        public override int DecryptBlock(byte[] inputBuffer, int inputOffset, int inputCount, byte[] outputBuffer, int outputOffset)
-        {
-            if (inputBuffer is null)
-            {
-                throw new ArgumentNullException(nameof(inputBuffer));
-            }
-
-            if (outputBuffer is null)
-            {
-                throw new ArgumentNullException(nameof(outputBuffer));
-            }
-
-            if ((inputOffset + (32 / 2)) > inputBuffer.Length)
-            {
-                throw new IndexOutOfRangeException("input buffer too short");
-            }
-
-            if ((outputOffset + (32 / 2)) > outputBuffer.Length)
-            {
-                throw new IndexOutOfRangeException("output buffer too short");
-            }
-
-            _decryptionKey ??= GenerateWorkingKey(isEncryption: false, Key);
-
-            UnPackBlock(inputBuffer, inputOffset);
-
-            DecryptBlock(_decryptionKey);
-
-            PackBlock(outputBuffer, outputOffset);
-
-            return BlockSize;
-        }
-
-        private uint[] GenerateWorkingKey(bool isEncryption, byte[] key)
-        {
-            var KC = key.Length / 4;  // key length in words
-
-            if (((KC != 4) && (KC != 6) && (KC != 8)) || ((KC * 4) != key.Length))
-            {
-                throw new ArgumentException("Key length not 128/192/256 bits.");
-            }
-
-            _rounds = KC + 6;  // This is not always true for the generalized Rijndael that allows larger block sizes
-            var W = new uint[(_rounds + 1) * 4];   // 4 words in a block
-
-            //
-            // copy the key into the round key array
-            //
-
-            var t = 0;
-
-            for (var i = 0; i < key.Length; t++)
-            {
-                W[(t >> 2) * 4 + (t & 3)] = Pack.LittleEndianToUInt32(key, i);
-                i += 4;
-            }
-
-            //
-            // while not enough round key material calculated
-            // calculate new values
-            //
-            var k = (_rounds + 1) << 2;
-            for (var i = KC; i < k; i++)
-            {
-                var temp = W[((i - 1) >> 2) * 4 + ((i - 1) & 3)];
-                if ((i % KC) == 0)
-                {
-                    temp = SubWord(Shift(temp, 8)) ^ Rcon[(i / KC) - 1];
-                }
-                else if ((KC > 6) && ((i % KC) == 4))
-                {
-                    temp = SubWord(temp);
-                }
-
-                W[(i >> 2) * 4 + (i & 3)] = W[((i - KC) >> 2) * 4 + ((i - KC) & 3)] ^ temp;
-            }
-
-            if (!isEncryption)
-            {
-                for (var j = 1; j < _rounds; j++)
-                {
-                    for (var i = 0; i < 4; i++)
-                    {
-                        W[j * 4 + i] = InvMcol(W[j * 4 + i]);
-                    }
-                }
-=======
 #endif
             else if (mode == AesCipherMode.CTR)
             {
@@ -750,35 +49,13 @@
                     iv,
                     (System.Security.Cryptography.CipherMode)mode,
                     pkcs7Padding ? PaddingMode.PKCS7 : PaddingMode.None);
->>>>>>> ffd43dad
             }
         }
 
-<<<<<<< HEAD
-        private static uint Shift(uint r, int shift)
-        {
-            return (r >> shift) | (r << (32 - shift));
-        }
-
-        private static uint FFmulX(uint x)
-        {
-            return ((x & M2) << 1) ^ (((x & M1) >> 7) * M3);
-        }
-
-        private static uint InvMcol(uint x)
-        {
-            var f2 = FFmulX(x);
-            var f4 = FFmulX(f2);
-            var f8 = FFmulX(f4);
-            var f9 = x ^ f8;
-
-            return f2 ^ f4 ^ f8 ^ Shift(f2 ^ f9, 8) ^ Shift(f4 ^ f9, 16) ^ Shift(f9, 24);
-=======
         /// <inheritdoc/>
         public override int EncryptBlock(byte[] inputBuffer, int inputOffset, int inputCount, byte[] outputBuffer, int outputOffset)
         {
             return _impl.EncryptBlock(inputBuffer, inputOffset, inputCount, outputBuffer, outputOffset);
->>>>>>> ffd43dad
         }
 
         /// <inheritdoc/>
@@ -790,27 +67,13 @@
         /// <inheritdoc/>
         public override byte[] Encrypt(byte[] input, int offset, int length)
         {
-<<<<<<< HEAD
-            _c0 = Pack.LittleEndianToUInt32(bytes, off);
-            _c1 = Pack.LittleEndianToUInt32(bytes, off + 4);
-            _c2 = Pack.LittleEndianToUInt32(bytes, off + 8);
-            _c3 = Pack.LittleEndianToUInt32(bytes, off + 12);
-=======
             return _impl.Encrypt(input, offset, length);
->>>>>>> ffd43dad
         }
 
         /// <inheritdoc/>
         public override byte[] Decrypt(byte[] input, int offset, int length)
         {
-<<<<<<< HEAD
-            Pack.UInt32ToLittleEndian(_c0, bytes, off);
-            Pack.UInt32ToLittleEndian(_c1, bytes, off + 4);
-            Pack.UInt32ToLittleEndian(_c2, bytes, off + 8);
-            Pack.UInt32ToLittleEndian(_c3, bytes, off + 12);
-=======
             return _impl.Decrypt(input, offset, length);
->>>>>>> ffd43dad
         }
 
         /// <summary>
@@ -819,86 +82,18 @@
         /// <param name="disposing">Set to True to dispose of resouces.</param>
         public void Dispose(bool disposing)
         {
-<<<<<<< HEAD
-            int r;
-            uint r0, r1, r2, r3;
-
-            _c0 ^= KW[0 * 4 + 0];
-            _c1 ^= KW[0 * 4 + 1];
-            _c2 ^= KW[0 * 4 + 2];
-            _c3 ^= KW[0 * 4 + 3];
-
-            for (r = 1; r < _rounds - 1;)
-            {
-                r0 = T0[_c0 & 255] ^ T1[(_c1 >> 8) & 255] ^ T2[(_c2 >> 16) & 255] ^ T3[_c3 >> 24] ^ KW[r * 4 + 0];
-                r1 = T0[_c1 & 255] ^ T1[(_c2 >> 8) & 255] ^ T2[(_c3 >> 16) & 255] ^ T3[_c0 >> 24] ^ KW[r * 4 + 1];
-                r2 = T0[_c2 & 255] ^ T1[(_c3 >> 8) & 255] ^ T2[(_c0 >> 16) & 255] ^ T3[_c1 >> 24] ^ KW[r * 4 + 2];
-                r3 = T0[_c3 & 255] ^ T1[(_c0 >> 8) & 255] ^ T2[(_c1 >> 16) & 255] ^ T3[_c2 >> 24] ^ KW[r++ * 4 + 3];
-                _c0 = T0[r0 & 255] ^ T1[(r1 >> 8) & 255] ^ T2[(r2 >> 16) & 255] ^ T3[r3 >> 24] ^ KW[r * 4 + 0];
-                _c1 = T0[r1 & 255] ^ T1[(r2 >> 8) & 255] ^ T2[(r3 >> 16) & 255] ^ T3[r0 >> 24] ^ KW[r * 4 + 1];
-                _c2 = T0[r2 & 255] ^ T1[(r3 >> 8) & 255] ^ T2[(r0 >> 16) & 255] ^ T3[r1 >> 24] ^ KW[r * 4 + 2];
-                _c3 = T0[r3 & 255] ^ T1[(r0 >> 8) & 255] ^ T2[(r1 >> 16) & 255] ^ T3[r2 >> 24] ^ KW[r++ * 4 + 3];
-            }
-
-            r0 = T0[_c0 & 255] ^ T1[(_c1 >> 8) & 255] ^ T2[(_c2 >> 16) & 255] ^ T3[_c3 >> 24] ^ KW[r * 4 + 0];
-            r1 = T0[_c1 & 255] ^ T1[(_c2 >> 8) & 255] ^ T2[(_c3 >> 16) & 255] ^ T3[_c0 >> 24] ^ KW[r * 4 + 1];
-            r2 = T0[_c2 & 255] ^ T1[(_c3 >> 8) & 255] ^ T2[(_c0 >> 16) & 255] ^ T3[_c1 >> 24] ^ KW[r * 4 + 2];
-            r3 = T0[_c3 & 255] ^ T1[(_c0 >> 8) & 255] ^ T2[(_c1 >> 16) & 255] ^ T3[_c2 >> 24] ^ KW[r++ * 4 + 3];
-
-            // the final round's table is a simple function of S so we don't use a whole other four tables for it
-
-            _c0 = (uint)S[r0 & 255] ^ (((uint)S[(r1 >> 8) & 255]) << 8) ^ (((uint)S[(r2 >> 16) & 255]) << 16) ^ (((uint)S[r3 >> 24]) << 24) ^ KW[r * 4 + 0];
-            _c1 = (uint)S[r1 & 255] ^ (((uint)S[(r2 >> 8) & 255]) << 8) ^ (((uint)S[(r3 >> 16) & 255]) << 16) ^ (((uint)S[r0 >> 24]) << 24) ^ KW[r * 4 + 1];
-            _c2 = (uint)S[r2 & 255] ^ (((uint)S[(r3 >> 8) & 255]) << 8) ^ (((uint)S[(r0 >> 16) & 255]) << 16) ^ (((uint)S[r1 >> 24]) << 24) ^ KW[r * 4 + 2];
-            _c3 = (uint)S[r3 & 255] ^ (((uint)S[(r0 >> 8) & 255]) << 8) ^ (((uint)S[(r1 >> 16) & 255]) << 16) ^ (((uint)S[r2 >> 24]) << 24) ^ KW[r * 4 + 3];
-=======
             if (disposing && _impl is IDisposable disposableImpl)
             {
                 disposableImpl.Dispose();
             }
->>>>>>> ffd43dad
         }
 
         /// <inheritdoc/>
         public void Dispose()
         {
-<<<<<<< HEAD
-            int r;
-            uint r0, r1, r2, r3;
-
-            _c0 ^= KW[_rounds * 4 + 0];
-            _c1 ^= KW[_rounds * 4 + 1];
-            _c2 ^= KW[_rounds * 4 + 2];
-            _c3 ^= KW[_rounds * 4 + 3];
-
-            for (r = _rounds - 1; r > 1;)
-            {
-                r0 = Tinv0[_c0 & 255] ^ Tinv1[(_c3 >> 8) & 255] ^ Tinv2[(_c2 >> 16) & 255] ^ Tinv3[_c1 >> 24] ^ KW[r * 4 + 0];
-                r1 = Tinv0[_c1 & 255] ^ Tinv1[(_c0 >> 8) & 255] ^ Tinv2[(_c3 >> 16) & 255] ^ Tinv3[_c2 >> 24] ^ KW[r * 4 + 1];
-                r2 = Tinv0[_c2 & 255] ^ Tinv1[(_c1 >> 8) & 255] ^ Tinv2[(_c0 >> 16) & 255] ^ Tinv3[_c3 >> 24] ^ KW[r * 4 + 2];
-                r3 = Tinv0[_c3 & 255] ^ Tinv1[(_c2 >> 8) & 255] ^ Tinv2[(_c1 >> 16) & 255] ^ Tinv3[_c0 >> 24] ^ KW[r-- * 4 + 3];
-                _c0 = Tinv0[r0 & 255] ^ Tinv1[(r3 >> 8) & 255] ^ Tinv2[(r2 >> 16) & 255] ^ Tinv3[r1 >> 24] ^ KW[r * 4 + 0];
-                _c1 = Tinv0[r1 & 255] ^ Tinv1[(r0 >> 8) & 255] ^ Tinv2[(r3 >> 16) & 255] ^ Tinv3[r2 >> 24] ^ KW[r * 4 + 1];
-                _c2 = Tinv0[r2 & 255] ^ Tinv1[(r1 >> 8) & 255] ^ Tinv2[(r0 >> 16) & 255] ^ Tinv3[r3 >> 24] ^ KW[r * 4 + 2];
-                _c3 = Tinv0[r3 & 255] ^ Tinv1[(r2 >> 8) & 255] ^ Tinv2[(r1 >> 16) & 255] ^ Tinv3[r0 >> 24] ^ KW[r-- * 4 + 3];
-            }
-
-            r0 = Tinv0[_c0 & 255] ^ Tinv1[(_c3 >> 8) & 255] ^ Tinv2[(_c2 >> 16) & 255] ^ Tinv3[_c1 >> 24] ^ KW[r * 4 + 0];
-            r1 = Tinv0[_c1 & 255] ^ Tinv1[(_c0 >> 8) & 255] ^ Tinv2[(_c3 >> 16) & 255] ^ Tinv3[_c2 >> 24] ^ KW[r * 4 + 1];
-            r2 = Tinv0[_c2 & 255] ^ Tinv1[(_c1 >> 8) & 255] ^ Tinv2[(_c0 >> 16) & 255] ^ Tinv3[_c3 >> 24] ^ KW[r * 4 + 2];
-            r3 = Tinv0[_c3 & 255] ^ Tinv1[(_c2 >> 8) & 255] ^ Tinv2[(_c1 >> 16) & 255] ^ Tinv3[_c0 >> 24] ^ KW[r * 4 + 3];
-
-            // the final round's table is a simple function of Si so we don't use a whole other four tables for it
-
-            _c0 = (uint)Si[r0 & 255] ^ (((uint)Si[(r3 >> 8) & 255]) << 8) ^ (((uint)Si[(r2 >> 16) & 255]) << 16) ^ (((uint)Si[r1 >> 24]) << 24) ^ KW[0 * 4 + 0];
-            _c1 = (uint)Si[r1 & 255] ^ (((uint)Si[(r0 >> 8) & 255]) << 8) ^ (((uint)Si[(r3 >> 16) & 255]) << 16) ^ (((uint)Si[r2 >> 24]) << 24) ^ KW[0 * 4 + 1];
-            _c2 = (uint)Si[r2 & 255] ^ (((uint)Si[(r1 >> 8) & 255]) << 8) ^ (((uint)Si[(r0 >> 16) & 255]) << 16) ^ (((uint)Si[r3 >> 24]) << 24) ^ KW[0 * 4 + 2];
-            _c3 = (uint)Si[r3 & 255] ^ (((uint)Si[(r2 >> 8) & 255]) << 8) ^ (((uint)Si[(r1 >> 16) & 255]) << 16) ^ (((uint)Si[r0 >> 24]) << 24) ^ KW[0 * 4 + 3];
-=======
             // Do not change this code. Put cleanup code in 'Dispose(bool disposing)' method
             Dispose(disposing: true);
             GC.SuppressFinalize(this);
->>>>>>> ffd43dad
         }
     }
 }