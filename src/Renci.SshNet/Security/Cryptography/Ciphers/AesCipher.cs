--- conflicted
+++ resolved
@@ -1,18 +1,14 @@
-﻿using System;
+using System;
 using System.Security.Cryptography;
-<<<<<<< HEAD
 
 using Renci.SshNet.Security.Cryptography.Ciphers.Modes;
 using Renci.SshNet.Security.Cryptography.Ciphers.Paddings;
-=======
->>>>>>> daa1acca
 
 namespace Renci.SshNet.Security.Cryptography.Ciphers
 {
     /// <summary>
     /// Custom AES Cipher Mode, follows System.Security.Cryptography.CipherMode.
     /// </summary>
-<<<<<<< HEAD
     public enum AesCipherMode
     {
         /// <summary>CBC Mode.</summary>
@@ -40,13 +36,6 @@
     public sealed partial class AesCipher : BlockCipher, IDisposable
     {
         private readonly BlockCipher _impl;
-=======
-    public sealed class AesCipher : BlockCipher, IDisposable
-    {
-        private readonly Aes _aes;
-        private ICryptoTransform _encryptor;
-        private ICryptoTransform _decryptor;
->>>>>>> daa1acca
 
         /// <summary>
         /// Initializes a new instance of the <see cref="AesCipher"/> class.
@@ -57,7 +46,6 @@
         /// <param name="pkcs7Padding">Enable PKCS7 padding.</param>
         /// <exception cref="ArgumentNullException"><paramref name="key"/> is <see langword="null"/>.</exception>
         /// <exception cref="ArgumentException">Keysize is not valid for this algorithm.</exception>
-<<<<<<< HEAD
         public AesCipher(byte[] key, byte[] iv, AesCipherMode mode, bool pkcs7Padding = false)
             : base(key, 16, mode: null, padding: null)
         {
@@ -125,73 +113,6 @@
         }
 
         /// <inheritdoc/>
-=======
-        public AesCipher(byte[] key, CipherMode mode, CipherPadding padding)
-            : base(key, 16, mode, padding)
-        {
-            var aes = Aes.Create();
-            aes.Key = key;
-#pragma warning disable CA5358 // Do not use unsafe cipher modes; this is the basis for other modes.
-            aes.Mode = System.Security.Cryptography.CipherMode.ECB;
-#pragma warning restore CA5358 // Do not use unsafe cipher modes
-            aes.Padding = PaddingMode.None;
-            _aes = aes;
-        }
-
-        /// <summary>
-        /// Encrypts the specified region of the input byte array and copies the encrypted data to the specified region of the output byte array.
-        /// </summary>
-        /// <param name="inputBuffer">The input data to encrypt.</param>
-        /// <param name="inputOffset">The offset into the input byte array from which to begin using data.</param>
-        /// <param name="inputCount">The number of bytes in the input byte array to use as data.</param>
-        /// <param name="outputBuffer">The output to which to write encrypted data.</param>
-        /// <param name="outputOffset">The offset into the output byte array from which to begin writing data.</param>
-        /// <returns>
-        /// The number of bytes encrypted.
-        /// </returns>
-        /// <exception cref="ArgumentNullException"><paramref name="inputBuffer"/> or <paramref name="outputBuffer"/> is <see langword="null"/>.</exception>
-        /// <exception cref="ArgumentException"><paramref name="inputBuffer"/> or <paramref name="outputBuffer"/> is too short.</exception>
-        public override int EncryptBlock(byte[] inputBuffer, int inputOffset, int inputCount, byte[] outputBuffer, int outputOffset)
-        {
-            _encryptor ??= _aes.CreateEncryptor();
-
-            return _encryptor.TransformBlock(inputBuffer, inputOffset, inputCount, outputBuffer, outputOffset);
-        }
-
-        /// <summary>
-        /// Decrypts the specified region of the input byte array and copies the decrypted data to the specified region of the output byte array.
-        /// </summary>
-        /// <param name="inputBuffer">The input data to decrypt.</param>
-        /// <param name="inputOffset">The offset into the input byte array from which to begin using data.</param>
-        /// <param name="inputCount">The number of bytes in the input byte array to use as data.</param>
-        /// <param name="outputBuffer">The output to which to write decrypted data.</param>
-        /// <param name="outputOffset">The offset into the output byte array from which to begin writing data.</param>
-        /// <returns>
-        /// The number of bytes decrypted.
-        /// </returns>
-        /// <exception cref="ArgumentNullException"><paramref name="inputBuffer"/> or <paramref name="outputBuffer"/> is <see langword="null"/>.</exception>
-        /// <exception cref="IndexOutOfRangeException"><paramref name="inputBuffer"/> or <paramref name="outputBuffer"/> is too short.</exception>
-        public override int DecryptBlock(byte[] inputBuffer, int inputOffset, int inputCount, byte[] outputBuffer, int outputOffset)
-        {
-            _decryptor ??= _aes.CreateDecryptor();
-
-            return _decryptor.TransformBlock(inputBuffer, inputOffset, inputCount, outputBuffer, outputOffset);
-        }
-
-        private void Dispose(bool disposing)
-        {
-            if (disposing)
-            {
-                _encryptor?.Dispose();
-                _encryptor = null;
-
-                _decryptor?.Dispose();
-                _decryptor = null;
-            }
-        }
-
-        /// <inheritdoc/>
->>>>>>> daa1acca
         public void Dispose()
         {
             // Do not change this code. Put cleanup code in 'Dispose(bool disposing)' method
