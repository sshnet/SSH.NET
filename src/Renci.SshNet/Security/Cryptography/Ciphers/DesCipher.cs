﻿using System;
using System.Buffers.Binary;

namespace Renci.SshNet.Security.Cryptography.Ciphers
{
    /// <summary>
    /// Implements DES cipher algorithm.
    /// </summary>
    public class DesCipher : BlockCipher
    {
        private int[] _encryptionKey;

        private int[] _decryptionKey;

<<<<<<< HEAD
        private static readonly short[] Bytebit = {128, 64, 32, 16, 8, 4, 2, 1};
=======
        private static readonly short[] Bytebit = { 128, 64, 32, 16, 8, 4, 2, 1 };
>>>>>>> ffd43dad

        private static readonly int[] Bigbyte =
        {
            0x800000, 0x400000, 0x200000, 0x100000,
            0x080000, 0x040000, 0x020000, 0x010000,
            0x008000, 0x004000, 0x002000, 0x001000,
            0x000800, 0x000400, 0x000200, 0x000100,
            0x000080, 0x000040, 0x000020, 0x000010,
            0x000008, 0x000004, 0x000002, 0x000001
        };

        /*
         * Use the key schedule specified in the Standard (ANSI X3.92-1981).
         */

        private static readonly byte[] Pc1 =
        {
            56, 48, 40, 32, 24, 16, 8, 0, 57, 49, 41, 33, 25, 17,
            9, 1, 58, 50, 42, 34, 26, 18, 10, 2, 59, 51, 43, 35,
            62, 54, 46, 38, 30, 22, 14, 6, 61, 53, 45, 37, 29, 21,
            13, 5, 60, 52, 44, 36, 28, 20, 12, 4, 27, 19, 11, 3
        };

        private static readonly byte[] Totrot =
        {
            1, 2, 4, 6, 8, 10, 12, 14,
            15, 17, 19, 21, 23, 25, 27, 28
        };

        private static readonly byte[] Pc2 =
        {
            13, 16, 10, 23, 0, 4, 2, 27, 14, 5, 20, 9,
            22, 18, 11, 3, 25, 7, 15, 6, 26, 19, 12, 1,
            40, 51, 30, 36, 46, 54, 29, 39, 50, 44, 32, 47,
            43, 48, 38, 55, 33, 52, 45, 41, 49, 35, 28, 31
        };

        private static readonly uint[] Sp1 =
        {
            0x01010400, 0x00000000, 0x00010000, 0x01010404,
            0x01010004, 0x00010404, 0x00000004, 0x00010000,
            0x00000400, 0x01010400, 0x01010404, 0x00000400,
            0x01000404, 0x01010004, 0x01000000, 0x00000004,
            0x00000404, 0x01000400, 0x01000400, 0x00010400,
            0x00010400, 0x01010000, 0x01010000, 0x01000404,
            0x00010004, 0x01000004, 0x01000004, 0x00010004,
            0x00000000, 0x00000404, 0x00010404, 0x01000000,
            0x00010000, 0x01010404, 0x00000004, 0x01010000,
            0x01010400, 0x01000000, 0x01000000, 0x00000400,
            0x01010004, 0x00010000, 0x00010400, 0x01000004,
            0x00000400, 0x00000004, 0x01000404, 0x00010404,
            0x01010404, 0x00010004, 0x01010000, 0x01000404,
            0x01000004, 0x00000404, 0x00010404, 0x01010400,
            0x00000404, 0x01000400, 0x01000400, 0x00000000,
            0x00010004, 0x00010400, 0x00000000, 0x01010004
        };

        private static readonly uint[] Sp2 =
        {
            0x80108020, 0x80008000, 0x00008000, 0x00108020,
            0x00100000, 0x00000020, 0x80100020, 0x80008020,
            0x80000020, 0x80108020, 0x80108000, 0x80000000,
            0x80008000, 0x00100000, 0x00000020, 0x80100020,
            0x00108000, 0x00100020, 0x80008020, 0x00000000,
            0x80000000, 0x00008000, 0x00108020, 0x80100000,
            0x00100020, 0x80000020, 0x00000000, 0x00108000,
            0x00008020, 0x80108000, 0x80100000, 0x00008020,
            0x00000000, 0x00108020, 0x80100020, 0x00100000,
            0x80008020, 0x80100000, 0x80108000, 0x00008000,
            0x80100000, 0x80008000, 0x00000020, 0x80108020,
            0x00108020, 0x00000020, 0x00008000, 0x80000000,
            0x00008020, 0x80108000, 0x00100000, 0x80000020,
            0x00100020, 0x80008020, 0x80000020, 0x00100020,
            0x00108000, 0x00000000, 0x80008000, 0x00008020,
            0x80000000, 0x80100020, 0x80108020, 0x00108000
        };

        private static readonly uint[] Sp3 =
        {
            0x00000208, 0x08020200, 0x00000000, 0x08020008,
            0x08000200, 0x00000000, 0x00020208, 0x08000200,
            0x00020008, 0x08000008, 0x08000008, 0x00020000,
            0x08020208, 0x00020008, 0x08020000, 0x00000208,
            0x08000000, 0x00000008, 0x08020200, 0x00000200,
            0x00020200, 0x08020000, 0x08020008, 0x00020208,
            0x08000208, 0x00020200, 0x00020000, 0x08000208,
            0x00000008, 0x08020208, 0x00000200, 0x08000000,
            0x08020200, 0x08000000, 0x00020008, 0x00000208,
            0x00020000, 0x08020200, 0x08000200, 0x00000000,
            0x00000200, 0x00020008, 0x08020208, 0x08000200,
            0x08000008, 0x00000200, 0x00000000, 0x08020008,
            0x08000208, 0x00020000, 0x08000000, 0x08020208,
            0x00000008, 0x00020208, 0x00020200, 0x08000008,
            0x08020000, 0x08000208, 0x00000208, 0x08020000,
            0x00020208, 0x00000008, 0x08020008, 0x00020200
        };

        private static readonly uint[] Sp4 =
        {
            0x00802001, 0x00002081, 0x00002081, 0x00000080,
            0x00802080, 0x00800081, 0x00800001, 0x00002001,
            0x00000000, 0x00802000, 0x00802000, 0x00802081,
            0x00000081, 0x00000000, 0x00800080, 0x00800001,
            0x00000001, 0x00002000, 0x00800000, 0x00802001,
            0x00000080, 0x00800000, 0x00002001, 0x00002080,
            0x00800081, 0x00000001, 0x00002080, 0x00800080,
            0x00002000, 0x00802080, 0x00802081, 0x00000081,
            0x00800080, 0x00800001, 0x00802000, 0x00802081,
            0x00000081, 0x00000000, 0x00000000, 0x00802000,
            0x00002080, 0x00800080, 0x00800081, 0x00000001,
            0x00802001, 0x00002081, 0x00002081, 0x00000080,
            0x00802081, 0x00000081, 0x00000001, 0x00002000,
            0x00800001, 0x00002001, 0x00802080, 0x00800081,
            0x00002001, 0x00002080, 0x00800000, 0x00802001,
            0x00000080, 0x00800000, 0x00002000, 0x00802080
        };

        private static readonly uint[] Sp5 =
        {
            0x00000100, 0x02080100, 0x02080000, 0x42000100,
            0x00080000, 0x00000100, 0x40000000, 0x02080000,
            0x40080100, 0x00080000, 0x02000100, 0x40080100,
            0x42000100, 0x42080000, 0x00080100, 0x40000000,
            0x02000000, 0x40080000, 0x40080000, 0x00000000,
            0x40000100, 0x42080100, 0x42080100, 0x02000100,
            0x42080000, 0x40000100, 0x00000000, 0x42000000,
            0x02080100, 0x02000000, 0x42000000, 0x00080100,
            0x00080000, 0x42000100, 0x00000100, 0x02000000,
            0x40000000, 0x02080000, 0x42000100, 0x40080100,
            0x02000100, 0x40000000, 0x42080000, 0x02080100,
            0x40080100, 0x00000100, 0x02000000, 0x42080000,
            0x42080100, 0x00080100, 0x42000000, 0x42080100,
            0x02080000, 0x00000000, 0x40080000, 0x42000000,
            0x00080100, 0x02000100, 0x40000100, 0x00080000,
            0x00000000, 0x40080000, 0x02080100, 0x40000100
        };

        private static readonly uint[] Sp6 =
        {
            0x20000010, 0x20400000, 0x00004000, 0x20404010,
            0x20400000, 0x00000010, 0x20404010, 0x00400000,
            0x20004000, 0x00404010, 0x00400000, 0x20000010,
            0x00400010, 0x20004000, 0x20000000, 0x00004010,
            0x00000000, 0x00400010, 0x20004010, 0x00004000,
            0x00404000, 0x20004010, 0x00000010, 0x20400010,
            0x20400010, 0x00000000, 0x00404010, 0x20404000,
            0x00004010, 0x00404000, 0x20404000, 0x20000000,
            0x20004000, 0x00000010, 0x20400010, 0x00404000,
            0x20404010, 0x00400000, 0x00004010, 0x20000010,
            0x00400000, 0x20004000, 0x20000000, 0x00004010,
            0x20000010, 0x20404010, 0x00404000, 0x20400000,
            0x00404010, 0x20404000, 0x00000000, 0x20400010,
            0x00000010, 0x00004000, 0x20400000, 0x00404010,
            0x00004000, 0x00400010, 0x20004010, 0x00000000,
            0x20404000, 0x20000000, 0x00400010, 0x20004010
        };

        private static readonly uint[] Sp7 =
        {
            0x00200000, 0x04200002, 0x04000802, 0x00000000,
            0x00000800, 0x04000802, 0x00200802, 0x04200800,
            0x04200802, 0x00200000, 0x00000000, 0x04000002,
            0x00000002, 0x04000000, 0x04200002, 0x00000802,
            0x04000800, 0x00200802, 0x00200002, 0x04000800,
            0x04000002, 0x04200000, 0x04200800, 0x00200002,
            0x04200000, 0x00000800, 0x00000802, 0x04200802,
            0x00200800, 0x00000002, 0x04000000, 0x00200800,
            0x04000000, 0x00200800, 0x00200000, 0x04000802,
            0x04000802, 0x04200002, 0x04200002, 0x00000002,
            0x00200002, 0x04000000, 0x04000800, 0x00200000,
            0x04200800, 0x00000802, 0x00200802, 0x04200800,
            0x00000802, 0x04000002, 0x04200802, 0x04200000,
            0x00200800, 0x00000000, 0x00000002, 0x04200802,
            0x00000000, 0x00200802, 0x04200000, 0x00000800,
            0x04000002, 0x04000800, 0x00000800, 0x00200002
        };

        private static readonly uint[] Sp8 =
        {
            0x10001040, 0x00001000, 0x00040000, 0x10041040,
            0x10000000, 0x10001040, 0x00000040, 0x10000000,
            0x00040040, 0x10040000, 0x10041040, 0x00041000,
            0x10041000, 0x00041040, 0x00001000, 0x00000040,
            0x10040000, 0x10000040, 0x10001000, 0x00001040,
            0x00041000, 0x00040040, 0x10040040, 0x10041000,
            0x00001040, 0x00000000, 0x00000000, 0x10040040,
            0x10000040, 0x10001000, 0x00041040, 0x00040000,
            0x00041040, 0x00040000, 0x10041000, 0x00001000,
            0x00000040, 0x10040040, 0x00001000, 0x00041040,
            0x10001000, 0x00000040, 0x10000040, 0x10040000,
            0x10040040, 0x10000000, 0x00040000, 0x10001040,
            0x00000000, 0x10041040, 0x00040040, 0x10000040,
            0x10040000, 0x10001000, 0x10001040, 0x00000000,
            0x10041040, 0x00041000, 0x00041000, 0x00001040,
            0x00001040, 0x00040040, 0x10000000, 0x10041000
        };

        /// <summary>
        /// Initializes a new instance of the <see cref="DesCipher"/> class.
        /// </summary>
        /// <param name="key">The key.</param>
        /// <param name="mode">The mode.</param>
        /// <param name="padding">The padding.</param>
        /// <exception cref="ArgumentNullException"><paramref name="key"/> is <see langword="null"/>.</exception>
        public DesCipher(byte[] key, CipherMode mode, CipherPadding padding)
            : base(key, 8, mode, padding)
        {
        }

        /// <summary>
        /// Encrypts the specified region of the input byte array and copies the encrypted data to the specified region of the output byte array.
        /// </summary>
        /// <param name="inputBuffer">The input data to encrypt.</param>
        /// <param name="inputOffset">The offset into the input byte array from which to begin using data.</param>
        /// <param name="inputCount">The number of bytes in the input byte array to use as data.</param>
        /// <param name="outputBuffer">The output to which to write encrypted data.</param>
        /// <param name="outputOffset">The offset into the output byte array from which to begin writing data.</param>
        /// <returns>
        /// The number of bytes encrypted.
        /// </returns>
        public override int EncryptBlock(byte[] inputBuffer, int inputOffset, int inputCount, byte[] outputBuffer, int outputOffset)
        {
            if ((inputOffset + BlockSize) > inputBuffer.Length)
            {
<<<<<<< HEAD
                throw new IndexOutOfRangeException("input buffer too short");
=======
                throw new ArgumentException("input buffer too short");
>>>>>>> ffd43dad
            }

            if ((outputOffset + BlockSize) > outputBuffer.Length)
            {
<<<<<<< HEAD
                throw new IndexOutOfRangeException("output buffer too short");
=======
                throw new ArgumentException("output buffer too short");
>>>>>>> ffd43dad
            }

            _encryptionKey ??= GenerateWorkingKey(encrypting: true, Key);

            DesFunc(_encryptionKey, inputBuffer, inputOffset, outputBuffer, outputOffset);

            return BlockSize;
        }

        /// <summary>
        /// Decrypts the specified region of the input byte array and copies the decrypted data to the specified region of the output byte array.
        /// </summary>
        /// <param name="inputBuffer">The input data to decrypt.</param>
        /// <param name="inputOffset">The offset into the input byte array from which to begin using data.</param>
        /// <param name="inputCount">The number of bytes in the input byte array to use as data.</param>
        /// <param name="outputBuffer">The output to which to write decrypted data.</param>
        /// <param name="outputOffset">The offset into the output byte array from which to begin writing data.</param>
        /// <returns>
        /// The number of bytes decrypted.
        /// </returns>
        public override int DecryptBlock(byte[] inputBuffer, int inputOffset, int inputCount, byte[] outputBuffer, int outputOffset)
        {
            if ((inputOffset + BlockSize) > inputBuffer.Length)
            {
<<<<<<< HEAD
                throw new IndexOutOfRangeException("input buffer too short");
=======
                throw new ArgumentException("input buffer too short");
>>>>>>> ffd43dad
            }

            if ((outputOffset + BlockSize) > outputBuffer.Length)
            {
<<<<<<< HEAD
                throw new IndexOutOfRangeException("output buffer too short");
=======
                throw new ArgumentException("output buffer too short");
>>>>>>> ffd43dad
            }

            _decryptionKey ??= GenerateWorkingKey(encrypting: false, Key);

            DesFunc(_decryptionKey, inputBuffer, inputOffset, outputBuffer, outputOffset);

            return BlockSize;
        }

        /// <summary>
        /// Generates the working key.
        /// </summary>
        /// <param name="encrypting">if set to <see langword="true"/> [encrypting].</param>
        /// <param name="key">The key.</param>
        /// <returns>Generated working key.</returns>
        protected int[] GenerateWorkingKey(bool encrypting, byte[] key)
        {
            ValidateKey();

            var newKey = new int[32];
            var pc1m = new bool[56];
            var pcr = new bool[56];

            for (var j = 0; j < 56; j++)
            {
                int l = Pc1[j];

                pc1m[j] = (key[(uint)l >> 3] & Bytebit[l & 07]) != 0;
            }

            for (var i = 0; i < 16; i++)
            {
                int l, m;

                if (encrypting)
                {
                    m = i << 1;
                }
                else
                {
                    m = (15 - i) << 1;
                }

                var n = m + 1;
                newKey[m] = newKey[n] = 0;

                for (var j = 0; j < 28; j++)
                {
                    l = j + Totrot[i];
                    if (l < 28)
                    {
                        pcr[j] = pc1m[l];
                    }
                    else
                    {
                        pcr[j] = pc1m[l - 28];
                    }
                }

                for (var j = 28; j < 56; j++)
                {
                    l = j + Totrot[i];
                    if (l < 56)
                    {
                        pcr[j] = pc1m[l];
                    }
                    else
                    {
                        pcr[j] = pc1m[l - 28];
                    }
                }

                for (var j = 0; j < 24; j++)
                {
                    if (pcr[Pc2[j]])
                    {
                        newKey[m] |= Bigbyte[j];
                    }

                    if (pcr[Pc2[j + 24]])
                    {
                        newKey[n] |= Bigbyte[j];
                    }
                }
            }

<<<<<<< HEAD
            //
            // store the processed key
            //
=======
            /*
             * store the processed key
             */

>>>>>>> ffd43dad
            for (var i = 0; i != 32; i += 2)
            {
                var i1 = newKey[i];
                var i2 = newKey[i + 1];

                newKey[i] = (int)((uint)((i1 & 0x00fc0000) << 6) |
                                   (uint)((i1 & 0x00000fc0) << 10) |
                                   ((uint)(i2 & 0x00fc0000) >> 10) |
                                   ((uint)(i2 & 0x00000fc0) >> 6));

                newKey[i + 1] = (int)((uint)((i1 & 0x0003f000) << 12) |
                                       (uint)((i1 & 0x0000003f) << 16) |
                                       ((uint)(i2 & 0x0003f000) >> 4) |
                                       (uint)(i2 & 0x0000003f));
            }

            return newKey;
        }

        /// <summary>
        /// Validates the key.
        /// </summary>
        protected virtual void ValidateKey()
        {
            var keySize = Key.Length * 8;

            if (keySize != 64)
            {
                throw new ArgumentException(string.Format("KeySize '{0}' is not valid for this algorithm.", keySize));
            }
        }

        /// <summary>
        /// Performs DES function.
        /// </summary>
        /// <param name="wKey">The w key.</param>
        /// <param name="input">The input.</param>
        /// <param name="inOff">The in off.</param>
        /// <param name="outBytes">The out bytes.</param>
        /// <param name="outOff">The out off.</param>
        protected static void DesFunc(int[] wKey, byte[] input, int inOff, byte[] outBytes, int outOff)
        {
            var left = BinaryPrimitives.ReadUInt32BigEndian(input.AsSpan(inOff));
            var right = BinaryPrimitives.ReadUInt32BigEndian(input.AsSpan(inOff + 4));

            var work = ((left >> 4) ^ right) & 0x0f0f0f0f;
            right ^= work;
            left ^= work << 4;
            work = ((left >> 16) ^ right) & 0x0000ffff;
            right ^= work;
            left ^= work << 16;
            work = ((right >> 2) ^ left) & 0x33333333;
            left ^= work;
            right ^= work << 2;
            work = ((right >> 8) ^ left) & 0x00ff00ff;
            left ^= work;
            right ^= work << 8;
            right = (right << 1) | (right >> 31);
            work = (left ^ right) & 0xaaaaaaaa;
            left ^= work;
            right ^= work;
            left = (left << 1) | (left >> 31);

            for (var round = 0; round < 8; round++)
            {
                work = (right << 28) | (right >> 4);
                work ^= (uint)wKey[(round * 4) + 0];
                var fval = Sp7[work & 0x3f];
                fval |= Sp5[(work >> 8) & 0x3f];
                fval |= Sp3[(work >> 16) & 0x3f];
                fval |= Sp1[(work >> 24) & 0x3f];
                work = right ^ (uint)wKey[(round * 4) + 1];
                fval |= Sp8[work & 0x3f];
                fval |= Sp6[(work >> 8) & 0x3f];
                fval |= Sp4[(work >> 16) & 0x3f];
                fval |= Sp2[(work >> 24) & 0x3f];
                left ^= fval;
                work = (left << 28) | (left >> 4);
                work ^= (uint)wKey[(round * 4) + 2];
                fval = Sp7[work & 0x3f];
                fval |= Sp5[(work >> 8) & 0x3f];
                fval |= Sp3[(work >> 16) & 0x3f];
                fval |= Sp1[(work >> 24) & 0x3f];
                work = left ^ (uint)wKey[(round * 4) + 3];
                fval |= Sp8[work & 0x3f];
                fval |= Sp6[(work >> 8) & 0x3f];
                fval |= Sp4[(work >> 16) & 0x3f];
                fval |= Sp2[(work >> 24) & 0x3f];
                right ^= fval;
            }

            right = (right << 31) | (right >> 1);
            work = (left ^ right) & 0xaaaaaaaa;
            left ^= work;
            right ^= work;
            left = (left << 31) | (left >> 1);
            work = ((left >> 8) ^ right) & 0x00ff00ff;
            right ^= work;
            left ^= work << 8;
            work = ((left >> 2) ^ right) & 0x33333333;
            right ^= work;
            left ^= work << 2;
            work = ((right >> 16) ^ left) & 0x0000ffff;
            left ^= work;
            right ^= work << 16;
            work = ((right >> 4) ^ left) & 0x0f0f0f0f;
            left ^= work;
            right ^= work << 4;

            BinaryPrimitives.WriteUInt32BigEndian(outBytes.AsSpan(outOff), right);
            BinaryPrimitives.WriteUInt32BigEndian(outBytes.AsSpan(outOff + 4), left);
        }
    }
}<|MERGE_RESOLUTION|>--- conflicted
+++ resolved
@@ -12,11 +12,7 @@
 
         private int[] _decryptionKey;
 
-<<<<<<< HEAD
-        private static readonly short[] Bytebit = {128, 64, 32, 16, 8, 4, 2, 1};
-=======
         private static readonly short[] Bytebit = { 128, 64, 32, 16, 8, 4, 2, 1 };
->>>>>>> ffd43dad
 
         private static readonly int[] Bigbyte =
         {
@@ -241,20 +237,12 @@
         {
             if ((inputOffset + BlockSize) > inputBuffer.Length)
             {
-<<<<<<< HEAD
-                throw new IndexOutOfRangeException("input buffer too short");
-=======
                 throw new ArgumentException("input buffer too short");
->>>>>>> ffd43dad
             }
 
             if ((outputOffset + BlockSize) > outputBuffer.Length)
             {
-<<<<<<< HEAD
-                throw new IndexOutOfRangeException("output buffer too short");
-=======
                 throw new ArgumentException("output buffer too short");
->>>>>>> ffd43dad
             }
 
             _encryptionKey ??= GenerateWorkingKey(encrypting: true, Key);
@@ -279,20 +267,12 @@
         {
             if ((inputOffset + BlockSize) > inputBuffer.Length)
             {
-<<<<<<< HEAD
-                throw new IndexOutOfRangeException("input buffer too short");
-=======
                 throw new ArgumentException("input buffer too short");
->>>>>>> ffd43dad
             }
 
             if ((outputOffset + BlockSize) > outputBuffer.Length)
             {
-<<<<<<< HEAD
-                throw new IndexOutOfRangeException("output buffer too short");
-=======
                 throw new ArgumentException("output buffer too short");
->>>>>>> ffd43dad
             }
 
             _decryptionKey ??= GenerateWorkingKey(encrypting: false, Key);
@@ -379,16 +359,10 @@
                 }
             }
 
-<<<<<<< HEAD
-            //
-            // store the processed key
-            //
-=======
             /*
              * store the processed key
              */
 
->>>>>>> ffd43dad
             for (var i = 0; i != 32; i += 2)
             {
                 var i1 = newKey[i];
