﻿using System;
using System.Globalization;

namespace Renci.SshNet.Security.Cryptography.Ciphers.Modes
{
    /// <summary>
    /// Implements OFB cipher mode.
    /// </summary>
    public class OfbCipherMode : CipherMode
    {
        private readonly byte[] _ivOutput;

        /// <summary>
        /// Initializes a new instance of the <see cref="OfbCipherMode"/> class.
        /// </summary>
        /// <param name="iv">The iv.</param>
        public OfbCipherMode(byte[] iv)
            : base(iv)
        {
            _ivOutput = new byte[iv.Length];
        }

        /// <summary>
        /// Encrypts the specified region of the input byte array and copies the encrypted data to the specified region of the output byte array.
        /// </summary>
        /// <param name="inputBuffer">The input data to encrypt.</param>
        /// <param name="inputOffset">The offset into the input byte array from which to begin using data.</param>
        /// <param name="inputCount">The number of bytes in the input byte array to use as data.</param>
        /// <param name="outputBuffer">The output to which to write encrypted data.</param>
        /// <param name="outputOffset">The offset into the output byte array from which to begin writing data.</param>
        /// <returns>
        /// The number of bytes encrypted.
        /// </returns>
        public override int EncryptBlock(byte[] inputBuffer, int inputOffset, int inputCount, byte[] outputBuffer, int outputOffset)
        {
            if (inputBuffer.Length - inputOffset < _blockSize)
            {
                throw new ArgumentException("Invalid input buffer");
            }

            if (outputBuffer.Length - outputOffset < _blockSize)
            {
                throw new ArgumentException("Invalid output buffer");
            }

            if (inputCount != _blockSize)
            {
                throw new ArgumentException(string.Format(CultureInfo.CurrentCulture, "inputCount must be {0}.", _blockSize));
            }

            _ = Cipher.EncryptBlock(IV, 0, IV.Length, _ivOutput, 0);

<<<<<<< HEAD
=======
            Buffer.BlockCopy(_ivOutput, 0, IV, 0, IV.Length);

>>>>>>> ffd43dad
            for (var i = 0; i < _blockSize; i++)
            {
                outputBuffer[outputOffset + i] = (byte)(_ivOutput[i] ^ inputBuffer[inputOffset + i]);
            }

            return _blockSize;
        }

        /// <summary>
        /// Decrypts the specified region of the input byte array and copies the decrypted data to the specified region of the output byte array.
        /// </summary>
        /// <param name="inputBuffer">The input data to decrypt.</param>
        /// <param name="inputOffset">The offset into the input byte array from which to begin using data.</param>
        /// <param name="inputCount">The number of bytes in the input byte array to use as data.</param>
        /// <param name="outputBuffer">The output to which to write decrypted data.</param>
        /// <param name="outputOffset">The offset into the output byte array from which to begin writing data.</param>
        /// <returns>
        /// The number of bytes decrypted.
        /// </returns>
        public override int DecryptBlock(byte[] inputBuffer, int inputOffset, int inputCount, byte[] outputBuffer, int outputOffset)
        {
<<<<<<< HEAD
            if (inputBuffer.Length - inputOffset < _blockSize)
            {
                throw new ArgumentException("Invalid input buffer");
            }

            if (outputBuffer.Length - outputOffset < _blockSize)
            {
                throw new ArgumentException("Invalid output buffer");
            }

            if (inputCount != _blockSize)
            {
                throw new ArgumentException(string.Format(CultureInfo.CurrentCulture, "inputCount must be {0}.", _blockSize));
            }

            _ = Cipher.EncryptBlock(IV, 0, IV.Length, _ivOutput, 0);

            for (var i = 0; i < _blockSize; i++)
            {
                outputBuffer[outputOffset + i] = (byte)(_ivOutput[i] ^ inputBuffer[inputOffset + i]);
            }

            Buffer.BlockCopy(IV, _blockSize, IV, 0, IV.Length - _blockSize);
            Buffer.BlockCopy(outputBuffer, outputOffset, IV, IV.Length - _blockSize, _blockSize);

            return _blockSize;
=======
            return EncryptBlock(inputBuffer, inputOffset, inputCount, outputBuffer, outputOffset);
>>>>>>> ffd43dad
        }
    }
}<|MERGE_RESOLUTION|>--- conflicted
+++ resolved
@@ -50,11 +50,8 @@
 
             _ = Cipher.EncryptBlock(IV, 0, IV.Length, _ivOutput, 0);
 
-<<<<<<< HEAD
-=======
             Buffer.BlockCopy(_ivOutput, 0, IV, 0, IV.Length);
 
->>>>>>> ffd43dad
             for (var i = 0; i < _blockSize; i++)
             {
                 outputBuffer[outputOffset + i] = (byte)(_ivOutput[i] ^ inputBuffer[inputOffset + i]);
@@ -76,36 +73,7 @@
         /// </returns>
         public override int DecryptBlock(byte[] inputBuffer, int inputOffset, int inputCount, byte[] outputBuffer, int outputOffset)
         {
-<<<<<<< HEAD
-            if (inputBuffer.Length - inputOffset < _blockSize)
-            {
-                throw new ArgumentException("Invalid input buffer");
-            }
-
-            if (outputBuffer.Length - outputOffset < _blockSize)
-            {
-                throw new ArgumentException("Invalid output buffer");
-            }
-
-            if (inputCount != _blockSize)
-            {
-                throw new ArgumentException(string.Format(CultureInfo.CurrentCulture, "inputCount must be {0}.", _blockSize));
-            }
-
-            _ = Cipher.EncryptBlock(IV, 0, IV.Length, _ivOutput, 0);
-
-            for (var i = 0; i < _blockSize; i++)
-            {
-                outputBuffer[outputOffset + i] = (byte)(_ivOutput[i] ^ inputBuffer[inputOffset + i]);
-            }
-
-            Buffer.BlockCopy(IV, _blockSize, IV, 0, IV.Length - _blockSize);
-            Buffer.BlockCopy(outputBuffer, outputOffset, IV, IV.Length - _blockSize, _blockSize);
-
-            return _blockSize;
-=======
             return EncryptBlock(inputBuffer, inputOffset, inputCount, outputBuffer, outputOffset);
->>>>>>> ffd43dad
         }
     }
 }