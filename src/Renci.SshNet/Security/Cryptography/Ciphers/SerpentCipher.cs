﻿using System;

namespace Renci.SshNet.Security.Cryptography.Ciphers
{
    /// <summary>
    /// Implements Serpent cipher algorithm.
    /// </summary>
    public sealed class SerpentCipher : BlockCipher
    {
        private const int Rounds = 32;
        private const int Phi = unchecked((int)0x9E3779B9); // (Sqrt(5) - 1) * 2**31

        private readonly int[] _workingKey;

        // registers
        private int _x0;
        private int _x1;
        private int _x2;
        private int _x3;

        /// <summary>
        /// Initializes a new instance of the <see cref="SerpentCipher"/> class.
        /// </summary>
        /// <param name="key">The key.</param>
        /// <param name="mode">The mode.</param>
        /// <param name="padding">The padding.</param>
        /// <exception cref="ArgumentNullException"><paramref name="key"/> is <see langword="null"/>.</exception>
        /// <exception cref="ArgumentException">Keysize is not valid for this algorithm.</exception>
        public SerpentCipher(byte[] key, CipherMode mode, CipherPadding padding)
            : base(key, 16, mode, padding)
        {
            var keySize = key.Length * 8;

            if (keySize is not (128 or 192 or 256))
            {
                throw new ArgumentException(string.Format("KeySize '{0}' is not valid for this algorithm.", keySize));
            }

            _workingKey = MakeWorkingKey(key);
        }

        /// <summary>
        /// Encrypts the specified region of the input byte array and copies the encrypted data to the specified region of the output byte array.
        /// </summary>
        /// <param name="inputBuffer">The input data to encrypt.</param>
        /// <param name="inputOffset">The offset into the input byte array from which to begin using data.</param>
        /// <param name="inputCount">The number of bytes in the input byte array to use as data.</param>
        /// <param name="outputBuffer">The output to which to write encrypted data.</param>
        /// <param name="outputOffset">The offset into the output byte array from which to begin writing data.</param>
        /// <returns>
        /// The number of bytes encrypted.
        /// </returns>
        public override int EncryptBlock(byte[] inputBuffer, int inputOffset, int inputCount, byte[] outputBuffer, int outputOffset)
        {
            if (inputCount != BlockSize)
            {
                throw new ArgumentException("inputCount");
            }

            _x3 = BytesToWord(inputBuffer, inputOffset);
            _x2 = BytesToWord(inputBuffer, inputOffset + 4);
            _x1 = BytesToWord(inputBuffer, inputOffset + 8);
            _x0 = BytesToWord(inputBuffer, inputOffset + 12);

            Sb0(_workingKey[0] ^ _x0, _workingKey[1] ^ _x1, _workingKey[2] ^ _x2, _workingKey[3] ^ _x3);
            LT();
            Sb1(_workingKey[4] ^ _x0, _workingKey[5] ^ _x1, _workingKey[6] ^ _x2, _workingKey[7] ^ _x3);
            LT();
            Sb2(_workingKey[8] ^ _x0, _workingKey[9] ^ _x1, _workingKey[10] ^ _x2, _workingKey[11] ^ _x3);
            LT();
            Sb3(_workingKey[12] ^ _x0, _workingKey[13] ^ _x1, _workingKey[14] ^ _x2, _workingKey[15] ^ _x3);
            LT();
            Sb4(_workingKey[16] ^ _x0, _workingKey[17] ^ _x1, _workingKey[18] ^ _x2, _workingKey[19] ^ _x3);
            LT();
            Sb5(_workingKey[20] ^ _x0, _workingKey[21] ^ _x1, _workingKey[22] ^ _x2, _workingKey[23] ^ _x3);
            LT();
            Sb6(_workingKey[24] ^ _x0, _workingKey[25] ^ _x1, _workingKey[26] ^ _x2, _workingKey[27] ^ _x3);
            LT();
            Sb7(_workingKey[28] ^ _x0, _workingKey[29] ^ _x1, _workingKey[30] ^ _x2, _workingKey[31] ^ _x3);
            LT();
            Sb0(_workingKey[32] ^ _x0, _workingKey[33] ^ _x1, _workingKey[34] ^ _x2, _workingKey[35] ^ _x3);
            LT();
            Sb1(_workingKey[36] ^ _x0, _workingKey[37] ^ _x1, _workingKey[38] ^ _x2, _workingKey[39] ^ _x3);
            LT();
            Sb2(_workingKey[40] ^ _x0, _workingKey[41] ^ _x1, _workingKey[42] ^ _x2, _workingKey[43] ^ _x3);
            LT();
            Sb3(_workingKey[44] ^ _x0, _workingKey[45] ^ _x1, _workingKey[46] ^ _x2, _workingKey[47] ^ _x3);
            LT();
            Sb4(_workingKey[48] ^ _x0, _workingKey[49] ^ _x1, _workingKey[50] ^ _x2, _workingKey[51] ^ _x3);
            LT();
            Sb5(_workingKey[52] ^ _x0, _workingKey[53] ^ _x1, _workingKey[54] ^ _x2, _workingKey[55] ^ _x3);
            LT();
            Sb6(_workingKey[56] ^ _x0, _workingKey[57] ^ _x1, _workingKey[58] ^ _x2, _workingKey[59] ^ _x3);
            LT();
            Sb7(_workingKey[60] ^ _x0, _workingKey[61] ^ _x1, _workingKey[62] ^ _x2, _workingKey[63] ^ _x3);
            LT();
            Sb0(_workingKey[64] ^ _x0, _workingKey[65] ^ _x1, _workingKey[66] ^ _x2, _workingKey[67] ^ _x3);
            LT();
            Sb1(_workingKey[68] ^ _x0, _workingKey[69] ^ _x1, _workingKey[70] ^ _x2, _workingKey[71] ^ _x3);
            LT();
            Sb2(_workingKey[72] ^ _x0, _workingKey[73] ^ _x1, _workingKey[74] ^ _x2, _workingKey[75] ^ _x3);
            LT();
            Sb3(_workingKey[76] ^ _x0, _workingKey[77] ^ _x1, _workingKey[78] ^ _x2, _workingKey[79] ^ _x3);
            LT();
            Sb4(_workingKey[80] ^ _x0, _workingKey[81] ^ _x1, _workingKey[82] ^ _x2, _workingKey[83] ^ _x3);
            LT();
            Sb5(_workingKey[84] ^ _x0, _workingKey[85] ^ _x1, _workingKey[86] ^ _x2, _workingKey[87] ^ _x3);
            LT();
            Sb6(_workingKey[88] ^ _x0, _workingKey[89] ^ _x1, _workingKey[90] ^ _x2, _workingKey[91] ^ _x3);
            LT();
            Sb7(_workingKey[92] ^ _x0, _workingKey[93] ^ _x1, _workingKey[94] ^ _x2, _workingKey[95] ^ _x3);
            LT();
            Sb0(_workingKey[96] ^ _x0, _workingKey[97] ^ _x1, _workingKey[98] ^ _x2, _workingKey[99] ^ _x3);
            LT();
            Sb1(_workingKey[100] ^ _x0, _workingKey[101] ^ _x1, _workingKey[102] ^ _x2, _workingKey[103] ^ _x3);
            LT();
            Sb2(_workingKey[104] ^ _x0, _workingKey[105] ^ _x1, _workingKey[106] ^ _x2, _workingKey[107] ^ _x3);
            LT();
            Sb3(_workingKey[108] ^ _x0, _workingKey[109] ^ _x1, _workingKey[110] ^ _x2, _workingKey[111] ^ _x3);
            LT();
            Sb4(_workingKey[112] ^ _x0, _workingKey[113] ^ _x1, _workingKey[114] ^ _x2, _workingKey[115] ^ _x3);
            LT();
            Sb5(_workingKey[116] ^ _x0, _workingKey[117] ^ _x1, _workingKey[118] ^ _x2, _workingKey[119] ^ _x3);
            LT();
            Sb6(_workingKey[120] ^ _x0, _workingKey[121] ^ _x1, _workingKey[122] ^ _x2, _workingKey[123] ^ _x3);
            LT();
            Sb7(_workingKey[124] ^ _x0, _workingKey[125] ^ _x1, _workingKey[126] ^ _x2, _workingKey[127] ^ _x3);

            WordToBytes(_workingKey[131] ^ _x3, outputBuffer, outputOffset);
            WordToBytes(_workingKey[130] ^ _x2, outputBuffer, outputOffset + 4);
            WordToBytes(_workingKey[129] ^ _x1, outputBuffer, outputOffset + 8);
            WordToBytes(_workingKey[128] ^ _x0, outputBuffer, outputOffset + 12);

            return BlockSize;
        }

        /// <summary>
        /// Decrypts the specified region of the input byte array and copies the decrypted data to the specified region of the output byte array.
        /// </summary>
        /// <param name="inputBuffer">The input data to decrypt.</param>
        /// <param name="inputOffset">The offset into the input byte array from which to begin using data.</param>
        /// <param name="inputCount">The number of bytes in the input byte array to use as data.</param>
        /// <param name="outputBuffer">The output to which to write decrypted data.</param>
        /// <param name="outputOffset">The offset into the output byte array from which to begin writing data.</param>
        /// <returns>
        /// The number of bytes decrypted.
        /// </returns>
        public override int DecryptBlock(byte[] inputBuffer, int inputOffset, int inputCount, byte[] outputBuffer, int outputOffset)
        {
            if (inputCount != BlockSize)
            {
                throw new ArgumentException("inputCount");
            }

            _x3 = _workingKey[131] ^ BytesToWord(inputBuffer, inputOffset);
            _x2 = _workingKey[130] ^ BytesToWord(inputBuffer, inputOffset + 4);
            _x1 = _workingKey[129] ^ BytesToWord(inputBuffer, inputOffset + 8);
            _x0 = _workingKey[128] ^ BytesToWord(inputBuffer, inputOffset + 12);

            Ib7(_x0, _x1, _x2, _x3);

            _x0 ^= _workingKey[124];
            _x1 ^= _workingKey[125];
            _x2 ^= _workingKey[126];
            _x3 ^= _workingKey[127];

            InverseLT();
            Ib6(_x0, _x1, _x2, _x3);

            _x0 ^= _workingKey[120];
            _x1 ^= _workingKey[121];
            _x2 ^= _workingKey[122];
            _x3 ^= _workingKey[123];

            InverseLT();
            Ib5(_x0, _x1, _x2, _x3);

            _x0 ^= _workingKey[116];
            _x1 ^= _workingKey[117];
            _x2 ^= _workingKey[118];
            _x3 ^= _workingKey[119];

            InverseLT();
            Ib4(_x0, _x1, _x2, _x3);

            _x0 ^= _workingKey[112];
            _x1 ^= _workingKey[113];
            _x2 ^= _workingKey[114];
            _x3 ^= _workingKey[115];
            InverseLT();
            Ib3(_x0, _x1, _x2, _x3);

            _x0 ^= _workingKey[108];
            _x1 ^= _workingKey[109];
            _x2 ^= _workingKey[110];
            _x3 ^= _workingKey[111];

            InverseLT();
            Ib2(_x0, _x1, _x2, _x3);

            _x0 ^= _workingKey[104];
            _x1 ^= _workingKey[105];
            _x2 ^= _workingKey[106];
            _x3 ^= _workingKey[107];

            InverseLT();
            Ib1(_x0, _x1, _x2, _x3);

            _x0 ^= _workingKey[100];
            _x1 ^= _workingKey[101];
            _x2 ^= _workingKey[102];
            _x3 ^= _workingKey[103];

            InverseLT();
            Ib0(_x0, _x1, _x2, _x3);

            _x0 ^= _workingKey[96];
            _x1 ^= _workingKey[97];
            _x2 ^= _workingKey[98];
            _x3 ^= _workingKey[99];

            InverseLT();
            Ib7(_x0, _x1, _x2, _x3);

            _x0 ^= _workingKey[92];
            _x1 ^= _workingKey[93];
            _x2 ^= _workingKey[94];
            _x3 ^= _workingKey[95];

            InverseLT();
            Ib6(_x0, _x1, _x2, _x3);

            _x0 ^= _workingKey[88];
            _x1 ^= _workingKey[89];
            _x2 ^= _workingKey[90];
            _x3 ^= _workingKey[91];

            InverseLT();
            Ib5(_x0, _x1, _x2, _x3);

            _x0 ^= _workingKey[84];
            _x1 ^= _workingKey[85];
            _x2 ^= _workingKey[86];
            _x3 ^= _workingKey[87];

            InverseLT();
            Ib4(_x0, _x1, _x2, _x3);

            _x0 ^= _workingKey[80];
            _x1 ^= _workingKey[81];
            _x2 ^= _workingKey[82];
            _x3 ^= _workingKey[83];

            InverseLT();
            Ib3(_x0, _x1, _x2, _x3);

            _x0 ^= _workingKey[76];
            _x1 ^= _workingKey[77];
            _x2 ^= _workingKey[78];
            _x3 ^= _workingKey[79];

            InverseLT();
            Ib2(_x0, _x1, _x2, _x3);

            _x0 ^= _workingKey[72];
            _x1 ^= _workingKey[73];
            _x2 ^= _workingKey[74];
            _x3 ^= _workingKey[75];

            InverseLT();
            Ib1(_x0, _x1, _x2, _x3);

            _x0 ^= _workingKey[68];
            _x1 ^= _workingKey[69];
            _x2 ^= _workingKey[70];
            _x3 ^= _workingKey[71];

            InverseLT();
            Ib0(_x0, _x1, _x2, _x3);

            _x0 ^= _workingKey[64];
            _x1 ^= _workingKey[65];
            _x2 ^= _workingKey[66];
            _x3 ^= _workingKey[67];

            InverseLT();
            Ib7(_x0, _x1, _x2, _x3);

            _x0 ^= _workingKey[60];
            _x1 ^= _workingKey[61];
            _x2 ^= _workingKey[62];
            _x3 ^= _workingKey[63];

            InverseLT();
            Ib6(_x0, _x1, _x2, _x3);

            _x0 ^= _workingKey[56];
            _x1 ^= _workingKey[57];
            _x2 ^= _workingKey[58];
            _x3 ^= _workingKey[59];

            InverseLT();
            Ib5(_x0, _x1, _x2, _x3);

            _x0 ^= _workingKey[52];
            _x1 ^= _workingKey[53];
            _x2 ^= _workingKey[54];
            _x3 ^= _workingKey[55];

            InverseLT();
            Ib4(_x0, _x1, _x2, _x3);

            _x0 ^= _workingKey[48];
            _x1 ^= _workingKey[49];
            _x2 ^= _workingKey[50];
            _x3 ^= _workingKey[51];

            InverseLT();
            Ib3(_x0, _x1, _x2, _x3);

            _x0 ^= _workingKey[44];
            _x1 ^= _workingKey[45];
            _x2 ^= _workingKey[46];
            _x3 ^= _workingKey[47];

            InverseLT();
            Ib2(_x0, _x1, _x2, _x3);

            _x0 ^= _workingKey[40];
            _x1 ^= _workingKey[41];
            _x2 ^= _workingKey[42];
            _x3 ^= _workingKey[43];

            InverseLT();
            Ib1(_x0, _x1, _x2, _x3);

            _x0 ^= _workingKey[36];
            _x1 ^= _workingKey[37];
            _x2 ^= _workingKey[38];
            _x3 ^= _workingKey[39];

            InverseLT();
            Ib0(_x0, _x1, _x2, _x3);

            _x0 ^= _workingKey[32];
            _x1 ^= _workingKey[33];
            _x2 ^= _workingKey[34];
            _x3 ^= _workingKey[35];

            InverseLT();
            Ib7(_x0, _x1, _x2, _x3);

            _x0 ^= _workingKey[28];
            _x1 ^= _workingKey[29];
            _x2 ^= _workingKey[30];
            _x3 ^= _workingKey[31];

            InverseLT();
            Ib6(_x0, _x1, _x2, _x3);

            _x0 ^= _workingKey[24];
            _x1 ^= _workingKey[25];
            _x2 ^= _workingKey[26];
            _x3 ^= _workingKey[27];

            InverseLT();
            Ib5(_x0, _x1, _x2, _x3);

            _x0 ^= _workingKey[20];
            _x1 ^= _workingKey[21];
            _x2 ^= _workingKey[22];
            _x3 ^= _workingKey[23];

            InverseLT();
            Ib4(_x0, _x1, _x2, _x3);

            _x0 ^= _workingKey[16];
            _x1 ^= _workingKey[17];
            _x2 ^= _workingKey[18];
            _x3 ^= _workingKey[19];

            InverseLT();
            Ib3(_x0, _x1, _x2, _x3);

            _x0 ^= _workingKey[12];
            _x1 ^= _workingKey[13];
            _x2 ^= _workingKey[14];
            _x3 ^= _workingKey[15];

            InverseLT();
            Ib2(_x0, _x1, _x2, _x3);

            _x0 ^= _workingKey[8];
            _x1 ^= _workingKey[9];
            _x2 ^= _workingKey[10];
            _x3 ^= _workingKey[11];

            InverseLT();
            Ib1(_x0, _x1, _x2, _x3);

            _x0 ^= _workingKey[4];
            _x1 ^= _workingKey[5];
            _x2 ^= _workingKey[6];
            _x3 ^= _workingKey[7];

            InverseLT();
            Ib0(_x0, _x1, _x2, _x3);

            WordToBytes(_x3 ^ _workingKey[3], outputBuffer, outputOffset);
            WordToBytes(_x2 ^ _workingKey[2], outputBuffer, outputOffset + 4);
            WordToBytes(_x1 ^ _workingKey[1], outputBuffer, outputOffset + 8);
            WordToBytes(_x0 ^ _workingKey[0], outputBuffer, outputOffset + 12);

            return BlockSize;
        }

        /// <summary>
        /// Expand a user-supplied key material into a session key.
        /// </summary>
        /// <param name="key">The user-key bytes to use.</param>
        /// <returns>
        /// A session key.
        /// </returns>
        /// <exception cref="ArgumentException"><paramref name="key"/> is not multiple of 4 bytes.</exception>
        private int[] MakeWorkingKey(byte[] key)
        {
            // pad key to 256 bits
            var kPad = new int[16];
            int off;
            var length = 0;

            for (off = key.Length - 4; off > 0; off -= 4)
            {
                kPad[length++] = BytesToWord(key, off);
            }

            if (off == 0)
            {
                kPad[length++] = BytesToWord(key, 0);
                if (length < 8)
                {
                    kPad[length] = 1;
                }
            }
            else
            {
                throw new ArgumentException("key must be a multiple of 4 bytes");
            }

            // expand the padded key up to 33 x 128 bits of key material
            const int amount = (Rounds + 1) * 4;
            var w = new int[amount];

            // compute w0 to w7 from w-8 to w-1
            for (var i = 8; i < 16; i++)
            {
                kPad[i] = RotateLeft(kPad[i - 8] ^ kPad[i - 5] ^ kPad[i - 3] ^ kPad[i - 1] ^ Phi ^ (i - 8), 11);
            }

            Buffer.BlockCopy(kPad, 8, w, 0, 8);

            // compute w8 to w136
            for (var i = 8; i < amount; i++)
            {
                w[i] = RotateLeft(w[i - 8] ^ w[i - 5] ^ w[i - 3] ^ w[i - 1] ^ Phi ^ i, 11);
            }

            // create the working keys by processing w with the Sbox and IP
            Sb3(w[0], w[1], w[2], w[3]);
            w[0] = _x0;
            w[1] = _x1;
            w[2] = _x2;
            w[3] = _x3;

            Sb2(w[4], w[5], w[6], w[7]);
            w[4] = _x0;
            w[5] = _x1;
            w[6] = _x2;
            w[7] = _x3;

            Sb1(w[8], w[9], w[10], w[11]);
            w[8] = _x0;
            w[9] = _x1;
            w[10] = _x2;
            w[11] = _x3;

            Sb0(w[12], w[13], w[14], w[15]);
            w[12] = _x0;
            w[13] = _x1;
            w[14] = _x2;
            w[15] = _x3;

            Sb7(w[16], w[17], w[18], w[19]);
            w[16] = _x0;
            w[17] = _x1;
            w[18] = _x2;
            w[19] = _x3;

            Sb6(w[20], w[21], w[22], w[23]);
            w[20] = _x0;
            w[21] = _x1;
            w[22] = _x2;
            w[23] = _x3;

            Sb5(w[24], w[25], w[26], w[27]);
            w[24] = _x0;
            w[25] = _x1;
            w[26] = _x2;
            w[27] = _x3;

            Sb4(w[28], w[29], w[30], w[31]);
            w[28] = _x0;
            w[29] = _x1;
            w[30] = _x2;
            w[31] = _x3;

            Sb3(w[32], w[33], w[34], w[35]);
            w[32] = _x0;
            w[33] = _x1;
            w[34] = _x2;
            w[35] = _x3;

            Sb2(w[36], w[37], w[38], w[39]);
            w[36] = _x0;
            w[37] = _x1;
            w[38] = _x2;
            w[39] = _x3;

            Sb1(w[40], w[41], w[42], w[43]);
            w[40] = _x0;
            w[41] = _x1;
            w[42] = _x2;
            w[43] = _x3;

            Sb0(w[44], w[45], w[46], w[47]);
            w[44] = _x0;
            w[45] = _x1;
            w[46] = _x2;
            w[47] = _x3;

            Sb7(w[48], w[49], w[50], w[51]);
            w[48] = _x0;
            w[49] = _x1;
            w[50] = _x2;
            w[51] = _x3;

            Sb6(w[52], w[53], w[54], w[55]);
            w[52] = _x0;
            w[53] = _x1;
            w[54] = _x2;
            w[55] = _x3;

            Sb5(w[56], w[57], w[58], w[59]);
            w[56] = _x0;
            w[57] = _x1;
            w[58] = _x2;
            w[59] = _x3;

            Sb4(w[60], w[61], w[62], w[63]);
            w[60] = _x0;
            w[61] = _x1;
            w[62] = _x2;
            w[63] = _x3;

            Sb3(w[64], w[65], w[66], w[67]);
            w[64] = _x0;
            w[65] = _x1;
            w[66] = _x2;
            w[67] = _x3;

            Sb2(w[68], w[69], w[70], w[71]);
            w[68] = _x0;
            w[69] = _x1;
            w[70] = _x2;
            w[71] = _x3;

            Sb1(w[72], w[73], w[74], w[75]);
            w[72] = _x0;
            w[73] = _x1;
            w[74] = _x2;
            w[75] = _x3;

            Sb0(w[76], w[77], w[78], w[79]);
            w[76] = _x0;
            w[77] = _x1;
            w[78] = _x2;
            w[79] = _x3;

            Sb7(w[80], w[81], w[82], w[83]);
            w[80] = _x0;
            w[81] = _x1;
            w[82] = _x2;
            w[83] = _x3;

            Sb6(w[84], w[85], w[86], w[87]);
            w[84] = _x0;
            w[85] = _x1;
            w[86] = _x2;
            w[87] = _x3;

            Sb5(w[88], w[89], w[90], w[91]);
            w[88] = _x0;
            w[89] = _x1;
            w[90] = _x2;
            w[91] = _x3;

            Sb4(w[92], w[93], w[94], w[95]);
            w[92] = _x0;
            w[93] = _x1;
            w[94] = _x2;
            w[95] = _x3;

            Sb3(w[96], w[97], w[98], w[99]);
            w[96] = _x0;
            w[97] = _x1;
            w[98] = _x2;
            w[99] = _x3;

            Sb2(w[100], w[101], w[102], w[103]);
            w[100] = _x0;
            w[101] = _x1;
            w[102] = _x2;
            w[103] = _x3;

            Sb1(w[104], w[105], w[106], w[107]);
            w[104] = _x0;
            w[105] = _x1;
            w[106] = _x2;
            w[107] = _x3;

            Sb0(w[108], w[109], w[110], w[111]);
            w[108] = _x0;
            w[109] = _x1;
            w[110] = _x2;
            w[111] = _x3;

            Sb7(w[112], w[113], w[114], w[115]);
            w[112] = _x0;
            w[113] = _x1;
            w[114] = _x2;
            w[115] = _x3;

            Sb6(w[116], w[117], w[118], w[119]);
            w[116] = _x0;
            w[117] = _x1;
            w[118] = _x2;
            w[119] = _x3;

            Sb5(w[120], w[121], w[122], w[123]);
            w[120] = _x0;
            w[121] = _x1;
            w[122] = _x2;
            w[123] = _x3;

            Sb4(w[124], w[125], w[126], w[127]);
            w[124] = _x0;
            w[125] = _x1;
            w[126] = _x2;
            w[127] = _x3;

            Sb3(w[128], w[129], w[130], w[131]);
            w[128] = _x0;
            w[129] = _x1;
            w[130] = _x2;
            w[131] = _x3;

            return w;
        }

        private static int RotateLeft(int x, int bits)
        {
<<<<<<< HEAD
            return (x << bits) | (int) ((uint) x >> (32 - bits));
=======
            return (x << bits) | (int)((uint)x >> (32 - bits));
>>>>>>> ffd43dad
        }

        private static int RotateRight(int x, int bits)
        {
<<<<<<< HEAD
            return (int) ((uint) x >> bits) | (x << (32 - bits));
=======
            return (int)((uint)x >> bits) | (x << (32 - bits));
>>>>>>> ffd43dad
        }

        private static int BytesToWord(byte[] src, int srcOff)
        {
            return ((src[srcOff] & 0xff) << 24) | ((src[srcOff + 1] & 0xff) << 16) |
                   ((src[srcOff + 2] & 0xff) << 8) | (src[srcOff + 3] & 0xff);
        }

        private static void WordToBytes(int word, byte[] dst, int dstOff)
        {
<<<<<<< HEAD
            dst[dstOff + 3] = (byte) word;
            dst[dstOff + 2] = (byte) ((uint)word >> 8);
            dst[dstOff + 1] = (byte) ((uint)word >> 16);
            dst[dstOff] = (byte) ((uint)word >> 24);
=======
            dst[dstOff + 3] = (byte)word;
            dst[dstOff + 2] = (byte)((uint)word >> 8);
            dst[dstOff + 1] = (byte)((uint)word >> 16);
            dst[dstOff] = (byte)((uint)word >> 24);
>>>>>>> ffd43dad
        }

        /*
         * The sboxes below are based on the work of Brian Gladman and
         * Sam Simpson, whose original notice appears below.
         *
         * For further details see:
         *      http://fp.gladman.plus.com/cryptography_technology/serpent/
         *
         */

        /*
         * Partially optimised Serpent S Box bool functions derived
         * using a recursive descent analyser but without a full search
         * of all subtrees. This set of S boxes is the result of work
         * by Sam Simpson and Brian Gladman using the spare time on a
         * cluster of high capacity servers to search for S boxes with
         * this customised search engine. There are now an average of
         * 15.375 terms per S box.
         *
         * Copyright:   Dr B. R Gladman (gladman@seven77.demon.co.uk)
         *              and Sam Simpson (s.simpson@mia.co.uk)
         *              17th December 1998
         *
         * We hereby give permission for information in this file to be
         * used freely subject only to acknowledgement of its origin.
         */

        /// <summary>
        /// S0 - { 3, 8,15, 1,10, 6, 5,11,14,13, 4, 2, 7, 0, 9,12 } - 15 terms.
        /// </summary>
        /// <param name="a">A.</param>
        /// <param name="b">The b.</param>
        /// <param name="c">The c.</param>
        /// <param name="d">The d.</param>
        private void Sb0(int a, int b, int c, int d)
        {
            var t1 = a ^ d;
            var t3 = c ^ t1;
            var t4 = b ^ t3;
            _x3 = (a & d) ^ t4;
            var t7 = a ^ (b & t1);
            _x2 = t4 ^ (c | t7);
            var t12 = _x3 & (t3 ^ t7);
            _x1 = (~t3) ^ t12;
            _x0 = t12 ^ (~t7);
        }

        /// <summary>
        /// InvSO - {13, 3,11, 0,10, 6, 5,12, 1,14, 4, 7,15, 9, 8, 2 } - 15 terms.
        /// </summary>
        /// <param name="a">A.</param>
        /// <param name="b">The b.</param>
        /// <param name="c">The c.</param>
        /// <param name="d">The d.</param>
        private void Ib0(int a, int b, int c, int d)
        {
            var t1 = ~a;
            var t2 = a ^ b;
            var t4 = d ^ (t1 | t2);
            var t5 = c ^ t4;
            _x2 = t2 ^ t5;
            var t8 = t1 ^ (d & t2);
            _x1 = t4 ^ (_x2 & t8);
            _x3 = (a & t4) ^ (t5 | _x1);
            _x0 = _x3 ^ (t5 ^ t8);
        }

        /// <summary>
        /// S1 - {15,12, 2, 7, 9, 0, 5,10, 1,11,14, 8, 6,13, 3, 4 } - 14 terms.
        /// </summary>
        /// <param name="a">A.</param>
        /// <param name="b">The b.</param>
        /// <param name="c">The c.</param>
        /// <param name="d">The d.</param>
        private void Sb1(int a, int b, int c, int d)
        {
            var t2 = b ^ (~a);
            var t5 = c ^ (a | t2);
            _x2 = d ^ t5;
            var t7 = b ^ (d | t2);
            var t8 = t2 ^ _x2;
            _x3 = t8 ^ (t5 & t7);
            var t11 = t5 ^ t7;
            _x1 = _x3 ^ t11;
            _x0 = t5 ^ (t8 & t11);
        }

        /// <summary>
        /// InvS1 - { 5, 8, 2,14,15, 6,12, 3,11, 4, 7, 9, 1,13,10, 0 } - 14 steps.
        /// </summary>
        /// <param name="a">A.</param>
        /// <param name="b">The b.</param>
        /// <param name="c">The c.</param>
        /// <param name="d">The d.</param>
        private void Ib1(int a, int b, int c, int d)
        {
            var t1 = b ^ d;
            var t3 = a ^ (b & t1);
            var t4 = t1 ^ t3;
            _x3 = c ^ t4;
            var t7 = b ^ (t1 & t3);
            var t8 = _x3 | t7;
            _x1 = t3 ^ t8;
            var t10 = ~_x1;
            var t11 = _x3 ^ t7;
            _x0 = t10 ^ t11;
            _x2 = t4 ^ (t10 | t11);
        }

        /// <summary>
        /// S2 - { 8, 6, 7, 9, 3,12,10,15,13, 1,14, 4, 0,11, 5, 2 } - 16 terms.
        /// </summary>
        /// <param name="a">A.</param>
        /// <param name="b">The b.</param>
        /// <param name="c">The c.</param>
        /// <param name="d">The d.</param>
        private void Sb2(int a, int b, int c, int d)
        {
            var t1 = ~a;
            var t2 = b ^ d;
            var t3 = c & t1;
            _x0 = t2 ^ t3;
            var t5 = c ^ t1;
            var t6 = c ^ _x0;
            var t7 = b & t6;
            _x3 = t5 ^ t7;
            _x2 = a ^ ((d | t7) & (_x0 | t5));
            _x1 = (t2 ^ _x3) ^ (_x2 ^ (d | t1));
        }

        /// <summary>
        /// InvS2 - {12, 9,15, 4,11,14, 1, 2, 0, 3, 6,13, 5, 8,10, 7 } - 16 steps.
        /// </summary>
        /// <param name="a">A.</param>
        /// <param name="b">The b.</param>
        /// <param name="c">The c.</param>
        /// <param name="d">The d.</param>
        private void Ib2(int a, int b, int c, int d)
        {
            var t1 = b ^ d;
            var t2 = ~t1;
            var t3 = a ^ c;
            var t4 = c ^ t1;
            var t5 = b & t4;
            _x0 = t3 ^ t5;
            var t7 = a | t2;
            var t8 = d ^ t7;
            var t9 = t3 | t8;
            _x3 = t1 ^ t9;
            var t11 = ~t4;
            var t12 = _x0 | _x3;
            _x1 = t11 ^ t12;
            _x2 = (d & t11) ^ (t3 ^ t12);
        }

        /// <summary>
        /// S3 - { 0,15,11, 8,12, 9, 6, 3,13, 1, 2, 4,10, 7, 5,14 } - 16 terms.
        /// </summary>
        /// <param name="a">A.</param>
        /// <param name="b">The b.</param>
        /// <param name="c">The c.</param>
        /// <param name="d">The d.</param>
        private void Sb3(int a, int b, int c, int d)
        {
            var t1 = a ^ b;
            var t2 = a & c;
            var t3 = a | d;
            var t4 = c ^ d;
            var t5 = t1 & t3;
            var t6 = t2 | t5;
            _x2 = t4 ^ t6;
            var t8 = b ^ t3;
            var t9 = t6 ^ t8;
            var t10 = t4 & t9;
            _x0 = t1 ^ t10;
            var t12 = _x2 & _x0;
            _x1 = t9 ^ t12;
            _x3 = (b | d) ^ (t4 ^ t12);
        }

        /// <summary>
        /// InvS3 - { 0, 9,10, 7,11,14, 6,13, 3, 5,12, 2, 4, 8,15, 1 } - 15 terms.
        /// </summary>
        /// <param name="a">A.</param>
        /// <param name="b">The b.</param>
        /// <param name="c">The c.</param>
        /// <param name="d">The d.</param>
        private void Ib3(int a, int b, int c, int d)
        {
            var t1 = a | b;
            var t2 = b ^ c;
            var t3 = b & t2;
            var t4 = a ^ t3;
            var t5 = c ^ t4;
            var t6 = d | t4;
            _x0 = t2 ^ t6;
            var t8 = t2 | t6;
            var t9 = d ^ t8;
            _x2 = t5 ^ t9;
            var t11 = t1 ^ t9;
            var t12 = _x0 & t11;
            _x3 = t4 ^ t12;
            _x1 = _x3 ^ (_x0 ^ t11);
        }

        /// <summary>
        /// S4 - { 1,15, 8, 3,12, 0,11, 6, 2, 5, 4,10, 9,14, 7,13 } - 15 terms.
        /// </summary>
        /// <param name="a">A.</param>
        /// <param name="b">The b.</param>
        /// <param name="c">The c.</param>
        /// <param name="d">The d.</param>
        private void Sb4(int a, int b, int c, int d)
        {
            var t1 = a ^ d;
            var t2 = d & t1;
            var t3 = c ^ t2;
            var t4 = b | t3;
            _x3 = t1 ^ t4;
            var t6 = ~b;
            var t7 = t1 | t6;
            _x0 = t3 ^ t7;
            var t9 = a & _x0;
            var t10 = t1 ^ t6;
            var t11 = t4 & t10;
            _x2 = t9 ^ t11;
            _x1 = (a ^ t3) ^ (t10 & _x2);
        }

        /// <summary>
        /// InvS4 - { 5, 0, 8, 3,10, 9, 7,14, 2,12,11, 6, 4,15,13, 1 } - 15 terms.
        /// </summary>
        /// <param name="a">A.</param>
        /// <param name="b">The b.</param>
        /// <param name="c">The c.</param>
        /// <param name="d">The d.</param>
        private void Ib4(int a, int b, int c, int d)
        {
            var t1 = c | d;
            var t2 = a & t1;
            var t3 = b ^ t2;
            var t4 = a & t3;
            var t5 = c ^ t4;
            _x1 = d ^ t5;
            var t7 = ~a;
            var t8 = t5 & _x1;
            _x3 = t3 ^ t8;
            var t10 = _x1 | t7;
            var t11 = d ^ t10;
            _x0 = _x3 ^ t11;
            _x2 = (t3 & t11) ^ (_x1 ^ t7);
        }

        /// <summary>
        /// S5 - {15, 5, 2,11, 4,10, 9,12, 0, 3,14, 8,13, 6, 7, 1 } - 16 terms.
        /// </summary>
        /// <param name="a">A.</param>
        /// <param name="b">The b.</param>
        /// <param name="c">The c.</param>
        /// <param name="d">The d.</param>
        private void Sb5(int a, int b, int c, int d)
        {
            var t1 = ~a;
            var t2 = a ^ b;
            var t3 = a ^ d;
            var t4 = c ^ t1;
            var t5 = t2 | t3;
            _x0 = t4 ^ t5;
            var t7 = d & _x0;
            var t8 = t2 ^ _x0;
            _x1 = t7 ^ t8;
            var t10 = t1 | _x0;
            var t11 = t2 | t7;
            var t12 = t3 ^ t10;
            _x2 = t11 ^ t12;
            _x3 = (b ^ t7) ^ (_x1 & t12);
        }

        /// <summary>
        /// InvS5 - { 8,15, 2, 9, 4, 1,13,14,11, 6, 5, 3, 7,12,10, 0 } - 16 terms.
        /// </summary>
        /// <param name="a">A.</param>
        /// <param name="b">The b.</param>
        /// <param name="c">The c.</param>
        /// <param name="d">The d.</param>
        private void Ib5(int a, int b, int c, int d)
        {
            var t1 = ~c;
            var t2 = b & t1;
            var t3 = d ^ t2;
            var t4 = a & t3;
            var t5 = b ^ t1;
            _x3 = t4 ^ t5;
            var t7 = b | _x3;
            var t8 = a & t7;
            _x1 = t3 ^ t8;
            var t10 = a | d;
            var t11 = t1 ^ t7;
            _x0 = t10 ^ t11;
            _x2 = (b & t10) ^ (t4 | (a ^ c));
        }

        /// <summary>
        /// S6 - { 7, 2,12, 5, 8, 4, 6,11,14, 9, 1,15,13, 3,10, 0 } - 15 terms.
        /// </summary>
        /// <param name="a">A.</param>
        /// <param name="b">The b.</param>
        /// <param name="c">The c.</param>
        /// <param name="d">The d.</param>
        private void Sb6(int a, int b, int c, int d)
        {
            var t1 = ~a;
            var t2 = a ^ d;
            var t3 = b ^ t2;
            var t4 = t1 | t2;
            var t5 = c ^ t4;
            _x1 = b ^ t5;
            var t7 = t2 | _x1;
            var t8 = d ^ t7;
            var t9 = t5 & t8;
            _x2 = t3 ^ t9;
            var t11 = t5 ^ t8;
            _x0 = _x2 ^ t11;
            _x3 = (~t5) ^ (t3 & t11);
        }

        /// <summary>
        /// InvS6 - {15,10, 1,13, 5, 3, 6, 0, 4, 9,14, 7, 2,12, 8,11 } - 15 terms.
        /// </summary>
        /// <param name="a">A.</param>
        /// <param name="b">The b.</param>
        /// <param name="c">The c.</param>
        /// <param name="d">The d.</param>
        private void Ib6(int a, int b, int c, int d)
        {
            var t1 = ~a;
            var t2 = a ^ b;
            var t3 = c ^ t2;
            var t4 = c | t1;
            var t5 = d ^ t4;
            _x1 = t3 ^ t5;
            var t7 = t3 & t5;
            var t8 = t2 ^ t7;
            var t9 = b | t8;
            _x3 = t5 ^ t9;
            var t11 = b | _x3;
            _x0 = t8 ^ t11;
            _x2 = (d & t1) ^ (t3 ^ t11);
        }

        /// <summary>
        /// S7 - { 1,13,15, 0,14, 8, 2,11, 7, 4,12,10, 9, 3, 5, 6 } - 16 terms.
        /// </summary>
        /// <param name="a">A.</param>
        /// <param name="b">The b.</param>
        /// <param name="c">The c.</param>
        /// <param name="d">The d.</param>
        private void Sb7(int a, int b, int c, int d)
        {
            var t1 = b ^ c;
            var t2 = c & t1;
            var t3 = d ^ t2;
            var t4 = a ^ t3;
            var t5 = d | t1;
            var t6 = t4 & t5;
            _x1 = b ^ t6;
            var t8 = t3 | _x1;
            var t9 = a & t4;
            _x3 = t1 ^ t9;
            var t11 = t4 ^ t8;
            var t12 = _x3 & t11;
            _x2 = t3 ^ t12;
            _x0 = (~t11) ^ (_x3 & _x2);
        }

        /// <summary>
        /// InvS7 - { 3, 0, 6,13, 9,14,15, 8, 5,12,11, 7,10, 1, 4, 2 } - 17 terms.
        /// </summary>
        /// <param name="a">A.</param>
        /// <param name="b">The b.</param>
        /// <param name="c">The c.</param>
        /// <param name="d">The d.</param>
        private void Ib7(int a, int b, int c, int d)
        {
            var t3 = c | (a & b);
            var t4 = d & (a | b);
            _x3 = t3 ^ t4;
            var t6 = ~d;
            var t7 = b ^ t4;
            var t9 = t7 | (_x3 ^ t6);
            _x1 = a ^ t9;
            _x0 = (c ^ t7) ^ (d | _x1);
            _x2 = (t3 ^ _x1) ^ (_x0 ^ (a & _x3));
        }

        /// <summary>
        /// Apply the linear transformation to the register set.
        /// </summary>
        private void LT()
        {
            var x0 = RotateLeft(_x0, 13);
            var x2 = RotateLeft(_x2, 3);
            var x1 = _x1 ^ x0 ^ x2;
            var x3 = _x3 ^ x2 ^ x0 << 3;

            _x1 = RotateLeft(x1, 1);
            _x3 = RotateLeft(x3, 7);
            _x0 = RotateLeft(x0 ^ _x1 ^ _x3, 5);
            _x2 = RotateLeft(x2 ^ _x3 ^ (_x1 << 7), 22);
        }

        /// <summary>
        /// Apply the inverse of the linear transformation to the register set.
        /// </summary>
        private void InverseLT()
        {
            var x2 = RotateRight(_x2, 22) ^ _x3 ^ (_x1 << 7);
            var x0 = RotateRight(_x0, 5) ^ _x1 ^ _x3;
            var x3 = RotateRight(_x3, 7);
            var x1 = RotateRight(_x1, 1);
            _x3 = x3 ^ x2 ^ x0 << 3;
            _x1 = x1 ^ x0 ^ x2;
            _x2 = RotateRight(x2, 3);
            _x0 = RotateRight(x0, 13);
        }
    }
}<|MERGE_RESOLUTION|>--- conflicted
+++ resolved
@@ -669,20 +669,12 @@
 
         private static int RotateLeft(int x, int bits)
         {
-<<<<<<< HEAD
-            return (x << bits) | (int) ((uint) x >> (32 - bits));
-=======
             return (x << bits) | (int)((uint)x >> (32 - bits));
->>>>>>> ffd43dad
         }
 
         private static int RotateRight(int x, int bits)
         {
-<<<<<<< HEAD
-            return (int) ((uint) x >> bits) | (x << (32 - bits));
-=======
             return (int)((uint)x >> bits) | (x << (32 - bits));
->>>>>>> ffd43dad
         }
 
         private static int BytesToWord(byte[] src, int srcOff)
@@ -693,17 +685,10 @@
 
         private static void WordToBytes(int word, byte[] dst, int dstOff)
         {
-<<<<<<< HEAD
-            dst[dstOff + 3] = (byte) word;
-            dst[dstOff + 2] = (byte) ((uint)word >> 8);
-            dst[dstOff + 1] = (byte) ((uint)word >> 16);
-            dst[dstOff] = (byte) ((uint)word >> 24);
-=======
             dst[dstOff + 3] = (byte)word;
             dst[dstOff + 2] = (byte)((uint)word >> 8);
             dst[dstOff + 1] = (byte)((uint)word >> 16);
             dst[dstOff] = (byte)((uint)word >> 24);
->>>>>>> ffd43dad
         }
 
         /*
