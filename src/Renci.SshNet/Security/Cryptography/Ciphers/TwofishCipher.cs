﻿using System;

namespace Renci.SshNet.Security.Cryptography.Ciphers
{
    /// <summary>
    /// Implements Twofish cipher algorithm.
    /// </summary>
    public sealed class TwofishCipher : BlockCipher
    {
        /**
         * Define the fixed p0/p1 permutations used in keyed S-box lookup.
         * By changing the following constant definitions, the S-boxes will
         * automatically Get changed in the Twofish engine.
         */
#pragma warning disable SA1310 // Field names should not contain underscore
        private const int P_00 = 1;
        private const int P_01 = 0;
        private const int P_02 = 0;
        private const int P_03 = P_01 ^ 1;
        private const int P_04 = 1;

        private const int P_10 = 0;
        private const int P_11 = 0;
        private const int P_12 = 1;
        private const int P_13 = P_11 ^ 1;
        private const int P_14 = 0;

        private const int P_20 = 1;
        private const int P_21 = 1;
        private const int P_22 = 0;
        private const int P_23 = P_21 ^ 1;
        private const int P_24 = 0;

        private const int P_30 = 0;
        private const int P_31 = 1;
        private const int P_32 = 1;
        private const int P_33 = P_31 ^ 1;
        private const int P_34 = 1;

        /* Primitive polynomial for GF(256) */
        private const int GF256_FDBK = 0x169;
        private const int GF256_FDBK_2 = GF256_FDBK / 2;
        private const int GF256_FDBK_4 = GF256_FDBK / 4;

        private const int RS_GF_FDBK = 0x14D; // field generator

        private const int ROUNDS = 16;
        private const int MAX_ROUNDS = 16;  // bytes = 128 bits
        private const int MAX_KEY_BITS = 256;

        private const int INPUT_WHITEN = 0;
        private const int OUTPUT_WHITEN = INPUT_WHITEN + (16 / 4); // 4
        private const int ROUND_SUBKEYS = OUTPUT_WHITEN + (16 / 4); // 8

        private const int TOTAL_SUBKEYS = ROUND_SUBKEYS + (2 * MAX_ROUNDS); // 40

        private const int SK_STEP = 0x02020202;
        private const int SK_BUMP = 0x01010101;
        private const int SK_ROTL = 9;
#pragma warning restore SA1310 // Field names should not contain underscore

        private readonly int[] _gMDS0 = new int[MAX_KEY_BITS];
        private readonly int[] _gMDS1 = new int[MAX_KEY_BITS];
        private readonly int[] _gMDS2 = new int[MAX_KEY_BITS];
        private readonly int[] _gMDS3 = new int[MAX_KEY_BITS];

        private readonly int _k64Cnt;

        /*
         * _gSubKeys[] and _gSBox[] are eventually used in the
         * encryption and decryption methods.
         */
        private int[] _gSubKeys;
        private int[] _gSBox;

        /// <summary>
        /// Initializes a new instance of the <see cref="TwofishCipher"/> class.
        /// </summary>
        /// <param name="key">The key.</param>
        /// <param name="mode">The mode.</param>
        /// <param name="padding">The padding.</param>
        /// <exception cref="ArgumentNullException"><paramref name="key"/> is <see langword="null"/>.</exception>
        /// <exception cref="ArgumentException">Keysize is not valid for this algorithm.</exception>
        public TwofishCipher(byte[] key, CipherMode mode, CipherPadding padding)
            : base(key, 16, mode, padding)
        {
            var keySize = key.Length * 8;

            if (keySize is not (128 or 192 or 256))
            {
                throw new ArgumentException(string.Format("KeySize '{0}' is not valid for this algorithm.", keySize));
            }

            // calculate the MDS matrix
            var m1 = new int[2];
            var mX = new int[2];
            var mY = new int[2];

            for (var i = 0; i < MAX_KEY_BITS; i++)
            {
                var j = P[0 + i] & 0xff;
                m1[0] = j;
                mX[0] = Mx_X(j) & 0xff;
                mY[0] = Mx_Y(j) & 0xff;

                j = P[(1 * 256) + i] & 0xff;
                m1[1] = j;
                mX[1] = Mx_X(j) & 0xff;
                mY[1] = Mx_Y(j) & 0xff;

                _gMDS0[i] = m1[P_00] | mX[P_00] << 8 | mY[P_00] << 16 | mY[P_00] << 24;

                _gMDS1[i] = mY[P_10] | mY[P_10] << 8 | mX[P_10] << 16 | m1[P_10] << 24;

                _gMDS2[i] = mX[P_20] | mY[P_20] << 8 | m1[P_20] << 16 | mY[P_20] << 24;

                _gMDS3[i] = mX[P_30] | m1[P_30] << 8 | mY[P_30] << 16 | mX[P_30] << 24;
            }

            _k64Cnt = key.Length / 8; // pre-padded ?
            SetKey(key);
        }

        /// <summary>
        /// Encrypts the specified region of the input byte array and copies the encrypted data to the specified region of the output byte array.
        /// </summary>
        /// <param name="inputBuffer">The input data to encrypt.</param>
        /// <param name="inputOffset">The offset into the input byte array from which to begin using data.</param>
        /// <param name="inputCount">The number of bytes in the input byte array to use as data.</param>
        /// <param name="outputBuffer">The output to which to write encrypted data.</param>
        /// <param name="outputOffset">The offset into the output byte array from which to begin writing data.</param>
        /// <returns>
        /// The number of bytes encrypted.
        /// </returns>
        public override int EncryptBlock(byte[] inputBuffer, int inputOffset, int inputCount, byte[] outputBuffer, int outputOffset)
        {
            var x0 = BytesTo32Bits(inputBuffer, inputOffset) ^ _gSubKeys[INPUT_WHITEN];
            var x1 = BytesTo32Bits(inputBuffer, inputOffset + 4) ^ _gSubKeys[INPUT_WHITEN + 1];
            var x2 = BytesTo32Bits(inputBuffer, inputOffset + 8) ^ _gSubKeys[INPUT_WHITEN + 2];
            var x3 = BytesTo32Bits(inputBuffer, inputOffset + 12) ^ _gSubKeys[INPUT_WHITEN + 3];

            var k = ROUND_SUBKEYS;
            for (var r = 0; r < ROUNDS; r += 2)
            {
                var t0 = Fe32_0(_gSBox, x0);
                var t1 = Fe32_3(_gSBox, x1);
                x2 ^= t0 + t1 + _gSubKeys[k++];
                x2 = (int)((uint)x2 >> 1) | x2 << 31;
<<<<<<< HEAD
                x3 = (x3 << 1 | (int)((uint)x3 >> 31)) ^ (t0 + 2 * t1 + _gSubKeys[k++]);
=======
                x3 = (x3 << 1 | (int)((uint)x3 >> 31)) ^ (t0 + (2 * t1) + _gSubKeys[k++]);
>>>>>>> ffd43dad

                t0 = Fe32_0(_gSBox, x2);
                t1 = Fe32_3(_gSBox, x3);
                x0 ^= t0 + t1 + _gSubKeys[k++];
                x0 = (int)((uint)x0 >> 1) | x0 << 31;
<<<<<<< HEAD
                x1 = (x1 << 1 | (int)((uint)x1 >> 31)) ^ (t0 + 2 * t1 + _gSubKeys[k++]);
=======
                x1 = (x1 << 1 | (int)((uint)x1 >> 31)) ^ (t0 + (2 * t1) + _gSubKeys[k++]);
>>>>>>> ffd43dad
            }

            Bits32ToBytes(x2 ^ _gSubKeys[OUTPUT_WHITEN], outputBuffer, outputOffset);
            Bits32ToBytes(x3 ^ _gSubKeys[OUTPUT_WHITEN + 1], outputBuffer, outputOffset + 4);
            Bits32ToBytes(x0 ^ _gSubKeys[OUTPUT_WHITEN + 2], outputBuffer, outputOffset + 8);
            Bits32ToBytes(x1 ^ _gSubKeys[OUTPUT_WHITEN + 3], outputBuffer, outputOffset + 12);

            return BlockSize;
        }

        /// <summary>
        /// Decrypts the specified region of the input byte array and copies the decrypted data to the specified region of the output byte array.
        /// </summary>
        /// <param name="inputBuffer">The input data to decrypt.</param>
        /// <param name="inputOffset">The offset into the input byte array from which to begin using data.</param>
        /// <param name="inputCount">The number of bytes in the input byte array to use as data.</param>
        /// <param name="outputBuffer">The output to which to write decrypted data.</param>
        /// <param name="outputOffset">The offset into the output byte array from which to begin writing data.</param>
        /// <returns>
        /// The number of bytes decrypted.
        /// </returns>
        public override int DecryptBlock(byte[] inputBuffer, int inputOffset, int inputCount, byte[] outputBuffer, int outputOffset)
        {
            var x2 = BytesTo32Bits(inputBuffer, inputOffset) ^ _gSubKeys[OUTPUT_WHITEN];
            var x3 = BytesTo32Bits(inputBuffer, inputOffset + 4) ^ _gSubKeys[OUTPUT_WHITEN + 1];
            var x0 = BytesTo32Bits(inputBuffer, inputOffset + 8) ^ _gSubKeys[OUTPUT_WHITEN + 2];
            var x1 = BytesTo32Bits(inputBuffer, inputOffset + 12) ^ _gSubKeys[OUTPUT_WHITEN + 3];

            var k = ROUND_SUBKEYS + (2 * ROUNDS) - 1;
            for (var r = 0; r < ROUNDS; r += 2)
            {
                var t0 = Fe32_0(_gSBox, x2);
                var t1 = Fe32_3(_gSBox, x3);
<<<<<<< HEAD
                x1 ^= t0 + 2 * t1 + _gSubKeys[k--];
=======
                x1 ^= t0 + (2 * t1) + _gSubKeys[k--];
>>>>>>> ffd43dad
                x0 = (x0 << 1 | (int)((uint)x0 >> 31)) ^ (t0 + t1 + _gSubKeys[k--]);
                x1 = (int)((uint)x1 >> 1) | x1 << 31;

                t0 = Fe32_0(_gSBox, x0);
                t1 = Fe32_3(_gSBox, x1);
<<<<<<< HEAD
                x3 ^= t0 + 2 * t1 + _gSubKeys[k--];
=======
                x3 ^= t0 + (2 * t1) + _gSubKeys[k--];
>>>>>>> ffd43dad
                x2 = (x2 << 1 | (int)((uint)x2 >> 31)) ^ (t0 + t1 + _gSubKeys[k--]);
                x3 = (int)((uint)x3 >> 1) | x3 << 31;
            }

            Bits32ToBytes(x0 ^ _gSubKeys[INPUT_WHITEN], outputBuffer, outputOffset);
            Bits32ToBytes(x1 ^ _gSubKeys[INPUT_WHITEN + 1], outputBuffer, outputOffset + 4);
            Bits32ToBytes(x2 ^ _gSubKeys[INPUT_WHITEN + 2], outputBuffer, outputOffset + 8);
            Bits32ToBytes(x3 ^ _gSubKeys[INPUT_WHITEN + 3], outputBuffer, outputOffset + 12);

            return BlockSize;
        }

        private static readonly byte[] P =
            {
                // p0
                0xA9, 0x67, 0xB3, 0xE8, 0x04, 0xFD, 0xA3, 0x76, 0x9A, 0x92, 0x80, 0x78, 0xE4, 0xDD, 0xD1, 0x38,
                0x0D, 0xC6, 0x35, 0x98, 0x18, 0xF7, 0xEC, 0x6C, 0x43, 0x75, 0x37, 0x26, 0xFA, 0x13, 0x94, 0x48,
                0xF2, 0xD0, 0x8B, 0x30, 0x84, 0x54, 0xDF, 0x23, 0x19, 0x5B, 0x3D, 0x59, 0xF3, 0xAE, 0xA2, 0x82,
                0x63, 0x01, 0x83, 0x2E, 0xD9, 0x51, 0x9B, 0x7C, 0xA6, 0xEB, 0xA5, 0xBE, 0x16, 0x0C, 0xE3, 0x61,
                0xC0, 0x8C, 0x3A, 0xF5, 0x73, 0x2C, 0x25, 0x0B, 0xBB, 0x4E, 0x89, 0x6B, 0x53, 0x6A, 0xB4, 0xF1,
                0xE1, 0xE6, 0xBD, 0x45, 0xE2, 0xF4, 0xB6, 0x66, 0xCC, 0x95, 0x03, 0x56, 0xD4, 0x1C, 0x1E, 0xD7,
                0xFB, 0xC3, 0x8E, 0xB5, 0xE9, 0xCF, 0xBF, 0xBA, 0xEA, 0x77, 0x39, 0xAF, 0x33, 0xC9, 0x62, 0x71,
                0x81, 0x79, 0x09, 0xAD, 0x24, 0xCD, 0xF9, 0xD8, 0xE5, 0xC5, 0xB9, 0x4D, 0x44, 0x08, 0x86, 0xE7,
                0xA1, 0x1D, 0xAA, 0xED, 0x06, 0x70, 0xB2, 0xD2, 0x41, 0x7B, 0xA0, 0x11, 0x31, 0xC2, 0x27, 0x90,
                0x20, 0xF6, 0x60, 0xFF, 0x96, 0x5C, 0xB1, 0xAB, 0x9E, 0x9C, 0x52, 0x1B, 0x5F, 0x93, 0x0A, 0xEF,
                0x91, 0x85, 0x49, 0xEE, 0x2D, 0x4F, 0x8F, 0x3B, 0x47, 0x87, 0x6D, 0x46, 0xD6, 0x3E, 0x69, 0x64,
                0x2A, 0xCE, 0xCB, 0x2F, 0xFC, 0x97, 0x05, 0x7A, 0xAC, 0x7F, 0xD5, 0x1A, 0x4B, 0x0E, 0xA7, 0x5A,
                0x28, 0x14, 0x3F, 0x29, 0x88, 0x3C, 0x4C, 0x02, 0xB8, 0xDA, 0xB0, 0x17, 0x55, 0x1F, 0x8A, 0x7D,
                0x57, 0xC7, 0x8D, 0x74, 0xB7, 0xC4, 0x9F, 0x72, 0x7E, 0x15, 0x22, 0x12, 0x58, 0x07, 0x99, 0x34,
                0x6E, 0x50, 0xDE, 0x68, 0x65, 0xBC, 0xDB, 0xF8, 0xC8, 0xA8, 0x2B, 0x40, 0xDC, 0xFE, 0x32, 0xA4,
                0xCA, 0x10, 0x21, 0xF0, 0xD3, 0x5D, 0x0F, 0x00, 0x6F, 0x9D, 0x36, 0x42, 0x4A, 0x5E, 0xC1, 0xE0,

                // p1
                0x75, 0xF3, 0xC6, 0xF4, 0xDB, 0x7B, 0xFB, 0xC8, 0x4A, 0xD3, 0xE6, 0x6B, 0x45, 0x7D, 0xE8, 0x4B,
                0xD6, 0x32, 0xD8, 0xFD, 0x37, 0x71, 0xF1, 0xE1, 0x30, 0x0F, 0xF8, 0x1B, 0x87, 0xFA, 0x06, 0x3F,
                0x5E, 0xBA, 0xAE, 0x5B, 0x8A, 0x00, 0xBC, 0x9D, 0x6D, 0xC1, 0xB1, 0x0E, 0x80, 0x5D, 0xD2, 0xD5,
                0xA0, 0x84, 0x07, 0x14, 0xB5, 0x90, 0x2C, 0xA3, 0xB2, 0x73, 0x4C, 0x54, 0x92, 0x74, 0x36, 0x51,
                0x38, 0xB0, 0xBD, 0x5A, 0xFC, 0x60, 0x62, 0x96, 0x6C, 0x42, 0xF7, 0x10, 0x7C, 0x28, 0x27, 0x8C,
                0x13, 0x95, 0x9C, 0xC7, 0x24, 0x46, 0x3B, 0x70, 0xCA, 0xE3, 0x85, 0xCB, 0x11, 0xD0, 0x93, 0xB8,
                0xA6, 0x83, 0x20, 0xFF, 0x9F, 0x77, 0xC3, 0xCC, 0x03, 0x6F, 0x08, 0xBF, 0x40, 0xE7, 0x2B, 0xE2,
                0x79, 0x0C, 0xAA, 0x82, 0x41, 0x3A, 0xEA, 0xB9, 0xE4, 0x9A, 0xA4, 0x97, 0x7E, 0xDA, 0x7A, 0x17,
                0x66, 0x94, 0xA1, 0x1D, 0x3D, 0xF0, 0xDE, 0xB3, 0x0B, 0x72, 0xA7, 0x1C, 0xEF, 0xD1, 0x53, 0x3E,
                0x8F, 0x33, 0x26, 0x5F, 0xEC, 0x76, 0x2A, 0x49, 0x81, 0x88, 0xEE, 0x21, 0xC4, 0x1A, 0xEB, 0xD9,
                0xC5, 0x39, 0x99, 0xCD, 0xAD, 0x31, 0x8B, 0x01, 0x18, 0x23, 0xDD, 0x1F, 0x4E, 0x2D, 0xF9, 0x48,
                0x4F, 0xF2, 0x65, 0x8E, 0x78, 0x5C, 0x58, 0x19, 0x8D, 0xE5, 0x98, 0x57, 0x67, 0x7F, 0x05, 0x64,
                0xAF, 0x63, 0xB6, 0xFE, 0xF5, 0xB7, 0x3C, 0xA5, 0xCE, 0xE9, 0x68, 0x44, 0xE0, 0x4D, 0x43, 0x69,
                0x29, 0x2E, 0xAC, 0x15, 0x59, 0xA8, 0x0A, 0x9E, 0x6E, 0x47, 0xDF, 0x34, 0x35, 0x6A, 0xCF, 0xDC,
                0x22, 0xC9, 0xC0, 0x9B, 0x89, 0xD4, 0xED, 0xAB, 0x12, 0xA2, 0x0D, 0x52, 0xBB, 0x02, 0x2F, 0xA9,
                0xD7, 0x61, 0x1E, 0xB4, 0x50, 0x04, 0xF6, 0xC2, 0x16, 0x25, 0x86, 0x56, 0x55, 0x09, 0xBE, 0x91
            };

<<<<<<< HEAD
        /**
         * Define the fixed p0/p1 permutations used in keyed S-box lookup.
         * By changing the following constant definitions, the S-boxes will
         * automatically Get changed in the Twofish engine.
         */
        private const int P_00 = 1;
        private const int P_01 = 0;
        private const int P_02 = 0;
        private const int P_03 = P_01 ^ 1;
        private const int P_04 = 1;

        private const int P_10 = 0;
        private const int P_11 = 0;
        private const int P_12 = 1;
        private const int P_13 = P_11 ^ 1;
        private const int P_14 = 0;

        private const int P_20 = 1;
        private const int P_21 = 1;
        private const int P_22 = 0;
        private const int P_23 = P_21 ^ 1;
        private const int P_24 = 0;

        private const int P_30 = 0;
        private const int P_31 = 1;
        private const int P_32 = 1;
        private const int P_33 = P_31 ^ 1;
        private const int P_34 = 1;

        /* Primitive polynomial for GF(256) */
        private const int GF256_FDBK = 0x169;
        private const int GF256_FDBK_2 = GF256_FDBK / 2;
        private const int GF256_FDBK_4 = GF256_FDBK / 4;

        private const int RS_GF_FDBK = 0x14D; // field generator

        private const int ROUNDS = 16;
        private const int MAX_ROUNDS = 16;  // bytes = 128 bits
        private const int MAX_KEY_BITS = 256;

        private const int INPUT_WHITEN = 0;
        private const int OUTPUT_WHITEN = INPUT_WHITEN + 16 / 4; // 4
        private const int ROUND_SUBKEYS = OUTPUT_WHITEN + 16 / 4;// 8

        private const int TOTAL_SUBKEYS = ROUND_SUBKEYS + 2 * MAX_ROUNDS;// 40

        private const int SK_STEP = 0x02020202;
        private const int SK_BUMP = 0x01010101;
        private const int SK_ROTL = 9;

        private readonly int[] _gMDS0 = new int[MAX_KEY_BITS];
        private readonly int[] _gMDS1 = new int[MAX_KEY_BITS];
        private readonly int[] _gMDS2 = new int[MAX_KEY_BITS];
        private readonly int[] _gMDS3 = new int[MAX_KEY_BITS];

        private readonly int _k64Cnt;

        /**
        * _gSubKeys[] and _gSBox[] are eventually used in the
        * encryption and decryption methods.
        */
        private int[] _gSubKeys;
        private int[] _gSBox;

=======
>>>>>>> ffd43dad
        private void SetKey(byte[] key)
        {
            var k32e = new int[MAX_KEY_BITS / 64]; // 4
            var k32o = new int[MAX_KEY_BITS / 64]; // 4

            var sBoxKeys = new int[MAX_KEY_BITS / 64]; // 4
            _gSubKeys = new int[TOTAL_SUBKEYS];

            if (_k64Cnt < 1)
            {
                throw new ArgumentException("Key size less than 64 bits");
            }

            if (_k64Cnt > 4)
            {
                throw new ArgumentException("Key size larger than 256 bits");
            }

            /*
            * k64Cnt is the number of 8 byte blocks (64 chunks)
            * that are in the input key.  The input key is a
            * maximum of 32 bytes ( 256 bits ), so the range
            * for k64Cnt is 1..4
            */
            for (var i = 0; i < _k64Cnt; i++)
            {
                var p = i * 8;

                k32e[i] = BytesTo32Bits(key, p);
                k32o[i] = BytesTo32Bits(key, p + 4);

                sBoxKeys[_k64Cnt - 1 - i] = RS_MDS_Encode(k32e[i], k32o[i]);
            }

            for (var i = 0; i < TOTAL_SUBKEYS / 2; i++)
            {
                var q = i * SK_STEP;
                var a = F32(q, k32e);
                var b = F32(q + SK_BUMP, k32o);
                b = b << 8 | (int)((uint)b >> 24);
                a += b;
                _gSubKeys[i * 2] = a;
                a += b;
<<<<<<< HEAD
                _gSubKeys[i * 2 + 1] = a << SK_ROTL | (int)((uint)a >> (32 - SK_ROTL));
=======
                _gSubKeys[(i * 2) + 1] = a << SK_ROTL | (int)((uint)a >> (32 - SK_ROTL));
>>>>>>> ffd43dad
            }

            /*
            * fully expand the table for speed
            */
            var k0 = sBoxKeys[0];
            var k1 = sBoxKeys[1];
            var k2 = sBoxKeys[2];
            var k3 = sBoxKeys[3];
            _gSBox = new int[4 * MAX_KEY_BITS];
            for (var i = 0; i < MAX_KEY_BITS; i++)
            {
                int b1, b2, b3;
                var b0 = b1 = b2 = b3 = i;

#pragma warning disable IDE0010 // Add missing cases
                switch (_k64Cnt & 3)
                {
                    case 1:
<<<<<<< HEAD
                        _gSBox[i * 2] = _gMDS0[(P[P_01 * 256 + b0] & 0xff) ^ M_b0(k0)];
                        _gSBox[i * 2 + 1] = _gMDS1[(P[P_11 * 256 + b1] & 0xff) ^ M_b1(k0)];
                        _gSBox[i * 2 + 0x200] = _gMDS2[(P[P_21 * 256 + b2] & 0xff) ^ M_b2(k0)];
                        _gSBox[i * 2 + 0x201] = _gMDS3[(P[P_31 * 256 + b3] & 0xff) ^ M_b3(k0)];
=======
                        _gSBox[i * 2] = _gMDS0[(P[(P_01 * 256) + b0] & 0xff) ^ M_b0(k0)];
                        _gSBox[(i * 2) + 1] = _gMDS1[(P[(P_11 * 256) + b1] & 0xff) ^ M_b1(k0)];
                        _gSBox[(i * 2) + 0x200] = _gMDS2[(P[(P_21 * 256) + b2] & 0xff) ^ M_b2(k0)];
                        _gSBox[(i * 2) + 0x201] = _gMDS3[(P[(P_31 * 256) + b3] & 0xff) ^ M_b3(k0)];
>>>>>>> ffd43dad
                        break;
                    case 0: /* 256 bits of key */
                        b0 = (P[(P_04 * 256) + b0] & 0xff) ^ M_b0(k3);
                        b1 = (P[(P_14 * 256) + b1] & 0xff) ^ M_b1(k3);
                        b2 = (P[(P_24 * 256) + b2] & 0xff) ^ M_b2(k3);
                        b3 = (P[(P_34 * 256) + b3] & 0xff) ^ M_b3(k3);
                        goto case 3;
                    case 3:
                        b0 = (P[(P_03 * 256) + b0] & 0xff) ^ M_b0(k2);
                        b1 = (P[(P_13 * 256) + b1] & 0xff) ^ M_b1(k2);
                        b2 = (P[(P_23 * 256) + b2] & 0xff) ^ M_b2(k2);
                        b3 = (P[(P_33 * 256) + b3] & 0xff) ^ M_b3(k2);
                        goto case 2;
                    case 2:
<<<<<<< HEAD
                        _gSBox[i * 2] = _gMDS0[(P[P_01 * 256 + (P[P_02 * 256 + b0] & 0xff) ^ M_b0(k1)] & 0xff) ^ M_b0(k0)];
                        _gSBox[i * 2 + 1] = _gMDS1[(P[P_11 * 256 + (P[P_12 * 256 + b1] & 0xff) ^ M_b1(k1)] & 0xff) ^ M_b1(k0)];
                        _gSBox[i * 2 + 0x200] = _gMDS2[(P[P_21 * 256 + (P[P_22 * 256 + b2] & 0xff) ^ M_b2(k1)] & 0xff) ^ M_b2(k0)];
                        _gSBox[i * 2 + 0x201] = _gMDS3[(P[P_31 * 256 + (P[P_32 * 256 + b3] & 0xff) ^ M_b3(k1)] & 0xff) ^ M_b3(k0)];
=======
                        _gSBox[i * 2] = _gMDS0[(P[(P_01 * 256) + (P[(P_02 * 256) + b0] & 0xff) ^ M_b0(k1)] & 0xff) ^ M_b0(k0)];
                        _gSBox[(i * 2) + 1] = _gMDS1[(P[(P_11 * 256) + (P[(P_12 * 256) + b1] & 0xff) ^ M_b1(k1)] & 0xff) ^ M_b1(k0)];
                        _gSBox[(i * 2) + 0x200] = _gMDS2[(P[(P_21 * 256) + (P[(P_22 * 256) + b2] & 0xff) ^ M_b2(k1)] & 0xff) ^ M_b2(k0)];
                        _gSBox[(i * 2) + 0x201] = _gMDS3[(P[(P_31 * 256) + (P[(P_32 * 256) + b3] & 0xff) ^ M_b3(k1)] & 0xff) ^ M_b3(k0)];
>>>>>>> ffd43dad
                        break;
                }
#pragma warning restore IDE0010 // Add missing cases
            }

            /*
            * the function exits having setup the gSBox with the
            * input key material.
            */
        }

        /*
        * TODO:  This can be optimised and made cleaner by combining
        * the functionality in this function and applying it appropriately
        * to the creation of the subkeys during key setup.
        */
        private int F32(int x, int[] k32)
        {
            var b0 = M_b0(x);
            var b1 = M_b1(x);
            var b2 = M_b2(x);
            var b3 = M_b3(x);
            var k0 = k32[0];
            var k1 = k32[1];
            var k2 = k32[2];
            var k3 = k32[3];

            var result = 0;

#pragma warning disable IDE0010 // Add missing cases
            switch (_k64Cnt & 3)
            {
                case 1:
<<<<<<< HEAD
                    result = _gMDS0[(P[P_01 * 256 + b0] & 0xff) ^ M_b0(k0)] ^
                             _gMDS1[(P[P_11 * 256 + b1] & 0xff) ^ M_b1(k0)] ^
                             _gMDS2[(P[P_21 * 256 + b2] & 0xff) ^ M_b2(k0)] ^
                             _gMDS3[(P[P_31 * 256 + b3] & 0xff) ^ M_b3(k0)];
=======
                    result = _gMDS0[(P[(P_01 * 256) + b0] & 0xff) ^ M_b0(k0)] ^
                             _gMDS1[(P[(P_11 * 256) + b1] & 0xff) ^ M_b1(k0)] ^
                             _gMDS2[(P[(P_21 * 256) + b2] & 0xff) ^ M_b2(k0)] ^
                             _gMDS3[(P[(P_31 * 256) + b3] & 0xff) ^ M_b3(k0)];
>>>>>>> ffd43dad
                    break;
                case 0: /* 256 bits of key */
                    b0 = (P[(P_04 * 256) + b0] & 0xff) ^ M_b0(k3);
                    b1 = (P[(P_14 * 256) + b1] & 0xff) ^ M_b1(k3);
                    b2 = (P[(P_24 * 256) + b2] & 0xff) ^ M_b2(k3);
                    b3 = (P[(P_34 * 256) + b3] & 0xff) ^ M_b3(k3);
                    goto case 3;
                case 3:
                    b0 = (P[(P_03 * 256) + b0] & 0xff) ^ M_b0(k2);
                    b1 = (P[(P_13 * 256) + b1] & 0xff) ^ M_b1(k2);
                    b2 = (P[(P_23 * 256) + b2] & 0xff) ^ M_b2(k2);
                    b3 = (P[(P_33 * 256) + b3] & 0xff) ^ M_b3(k2);
                    goto case 2;
                case 2:
                    result =
<<<<<<< HEAD
                    _gMDS0[(P[P_01 * 256 + (P[P_02 * 256 + b0] & 0xff) ^ M_b0(k1)] & 0xff) ^ M_b0(k0)] ^
                    _gMDS1[(P[P_11 * 256 + (P[P_12 * 256 + b1] & 0xff) ^ M_b1(k1)] & 0xff) ^ M_b1(k0)] ^
                    _gMDS2[(P[P_21 * 256 + (P[P_22 * 256 + b2] & 0xff) ^ M_b2(k1)] & 0xff) ^ M_b2(k0)] ^
                    _gMDS3[(P[P_31 * 256 + (P[P_32 * 256 + b3] & 0xff) ^ M_b3(k1)] & 0xff) ^ M_b3(k0)];
=======
                    _gMDS0[(P[(P_01 * 256) + (P[(P_02 * 256) + b0] & 0xff) ^ M_b0(k1)] & 0xff) ^ M_b0(k0)] ^
                    _gMDS1[(P[(P_11 * 256) + (P[(P_12 * 256) + b1] & 0xff) ^ M_b1(k1)] & 0xff) ^ M_b1(k0)] ^
                    _gMDS2[(P[(P_21 * 256) + (P[(P_22 * 256) + b2] & 0xff) ^ M_b2(k1)] & 0xff) ^ M_b2(k0)] ^
                    _gMDS3[(P[(P_31 * 256) + (P[(P_32 * 256) + b3] & 0xff) ^ M_b3(k1)] & 0xff) ^ M_b3(k0)];
>>>>>>> ffd43dad
                    break;
            }
#pragma warning restore IDE0010 // Add missing cases

            return result;
        }

        /**
        * Use (12, 8) Reed-Solomon code over GF(256) to produce
        * a key S-box 32-bit entity from 2 key material 32-bit
        * entities.
        *
        * @param    k0 first 32-bit entity
        * @param    k1 second 32-bit entity
        * @return     Remainder polynomial Generated using RS code
        */
        private static int RS_MDS_Encode(int k0, int k1)
        {
            var r = k1;

            // shift 1 byte at a time
            r = RS_rem(r);
            r = RS_rem(r);
            r = RS_rem(r);
            r = RS_rem(r);
            r ^= k0;
            r = RS_rem(r);
            r = RS_rem(r);
            r = RS_rem(r);
            r = RS_rem(r);

            return r;
        }

        /**
        * Reed-Solomon code parameters: (12,8) reversible code:
        * <p>
        * <pre>
        * G(x) = x^4 + (a+1/a)x^3 + ax^2 + (a+1/a)x + 1
        * </pre>
        * where a = primitive root of field generator 0x14D.
        * </p>
        */
        private static int RS_rem(int x)
        {
            var b = (int)(((uint)x >> 24) & 0xff);
            var g2 = ((b << 1) ^ ((b & 0x80) != 0 ? RS_GF_FDBK : 0)) & 0xff;
            var g3 = ((int)((uint)b >> 1) ^ ((b & 0x01) != 0 ? (int)((uint)RS_GF_FDBK >> 1) : 0)) ^ g2;
            return (x << 8) ^ (g3 << 24) ^ (g2 << 16) ^ (g3 << 8) ^ b;
        }

        private static int LFSR1(int x)
        {
            return (x >> 1) ^ (((x & 0x01) != 0) ? GF256_FDBK_2 : 0);
        }

        private static int LFSR2(int x)
        {
            return (x >> 2) ^ (((x & 0x02) != 0) ? GF256_FDBK_2 : 0) ^ (((x & 0x01) != 0) ? GF256_FDBK_4 : 0);
        }

        private static int Mx_X(int x)
        {
            return x ^ LFSR2(x);
        } // 5B

        private static int Mx_Y(int x)
        {
            return x ^ LFSR1(x) ^ LFSR2(x);
        } // EF

#pragma warning disable IDE1006 // Naming Styles
        private static int M_b0(int x)
#pragma warning restore IDE1006 // Naming Styles
        {
            return x & 0xff;
        }

#pragma warning disable IDE1006 // Naming Styles
        private static int M_b1(int x)
#pragma warning restore IDE1006 // Naming Styles
        {
            return (int)((uint)x >> 8) & 0xff;
        }

#pragma warning disable IDE1006 // Naming Styles
        private static int M_b2(int x)
#pragma warning restore IDE1006 // Naming Styles
        {
            return (int)((uint)x >> 16) & 0xff;
        }

#pragma warning disable IDE1006 // Naming Styles
        private static int M_b3(int x)
#pragma warning restore IDE1006 // Naming Styles
        {
            return (int)((uint)x >> 24) & 0xff;
        }

        private static int Fe32_0(int[] gSBox1, int x)
        {
            return gSBox1[0x000 + (2 * (x & 0xff))] ^
                   gSBox1[0x001 + (2 * ((int)((uint)x >> 8) & 0xff))] ^
                   gSBox1[0x200 + (2 * ((int)((uint)x >> 16) & 0xff))] ^
                   gSBox1[0x201 + (2 * ((int)((uint)x >> 24) & 0xff))];
        }

        private static int Fe32_3(int[] gSBox1, int x)
        {
            return gSBox1[0x000 + (2 * ((int)((uint)x >> 24) & 0xff))] ^
                   gSBox1[0x001 + (2 * (x & 0xff))] ^
                   gSBox1[0x200 + (2 * ((int)((uint)x >> 8) & 0xff))] ^
                   gSBox1[0x201 + (2 * ((int)((uint)x >> 16) & 0xff))];
        }

        private static int BytesTo32Bits(byte[] b, int p)
        {
            return (b[p] & 0xff) |
                ((b[p + 1] & 0xff) << 8) |
                ((b[p + 2] & 0xff) << 16) |
                ((b[p + 3] & 0xff) << 24);
        }

        private static void Bits32ToBytes(int inData, byte[] b, int offset)
        {
            b[offset] = (byte)inData;
            b[offset + 1] = (byte)(inData >> 8);
            b[offset + 2] = (byte)(inData >> 16);
            b[offset + 3] = (byte)(inData >> 24);
        }
    }
}<|MERGE_RESOLUTION|>--- conflicted
+++ resolved
@@ -146,21 +146,13 @@
                 var t1 = Fe32_3(_gSBox, x1);
                 x2 ^= t0 + t1 + _gSubKeys[k++];
                 x2 = (int)((uint)x2 >> 1) | x2 << 31;
-<<<<<<< HEAD
-                x3 = (x3 << 1 | (int)((uint)x3 >> 31)) ^ (t0 + 2 * t1 + _gSubKeys[k++]);
-=======
                 x3 = (x3 << 1 | (int)((uint)x3 >> 31)) ^ (t0 + (2 * t1) + _gSubKeys[k++]);
->>>>>>> ffd43dad
 
                 t0 = Fe32_0(_gSBox, x2);
                 t1 = Fe32_3(_gSBox, x3);
                 x0 ^= t0 + t1 + _gSubKeys[k++];
                 x0 = (int)((uint)x0 >> 1) | x0 << 31;
-<<<<<<< HEAD
-                x1 = (x1 << 1 | (int)((uint)x1 >> 31)) ^ (t0 + 2 * t1 + _gSubKeys[k++]);
-=======
                 x1 = (x1 << 1 | (int)((uint)x1 >> 31)) ^ (t0 + (2 * t1) + _gSubKeys[k++]);
->>>>>>> ffd43dad
             }
 
             Bits32ToBytes(x2 ^ _gSubKeys[OUTPUT_WHITEN], outputBuffer, outputOffset);
@@ -194,21 +186,13 @@
             {
                 var t0 = Fe32_0(_gSBox, x2);
                 var t1 = Fe32_3(_gSBox, x3);
-<<<<<<< HEAD
-                x1 ^= t0 + 2 * t1 + _gSubKeys[k--];
-=======
                 x1 ^= t0 + (2 * t1) + _gSubKeys[k--];
->>>>>>> ffd43dad
                 x0 = (x0 << 1 | (int)((uint)x0 >> 31)) ^ (t0 + t1 + _gSubKeys[k--]);
                 x1 = (int)((uint)x1 >> 1) | x1 << 31;
 
                 t0 = Fe32_0(_gSBox, x0);
                 t1 = Fe32_3(_gSBox, x1);
-<<<<<<< HEAD
-                x3 ^= t0 + 2 * t1 + _gSubKeys[k--];
-=======
                 x3 ^= t0 + (2 * t1) + _gSubKeys[k--];
->>>>>>> ffd43dad
                 x2 = (x2 << 1 | (int)((uint)x2 >> 31)) ^ (t0 + t1 + _gSubKeys[k--]);
                 x3 = (int)((uint)x3 >> 1) | x3 << 31;
             }
@@ -260,73 +244,6 @@
                 0xD7, 0x61, 0x1E, 0xB4, 0x50, 0x04, 0xF6, 0xC2, 0x16, 0x25, 0x86, 0x56, 0x55, 0x09, 0xBE, 0x91
             };
 
-<<<<<<< HEAD
-        /**
-         * Define the fixed p0/p1 permutations used in keyed S-box lookup.
-         * By changing the following constant definitions, the S-boxes will
-         * automatically Get changed in the Twofish engine.
-         */
-        private const int P_00 = 1;
-        private const int P_01 = 0;
-        private const int P_02 = 0;
-        private const int P_03 = P_01 ^ 1;
-        private const int P_04 = 1;
-
-        private const int P_10 = 0;
-        private const int P_11 = 0;
-        private const int P_12 = 1;
-        private const int P_13 = P_11 ^ 1;
-        private const int P_14 = 0;
-
-        private const int P_20 = 1;
-        private const int P_21 = 1;
-        private const int P_22 = 0;
-        private const int P_23 = P_21 ^ 1;
-        private const int P_24 = 0;
-
-        private const int P_30 = 0;
-        private const int P_31 = 1;
-        private const int P_32 = 1;
-        private const int P_33 = P_31 ^ 1;
-        private const int P_34 = 1;
-
-        /* Primitive polynomial for GF(256) */
-        private const int GF256_FDBK = 0x169;
-        private const int GF256_FDBK_2 = GF256_FDBK / 2;
-        private const int GF256_FDBK_4 = GF256_FDBK / 4;
-
-        private const int RS_GF_FDBK = 0x14D; // field generator
-
-        private const int ROUNDS = 16;
-        private const int MAX_ROUNDS = 16;  // bytes = 128 bits
-        private const int MAX_KEY_BITS = 256;
-
-        private const int INPUT_WHITEN = 0;
-        private const int OUTPUT_WHITEN = INPUT_WHITEN + 16 / 4; // 4
-        private const int ROUND_SUBKEYS = OUTPUT_WHITEN + 16 / 4;// 8
-
-        private const int TOTAL_SUBKEYS = ROUND_SUBKEYS + 2 * MAX_ROUNDS;// 40
-
-        private const int SK_STEP = 0x02020202;
-        private const int SK_BUMP = 0x01010101;
-        private const int SK_ROTL = 9;
-
-        private readonly int[] _gMDS0 = new int[MAX_KEY_BITS];
-        private readonly int[] _gMDS1 = new int[MAX_KEY_BITS];
-        private readonly int[] _gMDS2 = new int[MAX_KEY_BITS];
-        private readonly int[] _gMDS3 = new int[MAX_KEY_BITS];
-
-        private readonly int _k64Cnt;
-
-        /**
-        * _gSubKeys[] and _gSBox[] are eventually used in the
-        * encryption and decryption methods.
-        */
-        private int[] _gSubKeys;
-        private int[] _gSBox;
-
-=======
->>>>>>> ffd43dad
         private void SetKey(byte[] key)
         {
             var k32e = new int[MAX_KEY_BITS / 64]; // 4
@@ -370,11 +287,7 @@
                 a += b;
                 _gSubKeys[i * 2] = a;
                 a += b;
-<<<<<<< HEAD
-                _gSubKeys[i * 2 + 1] = a << SK_ROTL | (int)((uint)a >> (32 - SK_ROTL));
-=======
                 _gSubKeys[(i * 2) + 1] = a << SK_ROTL | (int)((uint)a >> (32 - SK_ROTL));
->>>>>>> ffd43dad
             }
 
             /*
@@ -394,17 +307,10 @@
                 switch (_k64Cnt & 3)
                 {
                     case 1:
-<<<<<<< HEAD
-                        _gSBox[i * 2] = _gMDS0[(P[P_01 * 256 + b0] & 0xff) ^ M_b0(k0)];
-                        _gSBox[i * 2 + 1] = _gMDS1[(P[P_11 * 256 + b1] & 0xff) ^ M_b1(k0)];
-                        _gSBox[i * 2 + 0x200] = _gMDS2[(P[P_21 * 256 + b2] & 0xff) ^ M_b2(k0)];
-                        _gSBox[i * 2 + 0x201] = _gMDS3[(P[P_31 * 256 + b3] & 0xff) ^ M_b3(k0)];
-=======
                         _gSBox[i * 2] = _gMDS0[(P[(P_01 * 256) + b0] & 0xff) ^ M_b0(k0)];
                         _gSBox[(i * 2) + 1] = _gMDS1[(P[(P_11 * 256) + b1] & 0xff) ^ M_b1(k0)];
                         _gSBox[(i * 2) + 0x200] = _gMDS2[(P[(P_21 * 256) + b2] & 0xff) ^ M_b2(k0)];
                         _gSBox[(i * 2) + 0x201] = _gMDS3[(P[(P_31 * 256) + b3] & 0xff) ^ M_b3(k0)];
->>>>>>> ffd43dad
                         break;
                     case 0: /* 256 bits of key */
                         b0 = (P[(P_04 * 256) + b0] & 0xff) ^ M_b0(k3);
@@ -419,17 +325,10 @@
                         b3 = (P[(P_33 * 256) + b3] & 0xff) ^ M_b3(k2);
                         goto case 2;
                     case 2:
-<<<<<<< HEAD
-                        _gSBox[i * 2] = _gMDS0[(P[P_01 * 256 + (P[P_02 * 256 + b0] & 0xff) ^ M_b0(k1)] & 0xff) ^ M_b0(k0)];
-                        _gSBox[i * 2 + 1] = _gMDS1[(P[P_11 * 256 + (P[P_12 * 256 + b1] & 0xff) ^ M_b1(k1)] & 0xff) ^ M_b1(k0)];
-                        _gSBox[i * 2 + 0x200] = _gMDS2[(P[P_21 * 256 + (P[P_22 * 256 + b2] & 0xff) ^ M_b2(k1)] & 0xff) ^ M_b2(k0)];
-                        _gSBox[i * 2 + 0x201] = _gMDS3[(P[P_31 * 256 + (P[P_32 * 256 + b3] & 0xff) ^ M_b3(k1)] & 0xff) ^ M_b3(k0)];
-=======
                         _gSBox[i * 2] = _gMDS0[(P[(P_01 * 256) + (P[(P_02 * 256) + b0] & 0xff) ^ M_b0(k1)] & 0xff) ^ M_b0(k0)];
                         _gSBox[(i * 2) + 1] = _gMDS1[(P[(P_11 * 256) + (P[(P_12 * 256) + b1] & 0xff) ^ M_b1(k1)] & 0xff) ^ M_b1(k0)];
                         _gSBox[(i * 2) + 0x200] = _gMDS2[(P[(P_21 * 256) + (P[(P_22 * 256) + b2] & 0xff) ^ M_b2(k1)] & 0xff) ^ M_b2(k0)];
                         _gSBox[(i * 2) + 0x201] = _gMDS3[(P[(P_31 * 256) + (P[(P_32 * 256) + b3] & 0xff) ^ M_b3(k1)] & 0xff) ^ M_b3(k0)];
->>>>>>> ffd43dad
                         break;
                 }
 #pragma warning restore IDE0010 // Add missing cases
@@ -463,17 +362,10 @@
             switch (_k64Cnt & 3)
             {
                 case 1:
-<<<<<<< HEAD
-                    result = _gMDS0[(P[P_01 * 256 + b0] & 0xff) ^ M_b0(k0)] ^
-                             _gMDS1[(P[P_11 * 256 + b1] & 0xff) ^ M_b1(k0)] ^
-                             _gMDS2[(P[P_21 * 256 + b2] & 0xff) ^ M_b2(k0)] ^
-                             _gMDS3[(P[P_31 * 256 + b3] & 0xff) ^ M_b3(k0)];
-=======
                     result = _gMDS0[(P[(P_01 * 256) + b0] & 0xff) ^ M_b0(k0)] ^
                              _gMDS1[(P[(P_11 * 256) + b1] & 0xff) ^ M_b1(k0)] ^
                              _gMDS2[(P[(P_21 * 256) + b2] & 0xff) ^ M_b2(k0)] ^
                              _gMDS3[(P[(P_31 * 256) + b3] & 0xff) ^ M_b3(k0)];
->>>>>>> ffd43dad
                     break;
                 case 0: /* 256 bits of key */
                     b0 = (P[(P_04 * 256) + b0] & 0xff) ^ M_b0(k3);
@@ -489,17 +381,10 @@
                     goto case 2;
                 case 2:
                     result =
-<<<<<<< HEAD
-                    _gMDS0[(P[P_01 * 256 + (P[P_02 * 256 + b0] & 0xff) ^ M_b0(k1)] & 0xff) ^ M_b0(k0)] ^
-                    _gMDS1[(P[P_11 * 256 + (P[P_12 * 256 + b1] & 0xff) ^ M_b1(k1)] & 0xff) ^ M_b1(k0)] ^
-                    _gMDS2[(P[P_21 * 256 + (P[P_22 * 256 + b2] & 0xff) ^ M_b2(k1)] & 0xff) ^ M_b2(k0)] ^
-                    _gMDS3[(P[P_31 * 256 + (P[P_32 * 256 + b3] & 0xff) ^ M_b3(k1)] & 0xff) ^ M_b3(k0)];
-=======
                     _gMDS0[(P[(P_01 * 256) + (P[(P_02 * 256) + b0] & 0xff) ^ M_b0(k1)] & 0xff) ^ M_b0(k0)] ^
                     _gMDS1[(P[(P_11 * 256) + (P[(P_12 * 256) + b1] & 0xff) ^ M_b1(k1)] & 0xff) ^ M_b1(k0)] ^
                     _gMDS2[(P[(P_21 * 256) + (P[(P_22 * 256) + b2] & 0xff) ^ M_b2(k1)] & 0xff) ^ M_b2(k0)] ^
                     _gMDS3[(P[(P_31 * 256) + (P[(P_32 * 256) + b3] & 0xff) ^ M_b3(k1)] & 0xff) ^ M_b3(k0)];
->>>>>>> ffd43dad
                     break;
             }
 #pragma warning restore IDE0010 // Add missing cases
