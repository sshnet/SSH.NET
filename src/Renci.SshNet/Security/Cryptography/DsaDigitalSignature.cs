--- conflicted
+++ resolved
@@ -80,17 +80,10 @@
             var w = BigInteger.ModInverse(s, _key.Q);
 
             // Calculate u1 = H(m)·w mod q
-<<<<<<< HEAD
-            var u1 = hm * w % _key.Q;
-
-            // Calculate u2 = r * w mod q
-            var u2 = r * w % _key.Q;
-=======
             var u1 = (hm * w) % _key.Q;
 
             // Calculate u2 = r * w mod q
             var u2 = (r * w) % _key.Q;
->>>>>>> ffd43dad
 
             u1 = BigInteger.ModPow(_key.G, u1, _key.P);
             u2 = BigInteger.ModPow(_key.Y, u2, _key.P);
