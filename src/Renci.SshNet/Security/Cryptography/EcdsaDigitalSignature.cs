﻿using System;
using System.Globalization;
<<<<<<< HEAD
#if NETFRAMEWORK
using System.Security.Cryptography;
#endif // NETFRAMEWORK
=======
>>>>>>> ffd43dad

using Renci.SshNet.Common;

namespace Renci.SshNet.Security.Cryptography
{
    /// <summary>
    /// Implements ECDSA digital signature algorithm.
    /// </summary>
    public class EcdsaDigitalSignature : DigitalSignature, IDisposable
    {
        private readonly EcdsaKey _key;
        private bool _isDisposed;

        /// <summary>
        /// Initializes a new instance of the <see cref="EcdsaDigitalSignature" /> class.
        /// </summary>
        /// <param name="key">The ECDSA key.</param>
        /// <exception cref="ArgumentNullException"><paramref name="key"/> is <see langword="null"/>.</exception>
        public EcdsaDigitalSignature(EcdsaKey key)
        {
            if (key is null)
            {
                throw new ArgumentNullException(nameof(key));
            }

            _key = key;
        }

        /// <summary>
        /// Verifies the signature.
        /// </summary>
        /// <param name="input">The input.</param>
        /// <param name="signature">The signature.</param>
        /// <returns>
        /// <see langword="true"/> if signature was successfully verified; otherwise <see langword="false"/>.
        /// </returns>
        public override bool Verify(byte[] input, byte[] signature)
        {
            // for 521 sig_size is 132
            var sig_size = _key.KeyLength == 521 ? 132 : _key.KeyLength / 4;
            var ssh_data = new SshDataSignature(signature, sig_size);
#if NETFRAMEWORK
<<<<<<< HEAD
            var ecdsa = (ECDsaCng)_key.Ecdsa;
=======
            var ecdsa = _key.Ecdsa;
>>>>>>> ffd43dad
            ecdsa.HashAlgorithm = _key.HashAlgorithm;
            return ecdsa.VerifyData(input, ssh_data.Signature);
#else
            return _key.Ecdsa.VerifyData(input, ssh_data.Signature, _key.HashAlgorithm);
#endif
        }

        /// <summary>
        /// Creates the signature.
        /// </summary>
        /// <param name="input">The input.</param>
        /// <returns>
        /// Signed input data.
        /// </returns>
        public override byte[] Sign(byte[] input)
        {
#if NETFRAMEWORK
<<<<<<< HEAD
            var ecdsa = (ECDsaCng)_key.Ecdsa;
=======
            var ecdsa = _key.Ecdsa;
>>>>>>> ffd43dad
            ecdsa.HashAlgorithm = _key.HashAlgorithm;
            var signed = ecdsa.SignData(input);
#else
            var signed = _key.Ecdsa.SignData(input, _key.HashAlgorithm);
#endif
            var ssh_data = new SshDataSignature(signed.Length) { Signature = signed };
            return ssh_data.GetBytes();
        }

        /// <summary>
        /// Performs application-defined tasks associated with freeing, releasing, or resetting unmanaged resources.
        /// </summary>
        public void Dispose()
        {
            Dispose(disposing: true);
            GC.SuppressFinalize(this);
        }

        /// <summary>
        /// Releases unmanaged and - optionally - managed resources.
        /// </summary>
        /// <param name="disposing"><see langword="true"/> to release both managed and unmanaged resources; <see langword="false"/> to release only unmanaged resources.</param>
        protected virtual void Dispose(bool disposing)
        {
            if (_isDisposed)
            {
                return;
            }

            if (disposing)
            {
                _isDisposed = true;
            }
        }

        /// <summary>
        /// Finalizes an instance of the <see cref="EcdsaDigitalSignature"/> class.
        /// </summary>
        ~EcdsaDigitalSignature()
        {
            Dispose(disposing: false);
        }
<<<<<<< HEAD
    }

    internal sealed class SshDataSignature : SshData
    {
        private readonly int _signature_size;
=======

        private sealed class SshDataSignature : SshData
        {
            private readonly int _signature_size;
>>>>>>> ffd43dad

            private byte[] _signature_r;
            private byte[] _signature_s;

            public byte[] Signature
            {
                get
                {
                    var signature = new byte[_signature_size];
                    Buffer.BlockCopy(_signature_r, 0, signature, 0, _signature_r.Length);
                    Buffer.BlockCopy(_signature_s, 0, signature, _signature_r.Length, _signature_s.Length);
                    return signature;
                }
                set
                {
                    var signed_r = new byte[_signature_size / 2];
                    Buffer.BlockCopy(value, 0, signed_r, 0, signed_r.Length);
                    _signature_r = signed_r.ToBigInteger2().ToByteArray().Reverse();

                    var signed_s = new byte[_signature_size / 2];
                    Buffer.BlockCopy(value, signed_r.Length, signed_s, 0, signed_s.Length);
                    _signature_s = signed_s.ToBigInteger2().ToByteArray().Reverse();
                }
            }

            public SshDataSignature(int sig_size)
            {
                _signature_size = sig_size;
            }

            public SshDataSignature(byte[] data, int sig_size)
            {
                _signature_size = sig_size;
                Load(data);
            }

            protected override void LoadData()
            {
                _signature_r = ReadBinary().TrimLeadingZeros().Pad(_signature_size / 2);
                _signature_s = ReadBinary().TrimLeadingZeros().Pad(_signature_size / 2);
            }

            protected override void SaveData()
            {
                WriteBinaryString(_signature_r.ToBigInteger2().ToByteArray().Reverse());
                WriteBinaryString(_signature_s.ToBigInteger2().ToByteArray().Reverse());
            }

            public new byte[] ReadBinary()
            {
                var length = ReadUInt32();

                if (length > int.MaxValue)
                {
                    throw new NotSupportedException(string.Format(CultureInfo.CurrentCulture, "Strings longer than {0} is not supported.", int.MaxValue));
                }

                return ReadBytes((int)length);
            }

            protected override int BufferCapacity
            {
                get
                {
                    var capacity = base.BufferCapacity;
                    capacity += 4; // r length
                    capacity += _signature_r.Length; // signature r
                    capacity += 4; // s length
                    capacity += _signature_s.Length; // signature s
                    return capacity;
                }
            }
        }
    }
}<|MERGE_RESOLUTION|>--- conflicted
+++ resolved
@@ -1,11 +1,5 @@
 ﻿using System;
 using System.Globalization;
-<<<<<<< HEAD
-#if NETFRAMEWORK
-using System.Security.Cryptography;
-#endif // NETFRAMEWORK
-=======
->>>>>>> ffd43dad
 
 using Renci.SshNet.Common;
 
@@ -48,11 +42,7 @@
             var sig_size = _key.KeyLength == 521 ? 132 : _key.KeyLength / 4;
             var ssh_data = new SshDataSignature(signature, sig_size);
 #if NETFRAMEWORK
-<<<<<<< HEAD
-            var ecdsa = (ECDsaCng)_key.Ecdsa;
-=======
             var ecdsa = _key.Ecdsa;
->>>>>>> ffd43dad
             ecdsa.HashAlgorithm = _key.HashAlgorithm;
             return ecdsa.VerifyData(input, ssh_data.Signature);
 #else
@@ -70,11 +60,7 @@
         public override byte[] Sign(byte[] input)
         {
 #if NETFRAMEWORK
-<<<<<<< HEAD
-            var ecdsa = (ECDsaCng)_key.Ecdsa;
-=======
             var ecdsa = _key.Ecdsa;
->>>>>>> ffd43dad
             ecdsa.HashAlgorithm = _key.HashAlgorithm;
             var signed = ecdsa.SignData(input);
 #else
@@ -117,18 +103,10 @@
         {
             Dispose(disposing: false);
         }
-<<<<<<< HEAD
-    }
-
-    internal sealed class SshDataSignature : SshData
-    {
-        private readonly int _signature_size;
-=======
 
         private sealed class SshDataSignature : SshData
         {
             private readonly int _signature_size;
->>>>>>> ffd43dad
 
             private byte[] _signature_r;
             private byte[] _signature_s;
