<<<<<<< HEAD
﻿using System;
#if NETFRAMEWORK
using System.Globalization;
using System.IO;
using System.Runtime.InteropServices;
#endif // NETFRAMEWORK
using System.Numerics;
=======
﻿#nullable enable
using System;
using System.Diagnostics;
>>>>>>> fe827a52
using System.Security.Cryptography;
using System.Text;

using Renci.SshNet.Common;
using Renci.SshNet.Security.Cryptography;

namespace Renci.SshNet.Security
{
    /// <summary>
    /// Contains ECDSA (ecdsa-sha2-nistp{256,384,521}) private and public key.
    /// </summary>
    public partial class EcdsaKey : Key, IDisposable
    {
#pragma warning disable SA1310 // Field names should not contain underscore
        private const string ECDSA_P256_OID_VALUE = "1.2.840.10045.3.1.7"; // Also called nistP256 or secP256r1
        private const string ECDSA_P384_OID_VALUE = "1.3.132.0.34"; // Also called nistP384 or secP384r1
        private const string ECDSA_P521_OID_VALUE = "1.3.132.0.35"; // Also called nistP521or secP521r1
#pragma warning restore SA1310 // Field names should not contain underscore

        private static readonly BigInteger Encoded256 = new BigInteger("nistp256"u8.ToArray().Reverse());
        private static readonly BigInteger Encoded384 = new BigInteger("nistp384"u8.ToArray().Reverse());
        private static readonly BigInteger Encoded521 = new BigInteger("nistp521"u8.ToArray().Reverse());

        private EcdsaDigitalSignature? _digitalSignature;

#pragma warning disable SA1401 // Fields should be private; internal readonly
        internal readonly Impl _impl;
#pragma warning restore SA1401 // Fields should be private

        /// <summary>
        /// Gets the SSH name of the ECDSA Key.
        /// </summary>
        /// <returns>
        /// The SSH name of the ECDSA Key.
        /// </returns>
        public override string ToString()
        {
            return string.Format("ecdsa-sha2-nistp{0}", KeyLength);
        }

        /// <summary>
        /// Gets the HashAlgorithm to use.
        /// </summary>
        public HashAlgorithmName HashAlgorithm
        {
            get
            {
                switch (KeyLength)
                {
                    case 256:
                        return HashAlgorithmName.SHA256;
                    case 384:
                        return HashAlgorithmName.SHA384;
                    case 521:
                        return HashAlgorithmName.SHA512;
                    default:
                        return HashAlgorithmName.SHA256;
                }
            }
        }

        internal abstract class Impl : IDisposable
        {
            public abstract int KeyLength { get; }

            public abstract byte[]? PrivateKey { get; }

#if NET
            public abstract ECDsa Ecdsa { get; }
#else
            public abstract ECDsa? Ecdsa { get; }
#endif

            public abstract bool Verify(byte[] input, byte[] signature);

            public abstract byte[] Sign(byte[] input);

            public abstract void Export(out byte[] qx, out byte[] qy);

            protected abstract void Dispose(bool disposing);

            public void Dispose()
            {
                Dispose(disposing: true);
                GC.SuppressFinalize(this);
            }
        }

        /// <inheritdoc/>
        public override int KeyLength
        {
            get
            {
                return _impl.KeyLength;
            }
        }

        /// <inheritdoc/>
        protected internal override DigitalSignature DigitalSignature
        {
            get
            {
                _digitalSignature ??= new EcdsaDigitalSignature(this);

                return _digitalSignature;
            }
        }

        /// <summary>
        /// Gets the ECDSA public key.
        /// </summary>
        /// <value>
        /// An array with the ASCII-encoded curve identifier (e.g. "nistp256")
        /// at index 0, and the public curve point Q at index 1.
        /// </value>
        public override BigInteger[] Public
        {
            get
            {
                BigInteger curve;
                switch (KeyLength)
                {
                    case 256:
                        curve = Encoded256;
                        break;
                    case 384:
                        curve = Encoded384;
                        break;
                    default:
                        Debug.Assert(KeyLength == 521);
                        curve = Encoded521;
                        break;
                }

                _impl.Export(out var qx, out var qy);

                // Make ECPoint from x and y
                // Prepend 04 (uncompressed format) + qx-bytes + qy-bytes
                var q = new byte[1 + qx.Length + qy.Length];
<<<<<<< HEAD
                q[0] = 0x04;
=======
                q[0] = 0x4;
>>>>>>> fe827a52
                Buffer.BlockCopy(qx, 0, q, 1, qx.Length);
                Buffer.BlockCopy(qy, 0, q, qx.Length + 1, qy.Length);

                // returns Curve-Name and x/y as ECPoint
<<<<<<< HEAD
#if NETSTANDARD2_1_OR_GREATER || NET6_0_OR_GREATER
                return new[] { new BigInteger(curve, isBigEndian: true), new BigInteger(q, isBigEndian: true) };
#else
                return new[] { new BigInteger(curve.Reverse()), new BigInteger(q.Reverse()) };
#endif
=======
                return new[] { curve, new BigInteger(q.Reverse()) };
>>>>>>> fe827a52
            }
        }

        /// <summary>
        /// Gets the PrivateKey Bytes.
        /// </summary>
        public byte[]? PrivateKey
        {
            get
            {
                return _impl.PrivateKey;
            }
        }

        /// <summary>
        /// Gets the <see cref="ECDsa"/> object.
        /// </summary>
#if NET
        public ECDsa Ecdsa
#else
        public ECDsa? Ecdsa
#endif
        {
            get
            {
                return _impl.Ecdsa;
            }
        }

        /// <summary>
        /// Initializes a new instance of the <see cref="EcdsaKey"/> class.
        /// </summary>
        /// <param name="publicKeyData">The encoded public key data.</param>
        public EcdsaKey(SshKeyData publicKeyData)
        {
            if (publicKeyData is null)
            {
                throw new ArgumentNullException(nameof(publicKeyData));
            }

            if (!publicKeyData.Name.StartsWith("ecdsa-sha2-", StringComparison.Ordinal) || publicKeyData.Keys.Length != 2)
            {
                throw new ArgumentException($"Invalid ECDSA public key data. ({publicKeyData.Name}, {publicKeyData.Keys.Length}).", nameof(publicKeyData));
            }

            var curve_s = Encoding.ASCII.GetString(publicKeyData.Keys[0].ToByteArray(isBigEndian: true));
            var curve_oid = GetCurveOid(curve_s);

<<<<<<< HEAD
            var publickey = publicKeyData.Keys[1].ToByteArray(isBigEndian: true);
            Import(curve_oid, publickey, privatekey: null);
=======
            var publickey = publicKeyData.Keys[1].ToByteArray().Reverse();
            _impl = Import(curve_oid, publickey, privatekey: null);
>>>>>>> fe827a52
        }

        /// <summary>
        /// Initializes a new instance of the <see cref="EcdsaKey"/> class.
        /// </summary>
        /// <param name="curve">The curve name.</param>
        /// <param name="publickey">Value of publickey.</param>
        /// <param name="privatekey">Value of privatekey.</param>
        public EcdsaKey(string curve, byte[] publickey, byte[] privatekey)
        {
            _impl = Import(GetCurveOid(curve), publickey, privatekey);
        }

        /// <summary>
        /// Initializes a new instance of the <see cref="EcdsaKey"/> class.
        /// </summary>
        /// <param name="data">DER encoded private key data.</param>
        public EcdsaKey(byte[] data)
        {
            var der = new DerData(data);
            _ = der.ReadBigInteger(); // skip version

            // PrivateKey
            var privatekey = der.ReadOctetString().TrimLeadingZeros();

            // Construct
            var s0 = der.ReadByte();
            if ((s0 & 0xe0) != 0xa0)
            {
                throw new SshException(string.Format("UnexpectedDER: wanted constructed tag (0xa0-0xbf), got: {0:X}", s0));
            }

            var tag = s0 & 0x1f;
            if (tag != 0)
            {
                throw new SshException(string.Format("expected tag 0 in DER privkey, got: {0}", tag));
            }

            var construct = der.ReadBytes(der.ReadLength()); // object length

            // curve OID
            var curve_der = new DerData(construct, construct: true);
            var curve = curve_der.ReadObject();

            // Construct
            s0 = der.ReadByte();
            if ((s0 & 0xe0) != 0xa0)
            {
                throw new SshException(string.Format("UnexpectedDER: wanted constructed tag (0xa0-0xbf), got: {0:X}", s0));
            }

            tag = s0 & 0x1f;
            if (tag != 1)
            {
                throw new SshException(string.Format("expected tag 1 in DER privkey, got: {0}", tag));
            }

            construct = der.ReadBytes(der.ReadLength()); // object length

            // PublicKey
            var pubkey_der = new DerData(construct, construct: true);
            var pubkey = pubkey_der.ReadBitString().TrimLeadingZeros();

            _impl = Import(OidByteArrayToString(curve), pubkey, privatekey);
        }

#pragma warning disable CA1859 // Use concrete types when possible for improved performance
        private static Impl Import(string curve_oid, byte[] publickey, byte[]? privatekey)
#pragma warning restore CA1859 // Use concrete types when possible for improved performance
        {
            // ECPoint as BigInteger(2)
            var cord_size = (publickey.Length - 1) / 2;
            var qx = new byte[cord_size];
            Buffer.BlockCopy(publickey, 1, qx, 0, qx.Length);

            var qy = new byte[cord_size];
            Buffer.BlockCopy(publickey, cord_size + 1, qy, 0, qy.Length);

#if NET
            return new BclImpl(curve_oid, cord_size, qx, qy, privatekey);
#else
            try
            {
#if NET462
                return new CngImpl(curve_oid, cord_size, qx, qy, privatekey);
#else
                return new BclImpl(curve_oid, cord_size, qx, qy, privatekey);
#endif
            }
            catch (NotImplementedException)
            {
                // Mono doesn't implement ECDsa.Create()
                // See https://github.com/mono/mono/blob/main/mcs/class/referencesource/System.Core/System/Security/Cryptography/ECDsa.cs#L32
                return new BouncyCastleImpl(curve_oid, qx, qy, privatekey);
            }
#endif
        }

        private static string GetCurveOid(string curve_s)
        {
            if (string.Equals(curve_s, "nistp256", StringComparison.OrdinalIgnoreCase))
            {
                return ECDSA_P256_OID_VALUE;
            }

            if (string.Equals(curve_s, "nistp384", StringComparison.OrdinalIgnoreCase))
            {
                return ECDSA_P384_OID_VALUE;
            }

            if (string.Equals(curve_s, "nistp521", StringComparison.OrdinalIgnoreCase))
            {
                return ECDSA_P521_OID_VALUE;
            }

            throw new SshException("Unexpected Curve Name: " + curve_s);
        }

        private static string OidByteArrayToString(byte[] oid)
        {
            var retVal = new StringBuilder();

            for (var i = 0; i < oid.Length; i++)
            {
                if (i == 0)
                {
                    var b = oid[0] % 40;
                    var a = (oid[0] - b) / 40;
                    _ = retVal.AppendFormat("{0}.{1}", a, b);
                }
                else
                {
                    if (oid[i] < 128)
                    {
                        _ = retVal.AppendFormat(".{0}", oid[i]);
                    }
                    else
                    {
                        _ = retVal.AppendFormat(".{0}", ((oid[i] - 128) * 128) + oid[i + 1]);
                        i++;
                    }
                }
            }

            return retVal.ToString();
        }

        /// <summary>
        /// Performs application-defined tasks associated with freeing, releasing, or resetting unmanaged resources.
        /// </summary>
        public void Dispose()
        {
            Dispose(disposing: true);
            GC.SuppressFinalize(this);
        }

        /// <summary>
        /// Releases unmanaged and - optionally - managed resources.
        /// </summary>
        /// <param name="disposing"><see langword="true"/> to release both managed and unmanaged resources; <see langword="false"/> to release only unmanaged resources.</param>
        protected virtual void Dispose(bool disposing)
        {
            if (disposing)
            {
                _digitalSignature?.Dispose();
                _impl.Dispose();
            }
        }
    }
}<|MERGE_RESOLUTION|>--- conflicted
+++ resolved
@@ -1,16 +1,7 @@
-<<<<<<< HEAD
-﻿using System;
-#if NETFRAMEWORK
-using System.Globalization;
-using System.IO;
-using System.Runtime.InteropServices;
-#endif // NETFRAMEWORK
-using System.Numerics;
-=======
-﻿#nullable enable
+#nullable enable
 using System;
 using System.Diagnostics;
->>>>>>> fe827a52
+using System.Numerics;
 using System.Security.Cryptography;
 using System.Text;
 
@@ -150,24 +141,16 @@
                 // Make ECPoint from x and y
                 // Prepend 04 (uncompressed format) + qx-bytes + qy-bytes
                 var q = new byte[1 + qx.Length + qy.Length];
-<<<<<<< HEAD
-                q[0] = 0x04;
-=======
                 q[0] = 0x4;
->>>>>>> fe827a52
                 Buffer.BlockCopy(qx, 0, q, 1, qx.Length);
                 Buffer.BlockCopy(qy, 0, q, qx.Length + 1, qy.Length);
 
                 // returns Curve-Name and x/y as ECPoint
-<<<<<<< HEAD
 #if NETSTANDARD2_1_OR_GREATER || NET6_0_OR_GREATER
-                return new[] { new BigInteger(curve, isBigEndian: true), new BigInteger(q, isBigEndian: true) };
-#else
-                return new[] { new BigInteger(curve.Reverse()), new BigInteger(q.Reverse()) };
-#endif
-=======
+                return new[] { curve, new BigInteger(q, isBigEndian: true) };
+#else
                 return new[] { curve, new BigInteger(q.Reverse()) };
->>>>>>> fe827a52
+#endif
             }
         }
 
@@ -216,13 +199,8 @@
             var curve_s = Encoding.ASCII.GetString(publicKeyData.Keys[0].ToByteArray(isBigEndian: true));
             var curve_oid = GetCurveOid(curve_s);
 
-<<<<<<< HEAD
             var publickey = publicKeyData.Keys[1].ToByteArray(isBigEndian: true);
-            Import(curve_oid, publickey, privatekey: null);
-=======
-            var publickey = publicKeyData.Keys[1].ToByteArray().Reverse();
             _impl = Import(curve_oid, publickey, privatekey: null);
->>>>>>> fe827a52
         }
 
         /// <summary>
