--- conflicted
+++ resolved
@@ -1,21 +1,11 @@
 ﻿using System;
 #if NETFRAMEWORK
-<<<<<<< HEAD
-using System.IO;
-#endif // NETFRAMEWORK
-using System.Text;
-#if NETFRAMEWORK
-using System.Runtime.InteropServices;
-#endif // NETFRAMEWORK
-using System.Security.Cryptography;
-=======
 using System.Globalization;
 using System.IO;
 using System.Runtime.InteropServices;
 #endif // NETFRAMEWORK
 using System.Security.Cryptography;
 using System.Text;
->>>>>>> ffd43dad
 
 using Renci.SshNet.Common;
 using Renci.SshNet.Security.Cryptography;
@@ -36,12 +26,6 @@
         private EcdsaDigitalSignature _digitalSignature;
         private bool _isDisposed;
 
-<<<<<<< HEAD
-        private EcdsaDigitalSignature _digitalSignature;
-        private bool _isDisposed;
-
-=======
->>>>>>> ffd43dad
 #if NETFRAMEWORK
         private CngKey _key;
 
@@ -101,11 +85,7 @@
                     case 521:
                         return CngAlgorithm.Sha512;
                     default:
-<<<<<<< HEAD
-                        throw new SshException("Unknown KeySize: " + Ecdsa.KeySize);
-=======
                         throw new SshException("Unknown KeySize: " + Ecdsa.KeySize.ToString(CultureInfo.InvariantCulture));
->>>>>>> ffd43dad
                 }
             }
         }
@@ -234,17 +214,6 @@
                 // returns Curve-Name and x/y as ECPoint
                 return new[] { new BigInteger(curve.Reverse()), new BigInteger(q.Reverse()) };
             }
-<<<<<<< HEAD
-            set
-            {
-                var curve_s = Encoding.ASCII.GetString(value[0].ToByteArray().Reverse());
-                var curve_oid = GetCurveOid(curve_s);
-
-                var publickey = value[1].ToByteArray().Reverse();
-                Import(curve_oid, publickey, privatekey: null);
-            }
-=======
->>>>>>> ffd43dad
         }
 
         /// <summary>
@@ -252,15 +221,12 @@
         /// </summary>
         public byte[] PrivateKey { get; private set; }
 
-<<<<<<< HEAD
-=======
 #if NETFRAMEWORK
         /// <summary>
         /// Gets the <see cref="ECDsa"/> object.
         /// </summary>
         public ECDsaCng Ecdsa { get; private set; }
 #else
->>>>>>> ffd43dad
         /// <summary>
         /// Gets the <see cref="ECDsa"/> object.
         /// </summary>
@@ -412,11 +378,7 @@
                 PrivateKey = privatekey;
             }
 
-<<<<<<< HEAD
-            var headerSize = Marshal.SizeOf(typeof(BCRYPT_ECCKEY_BLOB));
-=======
             var headerSize = Marshal.SizeOf<BCRYPT_ECCKEY_BLOB>();
->>>>>>> ffd43dad
             var blobSize = headerSize + qx.Length + qy.Length;
             if (privatekey != null)
             {
@@ -435,7 +397,7 @@
                     bw.Write(privatekey); // d
                 }
             }
-<<<<<<< HEAD
+
             _key = CngKey.Import(blob, privatekey is null ? CngKeyBlobFormat.EccPublicBlob : CngKeyBlobFormat.EccPrivateBlob);
 
             Ecdsa = new ECDsaCng(_key);
@@ -451,24 +413,6 @@
             var qx = new byte[cord_size];
             Buffer.BlockCopy(publickey, 1, qx, 0, qx.Length);
 
-=======
-
-            _key = CngKey.Import(blob, privatekey is null ? CngKeyBlobFormat.EccPublicBlob : CngKeyBlobFormat.EccPrivateBlob);
-
-            Ecdsa = new ECDsaCng(_key);
-#else
-            var curve = ECCurve.CreateFromValue(curve_oid);
-            var parameter = new ECParameters
-            {
-                Curve = curve
-            };
-
-            // ECPoint as BigInteger(2)
-            var cord_size = (publickey.Length - 1) / 2;
-            var qx = new byte[cord_size];
-            Buffer.BlockCopy(publickey, 1, qx, 0, qx.Length);
-
->>>>>>> ffd43dad
             var qy = new byte[cord_size];
             Buffer.BlockCopy(publickey, cord_size + 1, qy, 0, qy.Length);
 
