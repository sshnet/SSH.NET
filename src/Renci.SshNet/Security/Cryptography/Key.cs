<<<<<<< HEAD
﻿using System;
using System.Collections.Generic;

using Renci.SshNet.Common;
=======
﻿using Renci.SshNet.Common;
>>>>>>> ffd43dad
using Renci.SshNet.Security.Cryptography;

namespace Renci.SshNet.Security
{
    /// <summary>
    /// Base class for asymmetric cipher algorithms.
    /// </summary>
    public abstract class Key
    {
        /// <summary>
<<<<<<< HEAD
        /// Specifies array of big integers that represent private key.
=======
        /// Gets the default digital signature implementation for this key.
>>>>>>> ffd43dad
        /// </summary>
        protected internal abstract DigitalSignature DigitalSignature { get; }

        /// <summary>
<<<<<<< HEAD
        /// Gets the default digital signature implementation for this key.
        /// </summary>
        protected internal abstract DigitalSignature DigitalSignature { get; }

        /// <summary>
        /// Gets or sets the public key.
=======
        /// Gets the public key.
>>>>>>> ffd43dad
        /// </summary>
        /// <value>
        /// The public.
        /// </value>
        public abstract BigInteger[] Public { get; }

        /// <summary>
        /// Gets the length of the key.
        /// </summary>
        /// <value>
        /// The length of the key.
        /// </value>
        public abstract int KeyLength { get; }

        /// <summary>
        /// Gets or sets the key comment.
<<<<<<< HEAD
        /// </summary>
        public string Comment { get; set; }

        /// <summary>
        /// Initializes a new instance of the <see cref="Key"/> class.
        /// </summary>
        /// <param name="data">DER encoded private key data.</param>
        protected Key(byte[] data)
        {
            if (data is null)
            {
                throw new ArgumentNullException(nameof(data));
            }

            var der = new DerData(data);
            _ = der.ReadBigInteger(); // skip version

            var keys = new List<BigInteger>();
            while (!der.IsEndOfData)
            {
                keys.Add(der.ReadBigInteger());
            }

            _privateKey = keys.ToArray();
        }

        /// <summary>
        /// Initializes a new instance of the <see cref="Key"/> class.
        /// </summary>
        protected Key()
        {
        }
=======
        /// </summary>
        public string Comment { get; set; }
>>>>>>> ffd43dad

        /// <summary>
        /// Signs the specified data with the key.
        /// </summary>
        /// <param name="data">The data to sign.</param>
        /// <returns>
        /// Signed data.
        /// </returns>
        public byte[] Sign(byte[] data)
        {
            return DigitalSignature.Sign(data);
        }

        /// <summary>
        /// Verifies the signature.
        /// </summary>
        /// <param name="data">The data to verify.</param>
        /// <param name="signature">The signature to verify against.</param>
        /// <returns><see langword="true"/> is signature was successfully verifies; otherwise <see langword="false"/>.</returns>
        public bool VerifySignature(byte[] data, byte[] signature)
        {
            return DigitalSignature.Verify(data, signature);
        }
    }
}<|MERGE_RESOLUTION|>--- conflicted
+++ resolved
@@ -1,11 +1,4 @@
-<<<<<<< HEAD
-﻿using System;
-using System.Collections.Generic;
-
-using Renci.SshNet.Common;
-=======
 ﻿using Renci.SshNet.Common;
->>>>>>> ffd43dad
 using Renci.SshNet.Security.Cryptography;
 
 namespace Renci.SshNet.Security
@@ -16,25 +9,12 @@
     public abstract class Key
     {
         /// <summary>
-<<<<<<< HEAD
-        /// Specifies array of big integers that represent private key.
-=======
-        /// Gets the default digital signature implementation for this key.
->>>>>>> ffd43dad
-        /// </summary>
-        protected internal abstract DigitalSignature DigitalSignature { get; }
-
-        /// <summary>
-<<<<<<< HEAD
         /// Gets the default digital signature implementation for this key.
         /// </summary>
         protected internal abstract DigitalSignature DigitalSignature { get; }
 
         /// <summary>
-        /// Gets or sets the public key.
-=======
         /// Gets the public key.
->>>>>>> ffd43dad
         /// </summary>
         /// <value>
         /// The public.
@@ -51,43 +31,8 @@
 
         /// <summary>
         /// Gets or sets the key comment.
-<<<<<<< HEAD
         /// </summary>
         public string Comment { get; set; }
-
-        /// <summary>
-        /// Initializes a new instance of the <see cref="Key"/> class.
-        /// </summary>
-        /// <param name="data">DER encoded private key data.</param>
-        protected Key(byte[] data)
-        {
-            if (data is null)
-            {
-                throw new ArgumentNullException(nameof(data));
-            }
-
-            var der = new DerData(data);
-            _ = der.ReadBigInteger(); // skip version
-
-            var keys = new List<BigInteger>();
-            while (!der.IsEndOfData)
-            {
-                keys.Add(der.ReadBigInteger());
-            }
-
-            _privateKey = keys.ToArray();
-        }
-
-        /// <summary>
-        /// Initializes a new instance of the <see cref="Key"/> class.
-        /// </summary>
-        protected Key()
-        {
-        }
-=======
-        /// </summary>
-        public string Comment { get; set; }
->>>>>>> ffd43dad
 
         /// <summary>
         /// Signs the specified data with the key.
