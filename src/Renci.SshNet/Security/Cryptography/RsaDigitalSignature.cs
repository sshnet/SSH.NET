﻿#nullable enable
using System;
using System.Security.Cryptography;
<<<<<<< HEAD
using Renci.SshNet.Common;
using Renci.SshNet.Security.Cryptography.Ciphers;
=======
>>>>>>> ffd43dad

namespace Renci.SshNet.Security.Cryptography
{
    /// <summary>
    /// Implements RSA digital signature algorithm.
    /// </summary>
    public class RsaDigitalSignature : DigitalSignature, IDisposable
    {
        private readonly RsaKey _key;
        private readonly HashAlgorithmName _hashAlgorithmName;

        /// <summary>
        /// Initializes a new instance of the <see cref="RsaDigitalSignature"/> class with the SHA-1 hash algorithm.
        /// </summary>
        /// <param name="rsaKey">The RSA key.</param>
        public RsaDigitalSignature(RsaKey rsaKey)
            : this(rsaKey, HashAlgorithmName.SHA1)
<<<<<<< HEAD
        { }

        /// <summary>
        /// Initializes a new instance of the <see cref="RsaDigitalSignature"/> class.
        /// </summary>
        /// <param name="rsaKey">The RSA key.</param>
        /// <param name="hashAlgorithmName">The hash algorithm to use in the digital signature.</param>
        public RsaDigitalSignature(RsaKey rsaKey, HashAlgorithmName hashAlgorithmName)
            : base(ObjectIdentifier.FromHashAlgorithmName(hashAlgorithmName), new RsaCipher(rsaKey))
        {
            _hash = CryptoConfig.CreateFromName(hashAlgorithmName.Name) as HashAlgorithm
                ?? throw new ArgumentException($"Could not create {nameof(HashAlgorithm)} from `{hashAlgorithmName}`.", nameof(hashAlgorithmName));
=======
        {
>>>>>>> ffd43dad
        }

        /// <summary>
        /// Initializes a new instance of the <see cref="RsaDigitalSignature"/> class.
        /// </summary>
        /// <param name="rsaKey">The RSA key.</param>
        /// <param name="hashAlgorithmName">The hash algorithm to use in the digital signature.</param>
        public RsaDigitalSignature(RsaKey rsaKey, HashAlgorithmName hashAlgorithmName)
        {
            _key = rsaKey;
            _hashAlgorithmName = hashAlgorithmName;
        }

        /// <inheritdoc/>
        public override bool Verify(byte[] input, byte[] signature)
        {
            return _key.RSA.VerifyData(input, signature, _hashAlgorithmName, RSASignaturePadding.Pkcs1);
        }

        /// <inheritdoc/>
        public override byte[] Sign(byte[] input)
        {
            return _key.RSA.SignData(input, _hashAlgorithmName, RSASignaturePadding.Pkcs1);
        }

        /// <summary>
        /// Performs application-defined tasks associated with freeing, releasing, or resetting unmanaged resources.
        /// </summary>
        public void Dispose()
        {
            Dispose(disposing: true);
            GC.SuppressFinalize(this);
        }

        /// <summary>
        /// Releases unmanaged and - optionally - managed resources.
        /// </summary>
        /// <param name="disposing"><see langword="true"/> to release both managed and unmanaged resources; <see langword="false"/> to release only unmanaged resources.</param>
        protected virtual void Dispose(bool disposing)
        {
<<<<<<< HEAD
            if (_isDisposed)
            {
                return;
            }

            if (disposing)
            {
                var hash = _hash;
                if (hash != null)
                {
                    hash.Dispose();
                    _hash = null;
                }

                _isDisposed = true;
            }
        }

        /// <summary>
        /// Releases unmanaged resources and performs other cleanup operations before the
        /// <see cref="RsaDigitalSignature"/> is reclaimed by garbage collection.
        /// </summary>
        ~RsaDigitalSignature()
        {
            Dispose(disposing: false);
        }

        #endregion
=======
        }
>>>>>>> ffd43dad
    }
}<|MERGE_RESOLUTION|>--- conflicted
+++ resolved
@@ -1,11 +1,6 @@
 ﻿#nullable enable
 using System;
 using System.Security.Cryptography;
-<<<<<<< HEAD
-using Renci.SshNet.Common;
-using Renci.SshNet.Security.Cryptography.Ciphers;
-=======
->>>>>>> ffd43dad
 
 namespace Renci.SshNet.Security.Cryptography
 {
@@ -23,22 +18,7 @@
         /// <param name="rsaKey">The RSA key.</param>
         public RsaDigitalSignature(RsaKey rsaKey)
             : this(rsaKey, HashAlgorithmName.SHA1)
-<<<<<<< HEAD
-        { }
-
-        /// <summary>
-        /// Initializes a new instance of the <see cref="RsaDigitalSignature"/> class.
-        /// </summary>
-        /// <param name="rsaKey">The RSA key.</param>
-        /// <param name="hashAlgorithmName">The hash algorithm to use in the digital signature.</param>
-        public RsaDigitalSignature(RsaKey rsaKey, HashAlgorithmName hashAlgorithmName)
-            : base(ObjectIdentifier.FromHashAlgorithmName(hashAlgorithmName), new RsaCipher(rsaKey))
         {
-            _hash = CryptoConfig.CreateFromName(hashAlgorithmName.Name) as HashAlgorithm
-                ?? throw new ArgumentException($"Could not create {nameof(HashAlgorithm)} from `{hashAlgorithmName}`.", nameof(hashAlgorithmName));
-=======
-        {
->>>>>>> ffd43dad
         }
 
         /// <summary>
@@ -79,37 +59,6 @@
         /// <param name="disposing"><see langword="true"/> to release both managed and unmanaged resources; <see langword="false"/> to release only unmanaged resources.</param>
         protected virtual void Dispose(bool disposing)
         {
-<<<<<<< HEAD
-            if (_isDisposed)
-            {
-                return;
-            }
-
-            if (disposing)
-            {
-                var hash = _hash;
-                if (hash != null)
-                {
-                    hash.Dispose();
-                    _hash = null;
-                }
-
-                _isDisposed = true;
-            }
         }
-
-        /// <summary>
-        /// Releases unmanaged resources and performs other cleanup operations before the
-        /// <see cref="RsaDigitalSignature"/> is reclaimed by garbage collection.
-        /// </summary>
-        ~RsaDigitalSignature()
-        {
-            Dispose(disposing: false);
-        }
-
-        #endregion
-=======
-        }
->>>>>>> ffd43dad
     }
 }