--- conflicted
+++ resolved
@@ -165,7 +165,6 @@
         /// <param name="inverseQ">The inverse Q.</param>
         public RsaKey(BigInteger modulus, BigInteger exponent, BigInteger d, BigInteger p, BigInteger q, BigInteger dp, BigInteger dq, BigInteger inverseQ)
         {
-<<<<<<< HEAD
             Modulus = modulus;
             Exponent = exponent;
             D = d;
@@ -174,23 +173,6 @@
             DP = dp;
             DQ = dq;
             InverseQ = inverseQ;
-=======
-            ThrowHelper.ThrowIfNull(privateKeyData);
-
-            var der = new AsnReader(privateKeyData, AsnEncodingRules.DER).ReadSequence();
-            _ = der.ReadInteger(); // skip version
-
-            Modulus = der.ReadInteger();
-            Exponent = der.ReadInteger();
-            D = der.ReadInteger();
-            P = der.ReadInteger();
-            Q = der.ReadInteger();
-            DP = der.ReadInteger();
-            DQ = der.ReadInteger();
-            InverseQ = der.ReadInteger();
-
-            der.ThrowIfNotEmpty();
->>>>>>> aac10fba
 
             RSA = RSA.Create();
             RSA.ImportParameters(GetRSAParameters());
