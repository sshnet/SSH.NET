--- conflicted
+++ resolved
@@ -76,17 +76,8 @@
             return ValidateExchangeHash(_hostKey, _signature);
         }
 
-<<<<<<< HEAD
-        /// <summary>
-        /// Starts key exchange algorithm.
-        /// </summary>
-        /// <param name="session">The session.</param>
-        /// <param name="message">Key exchange init message.</param>
-        public override void Start(Session session, KeyExchangeInitMessage message)
-=======
         /// <inheritdoc/>
         public override void Start(Session session, KeyExchangeInitMessage message, bool sendClientInitMessage)
->>>>>>> ffd43dad
         {
             base.Start(session, message, sendClientInitMessage);
 
