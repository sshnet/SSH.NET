﻿using System;
using System.Collections.Generic;
using System.Linq;
using System.Net.Sockets;
using System.Text;

using Renci.SshNet.Abstractions;
using Renci.SshNet.Common;
using Renci.SshNet.Connection;
using Renci.SshNet.Messages.Transport;
using Renci.SshNet.NetConf;
using Renci.SshNet.Security;
using Renci.SshNet.Sftp;

namespace Renci.SshNet
{
    /// <summary>
    /// Basic factory for creating new services.
    /// </summary>
    internal sealed partial class ServiceFactory : IServiceFactory
    {
        /// <summary>
        /// Defines the number of times an authentication attempt with any given <see cref="IAuthenticationMethod"/>
        /// can result in <see cref="AuthenticationResult.PartialSuccess"/> before it is disregarded.
        /// </summary>
        private const int PartialSuccessLimit = 5;

        /// <summary>
        /// Creates an <see cref="IClientAuthentication"/>.
        /// </summary>
        /// <returns>
        /// An <see cref="IClientAuthentication"/>.
        /// </returns>
        public IClientAuthentication CreateClientAuthentication()
        {
            return new ClientAuthentication(PartialSuccessLimit);
        }

        /// <summary>
        /// Creates a new <see cref="ISession"/> with the specified <see cref="ConnectionInfo"/> and
        /// <see cref="ISocketFactory"/>.
        /// </summary>
        /// <param name="connectionInfo">The <see cref="ConnectionInfo"/> to use for creating a new session.</param>
        /// <param name="socketFactory">A factory to create <see cref="Socket"/> instances.</param>
        /// <returns>
        /// An <see cref="ISession"/> for the specified <see cref="ConnectionInfo"/>.
        /// </returns>
        /// <exception cref="ArgumentNullException"><paramref name="connectionInfo"/> is <see langword="null"/>.</exception>
        /// <exception cref="ArgumentNullException"><paramref name="socketFactory"/> is <see langword="null"/>.</exception>
        public ISession CreateSession(ConnectionInfo connectionInfo, ISocketFactory socketFactory)
        {
            return new Session(connectionInfo, this, socketFactory);
        }

        /// <summary>
        /// Creates a new <see cref="ISftpSession"/> in a given <see cref="ISession"/> and with
        /// the specified operation timeout and encoding.
        /// </summary>
        /// <param name="session">The <see cref="ISession"/> to create the <see cref="ISftpSession"/> in.</param>
        /// <param name="operationTimeout">The number of milliseconds to wait for an operation to complete, or <c>-1</c> to wait indefinitely.</param>
        /// <param name="encoding">The encoding.</param>
        /// <param name="sftpMessageFactory">The factory to use for creating SFTP messages.</param>
        /// <returns>
        /// An <see cref="ISftpSession"/>.
        /// </returns>
        public ISftpSession CreateSftpSession(ISession session, int operationTimeout, Encoding encoding, ISftpResponseFactory sftpMessageFactory)
        {
            return new SftpSession(session, operationTimeout, encoding, sftpMessageFactory);
        }

        /// <summary>
        /// Create a new <see cref="PipeStream"/>.
        /// </summary>
        /// <returns>
        /// A <see cref="PipeStream"/>.
        /// </returns>
        public PipeStream CreatePipeStream()
        {
            return new PipeStream();
        }

        /// <summary>
        /// Negotiates a key exchange algorithm, and creates a <see cref="IKeyExchange" /> for the negotiated
        /// algorithm.
        /// </summary>
        /// <param name="clientAlgorithms">A <see cref="IDictionary{String, Type}"/> of the key exchange algorithms supported by the client where key is the name of the algorithm, and value is the type implementing this algorithm.</param>
        /// <param name="serverAlgorithms">The names of the key exchange algorithms supported by the SSH server.</param>
        /// <returns>
        /// A <see cref="IKeyExchange"/> that was negotiated between client and server.
        /// </returns>
        /// <exception cref="ArgumentNullException"><paramref name="clientAlgorithms"/> is <see langword="null"/>.</exception>
        /// <exception cref="ArgumentNullException"><paramref name="serverAlgorithms"/> is <see langword="null"/>.</exception>
        /// <exception cref="SshConnectionException">No key exchange algorithms are supported by both client and server.</exception>
        public IKeyExchange CreateKeyExchange(IDictionary<string, Type> clientAlgorithms, string[] serverAlgorithms)
        {
            if (clientAlgorithms is null)
            {
                throw new ArgumentNullException(nameof(clientAlgorithms));
            }

            if (serverAlgorithms is null)
            {
                throw new ArgumentNullException(nameof(serverAlgorithms));
            }

            // find an algorithm that is supported by both client and server
            var keyExchangeAlgorithmType = (from c in clientAlgorithms
                                            from s in serverAlgorithms
                                            where s == c.Key
                                            select c.Value).FirstOrDefault();

            if (keyExchangeAlgorithmType is null)
            {
                throw new SshConnectionException("Failed to negotiate key exchange algorithm.", DisconnectReason.KeyExchangeFailed);
            }

            return keyExchangeAlgorithmType.CreateInstance<IKeyExchange>();
        }

        /// <summary>
        /// Creates a new <see cref="INetConfSession"/> in a given <see cref="ISession"/>
        /// and with the specified operation timeout.
        /// </summary>
        /// <param name="session">The <see cref="ISession"/> to create the <see cref="INetConfSession"/> in.</param>
        /// <param name="operationTimeout">The number of milliseconds to wait for an operation to complete, or <c>-1</c> to wait indefinitely.</param>
        /// <returns>
        /// An <see cref="INetConfSession"/>.
        /// </returns>
        public INetConfSession CreateNetConfSession(ISession session, int operationTimeout)
        {
            return new NetConfSession(session, operationTimeout);
        }

        /// <summary>
        /// Creates an <see cref="ISftpFileReader"/> for the specified file and with the specified
        /// buffer size.
        /// </summary>
        /// <param name="fileName">The file to read.</param>
        /// <param name="sftpSession">The SFTP session to use.</param>
        /// <param name="bufferSize">The size of buffer.</param>
        /// <param name="offset">The offset to resume from.</param>
        /// <returns>
        /// An <see cref="ISftpFileReader"/>.
        /// </returns>
        public ISftpFileReader CreateSftpFileReader(string fileName, ISftpSession sftpSession, uint bufferSize, ulong offset = 0)
        {
            const int defaultMaxPendingReads = 10;

            // Issue #292: Avoid overlapping SSH_FXP_OPEN and SSH_FXP_LSTAT requests for the same file as this
            // causes a performance degradation on Sun SSH
            var openAsyncResult = sftpSession.BeginOpen(fileName, Flags.Read, callback: null, state: null);
            var handle = sftpSession.EndOpen(openAsyncResult);

            var statAsyncResult = sftpSession.BeginLStat(fileName, callback: null, state: null);

            long? fileSize;
            int maxPendingReads;

            var chunkSize = sftpSession.CalculateOptimalReadLength(bufferSize);

            // fallback to a default maximum of pending reads when remote server does not allow us to obtain
            // the attributes of the file
            try
            {
                var fileAttributes = sftpSession.EndLStat(statAsyncResult);
                fileSize = fileAttributes.Size;
<<<<<<< HEAD

                // calculate maxPendingReads based on remaining size, not total filesize (needed for resume support)
                maxPendingReads = Math.Min(10, (int) Math.Ceiling((double)(fileSize - (long)offset) / chunkSize) + 1);
=======
                maxPendingReads = Math.Min(100, (int)Math.Ceiling((double)fileAttributes.Size / chunkSize) + 1);
>>>>>>> 18cf71bc
            }
            catch (SshException ex)
            {
                fileSize = null;
                maxPendingReads = defaultMaxPendingReads;

                DiagnosticAbstraction.Log(string.Format("Failed to obtain size of file. Allowing maximum {0} pending reads: {1}", maxPendingReads, ex));
            }

            return sftpSession.CreateFileReader(handle, sftpSession, chunkSize, maxPendingReads, fileSize, offset);
        }

        /// <summary>
        /// Creates a new <see cref="ISftpResponseFactory"/> instance.
        /// </summary>
        /// <returns>
        /// An <see cref="ISftpResponseFactory"/>.
        /// </returns>
        public ISftpResponseFactory CreateSftpResponseFactory()
        {
            return new SftpResponseFactory();
        }

        /// <summary>
        /// Creates a shell stream.
        /// </summary>
        /// <param name="session">The SSH session.</param>
        /// <param name="terminalName">The <c>TERM</c> environment variable.</param>
        /// <param name="columns">The terminal width in columns.</param>
        /// <param name="rows">The terminal width in rows.</param>
        /// <param name="width">The terminal width in pixels.</param>
        /// <param name="height">The terminal height in pixels.</param>
        /// <param name="terminalModeValues">The terminal mode values.</param>
        /// <param name="bufferSize">The size of the buffer.</param>
        /// <returns>
        /// The created <see cref="ShellStream"/> instance.
        /// </returns>
        /// <exception cref="SshConnectionException">Client is not connected.</exception>
        /// <remarks>
        /// <para>
        /// The <c>TERM</c> environment variable contains an identifier for the text window's capabilities.
        /// You can get a detailed list of these cababilities by using the ‘infocmp’ command.
        /// </para>
        /// <para>
        /// The column/row dimensions override the pixel dimensions(when non-zero). Pixel dimensions refer
        /// to the drawable area of the window.
        /// </para>
        /// </remarks>
        public ShellStream CreateShellStream(ISession session, string terminalName, uint columns, uint rows, uint width, uint height, IDictionary<TerminalModes, uint> terminalModeValues, int bufferSize)
        {
            return new ShellStream(session, terminalName, columns, rows, width, height, terminalModeValues, bufferSize);
        }

        /// <summary>
        /// Creates an <see cref="IRemotePathTransformation"/> that encloses a path in double quotes, and escapes
        /// any embedded double quote with a backslash.
        /// </summary>
        /// <returns>
        /// An <see cref="IRemotePathTransformation"/> that encloses a path in double quotes, and escapes any
        /// embedded double quote with a backslash.
        /// with a shell.
        /// </returns>
        public IRemotePathTransformation CreateRemotePathDoubleQuoteTransformation()
        {
            return RemotePathTransformation.DoubleQuote;
        }

        /// <summary>
        /// Creates an <see cref="IConnector"/> that can be used to establish a connection
        /// to the server identified by the specified <paramref name="connectionInfo"/>.
        /// </summary>
        /// <param name="connectionInfo">A <see cref="IConnectionInfo"/> detailing the server to establish a connection to.</param>
        /// <param name="socketFactory">A factory to create <see cref="Socket"/> instances.</param>
        /// <returns>
        /// An <see cref="IConnector"/> that can be used to establish a connection to the
        /// server identified by the specified <paramref name="connectionInfo"/>.
        /// </returns>
        /// <exception cref="ArgumentNullException"><paramref name="connectionInfo"/> is <see langword="null"/>.</exception>
        /// <exception cref="ArgumentNullException"><paramref name="socketFactory"/> is <see langword="null"/>.</exception>
        /// <exception cref="NotSupportedException">The <see cref="IConnectionInfo.ProxyType"/> value of <paramref name="connectionInfo"/> is not supported.</exception>
        public IConnector CreateConnector(IConnectionInfo connectionInfo, ISocketFactory socketFactory)
        {
            if (connectionInfo is null)
            {
                throw new ArgumentNullException(nameof(connectionInfo));
            }

            if (socketFactory is null)
            {
                throw new ArgumentNullException(nameof(socketFactory));
            }

            switch (connectionInfo.ProxyType)
            {
                case ProxyTypes.None:
                    return new DirectConnector(socketFactory);
                case ProxyTypes.Socks4:
                    return new Socks4Connector(socketFactory);
                case ProxyTypes.Socks5:
                    return new Socks5Connector(socketFactory);
                case ProxyTypes.Http:
                    return new HttpConnector(socketFactory);
                default:
                    throw new NotSupportedException(string.Format("ProxyTypes '{0}' is not supported.", connectionInfo.ProxyType));
            }
        }

        /// <summary>
        /// Creates an <see cref="IProtocolVersionExchange"/> that deals with the SSH protocol
        /// version exchange.
        /// </summary>
        /// <returns>
        /// An <see cref="IProtocolVersionExchange"/>.
        /// </returns>
        public IProtocolVersionExchange CreateProtocolVersionExchange()
        {
            return new ProtocolVersionExchange();
        }

        /// <summary>
        /// Creates a factory to create <see cref="Socket"/> instances.
        /// </summary>
        /// <returns>
        /// An <see cref="ISocketFactory"/>.
        /// </returns>
        public ISocketFactory CreateSocketFactory()
        {
            return new SocketFactory();
        }
    }
}<|MERGE_RESOLUTION|>--- conflicted
+++ resolved
@@ -164,13 +164,9 @@
             {
                 var fileAttributes = sftpSession.EndLStat(statAsyncResult);
                 fileSize = fileAttributes.Size;
-<<<<<<< HEAD
 
                 // calculate maxPendingReads based on remaining size, not total filesize (needed for resume support)
-                maxPendingReads = Math.Min(10, (int) Math.Ceiling((double)(fileSize - (long)offset) / chunkSize) + 1);
-=======
-                maxPendingReads = Math.Min(100, (int)Math.Ceiling((double)fileAttributes.Size / chunkSize) + 1);
->>>>>>> 18cf71bc
+                maxPendingReads = Math.Min(100, (int) Math.Ceiling((double)(fileSize - (long)offset) / chunkSize) + 1);
             }
             catch (SshException ex)
             {
