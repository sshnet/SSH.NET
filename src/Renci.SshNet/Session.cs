﻿using System;
using System.Buffers.Binary;
using System.Diagnostics;
using System.Globalization;
using System.Linq;
using System.Net.Sockets;
using System.Security.Cryptography;
using System.Text;
using System.Threading;
using System.Threading.Tasks;

using Org.BouncyCastle.Utilities;

using Renci.SshNet.Abstractions;
using Renci.SshNet.Channels;
using Renci.SshNet.Common;
using Renci.SshNet.Compression;
using Renci.SshNet.Connection;
using Renci.SshNet.Messages;
using Renci.SshNet.Messages.Authentication;
using Renci.SshNet.Messages.Connection;
using Renci.SshNet.Messages.Transport;
using Renci.SshNet.Security;
using Renci.SshNet.Security.Cryptography;

namespace Renci.SshNet
{
    /// <summary>
    /// Provides functionality to connect and interact with SSH server.
    /// </summary>
    public class Session : ISession
    {
        internal const byte CarriageReturn = 0x0d;
        internal const byte LineFeed = 0x0a;

        /// <summary>
        /// Specifies maximum packet size defined by the protocol.
        /// </summary>
        /// <value>
        /// 68536 (64 KB + 3000 bytes).
        /// </value>
        internal const int MaximumSshPacketSize = LocalChannelDataPacketSize + 3000;

        /// <summary>
        /// Holds the initial local window size for the channels.
        /// </summary>
        /// <value>
        /// 2147483647 (2^31 - 1) bytes.
        /// </value>
        /// <remarks>
        /// We currently do not define a maximum (remote) window size.
        /// </remarks>
        private const int InitialLocalWindowSize = 0x7FFFFFFF;

        /// <summary>
        /// Holds the maximum size of channel data packets that we receive.
        /// </summary>
        /// <value>
        /// 64 KB.
        /// </value>
        /// <remarks>
        /// <para>
        /// This is the maximum size (in bytes) we support for the data (payload) of a
        /// <c>SSH_MSG_CHANNEL_DATA</c> message we receive.
        /// </para>
        /// <para>
        /// We currently do not enforce this limit.
        /// </para>
        /// </remarks>
        private const int LocalChannelDataPacketSize = 1024 * 64;

        /// <summary>
        /// Holds the factory to use for creating new services.
        /// </summary>
        private readonly IServiceFactory _serviceFactory;
        private readonly ISocketFactory _socketFactory;

        /// <summary>
        /// Holds an object that is used to ensure only a single thread can read from
        /// <see cref="_socket"/> at any given time.
        /// </summary>
        private readonly object _socketReadLock = new object();

        /// <summary>
        /// Holds an object that is used to ensure only a single thread can write to
        /// <see cref="_socket"/> at any given time.
        /// </summary>
        /// <remarks>
        /// This is also used to ensure that <see cref="_outboundPacketSequence"/> is
        /// incremented atomatically.
        /// </remarks>
        private readonly object _socketWriteLock = new object();

        /// <summary>
        /// Holds an object that is used to ensure only a single thread can dispose
        /// <see cref="_socket"/> at any given time.
        /// </summary>
        /// <remarks>
        /// This is also used to ensure that <see cref="_socket"/> will not be disposed
        /// while performing a given operation or set of operations on <see cref="_socket"/>.
        /// </remarks>
        private readonly SemaphoreSlim _socketDisposeLock = new SemaphoreSlim(1, 1);

        /// <summary>
        /// Holds an object that is used to ensure only a single thread can connect
        /// at any given time.
        /// </summary>
        private readonly SemaphoreSlim _connectLock = new SemaphoreSlim(1, 1);

        /// <summary>
        /// Holds metadata about session messages.
        /// </summary>
        private SshMessageFactory _sshMessageFactory;

        /// <summary>
        /// Holds a <see cref="WaitHandle"/> that is signaled when the message listener loop has completed.
        /// </summary>
        private ManualResetEvent _messageListenerCompleted;

        /// <summary>
        /// Specifies outbound packet number.
        /// </summary>
        private volatile uint _outboundPacketSequence;

        /// <summary>
        /// Specifies incoming packet number.
        /// </summary>
        private uint _inboundPacketSequence;

        /// <summary>
        /// WaitHandle to signal that last service request was accepted.
        /// </summary>
        private EventWaitHandle _serviceAccepted = new AutoResetEvent(initialState: false);

        /// <summary>
        /// WaitHandle to signal that exception was thrown by another thread.
        /// </summary>
        private EventWaitHandle _exceptionWaitHandle = new ManualResetEvent(initialState: false);

        /// <summary>
        /// WaitHandle to signal that key exchange was completed.
        /// </summary>
        private ManualResetEventSlim _keyExchangeCompletedWaitHandle = new ManualResetEventSlim(initialState: false);

        /// <summary>
        /// Exception that need to be thrown by waiting thread.
        /// </summary>
        private Exception _exception;

        /// <summary>
        /// Specifies whether connection is authenticated.
        /// </summary>
        private bool _isAuthenticated;

        /// <summary>
        /// Specifies whether user issued Disconnect command or not.
        /// </summary>
        private bool _isDisconnecting;

        /// <summary>
        /// Indicates whether it is the init kex.
        /// </summary>
        private bool _isInitialKex;

        /// <summary>
        /// Indicates whether server supports strict key exchange.
        /// <see href="https://github.com/openssh/openssh-portable/blob/master/PROTOCOL"/> 1.10.
        /// </summary>
        private bool _isStrictKex;

        private IKeyExchange _keyExchange;

        private HashAlgorithm _serverMac;

        private HashAlgorithm _clientMac;

        private bool _serverEtm;

        private bool _clientEtm;

        private Cipher _serverCipher;

        private Cipher _clientCipher;

        private bool _serverAead;

        private bool _clientAead;

        private Compressor _serverDecompression;

        private Compressor _clientCompression;

        private SemaphoreSlim _sessionSemaphore;

        private bool _isDisconnectMessageSent;

        private int _nextChannelNumber;

        /// <summary>
        /// Holds connection socket.
        /// </summary>
        private Socket _socket;

        /// <summary>
        /// Gets the session semaphore that controls session channels.
        /// </summary>
        /// <value>
        /// The session semaphore.
        /// </value>
        public SemaphoreSlim SessionSemaphore
        {
            get
            {
                if (_sessionSemaphore is SemaphoreSlim sessionSemaphore)
                {
                    return sessionSemaphore;
                }

                sessionSemaphore = new SemaphoreSlim(ConnectionInfo.MaxSessions);

                if (Interlocked.CompareExchange(ref _sessionSemaphore, sessionSemaphore, comparand: null) is not null)
                {
                    // Another thread has set _sessionSemaphore. Dispose our one.
                    Debug.Assert(_sessionSemaphore != sessionSemaphore);
                    sessionSemaphore.Dispose();
                }

                return _sessionSemaphore;
            }
        }

        /// <summary>
        /// Gets the next channel number.
        /// </summary>
        /// <value>
        /// The next channel number.
        /// </value>
        private uint NextChannelNumber
        {
            get
            {
                return (uint)Interlocked.Increment(ref _nextChannelNumber);
            }
        }

        /// <summary>
        /// Gets a value indicating whether the session is connected.
        /// </summary>
        /// <value>
        /// <see langword="true"/> if the session is connected; otherwise, <see langword="false"/>.
        /// </value>
        /// <remarks>
        /// This methods returns <see langword="true"/> in all but the following cases:
        /// <list type="bullet">
        ///     <item>
        ///         <description>The <see cref="Session"/> is disposed.</description>
        ///     </item>
        ///     <item>
        ///         <description>The <c>SSH_MSG_DISCONNECT</c> message - which is used to disconnect from the server - has been sent.</description>
        ///     </item>
        ///     <item>
        ///         <description>The client has not been authenticated successfully.</description>
        ///     </item>
        ///     <item>
        ///         <description>The listener thread - which is used to receive messages from the server - has stopped.</description>
        ///     </item>
        ///     <item>
        ///         <description>The socket used to communicate with the server is no longer connected.</description>
        ///     </item>
        /// </list>
        /// </remarks>
        public bool IsConnected
        {
            get
            {
                if (_disposed || _isDisconnectMessageSent || !_isAuthenticated)
                {
                    return false;
                }

                if (_messageListenerCompleted is null || _messageListenerCompleted.WaitOne(0))
                {
                    return false;
                }

                return IsSocketConnected();
            }
        }

        /// <summary>
        /// Gets the session id.
        /// </summary>
        /// <value>
        /// The session id, or <see langword="null"/> if the client has not been authenticated.
        /// </value>
        public byte[] SessionId { get; private set; }

        /// <summary>
        /// Gets the client init message.
        /// </summary>
        /// <value>The client init message.</value>
        public Message ClientInitMessage { get; private set; }

        /// <summary>
        /// Gets the server version string.
        /// </summary>
        /// <value>
        /// The server version.
        /// </value>
        public string ServerVersion { get; private set; }

        /// <summary>
        /// Gets the client version string.
        /// </summary>
        /// <value>
        /// The client version.
        /// </value>
        public string ClientVersion { get; private set; }

        /// <summary>
        /// Gets the connection info.
        /// </summary>
        /// <value>
        /// The connection info.
        /// </value>
        public ConnectionInfo ConnectionInfo { get; private set; }

        /// <summary>
        /// Occurs when an error occurred.
        /// </summary>
        public event EventHandler<ExceptionEventArgs> ErrorOccured;

        /// <summary>
        /// Occurs when session has been disconnected from the server.
        /// </summary>
        public event EventHandler<EventArgs> Disconnected;

        /// <summary>
        /// Occurs when server identification received.
        /// </summary>
        public event EventHandler<SshIdentificationEventArgs> ServerIdentificationReceived;

        /// <summary>
        /// Occurs when host key received.
        /// </summary>
        public event EventHandler<HostKeyEventArgs> HostKeyReceived;

        /// <summary>
        /// Occurs when <see cref="BannerMessage"/> message is received from the server.
        /// </summary>
        public event EventHandler<MessageEventArgs<BannerMessage>> UserAuthenticationBannerReceived;

        /// <summary>
        /// Occurs when <see cref="InformationRequestMessage"/> message is received from the server.
        /// </summary>
        internal event EventHandler<MessageEventArgs<InformationRequestMessage>> UserAuthenticationInformationRequestReceived;

        /// <summary>
        /// Occurs when <see cref="PasswordChangeRequiredMessage"/> message is received from the server.
        /// </summary>
        internal event EventHandler<MessageEventArgs<PasswordChangeRequiredMessage>> UserAuthenticationPasswordChangeRequiredReceived;

        /// <summary>
        /// Occurs when <see cref="PublicKeyMessage"/> message is received from the server.
        /// </summary>
        internal event EventHandler<MessageEventArgs<PublicKeyMessage>> UserAuthenticationPublicKeyReceived;

        /// <summary>
        /// Occurs when <see cref="KeyExchangeDhGroupExchangeGroup"/> message is received from the server.
        /// </summary>
        internal event EventHandler<MessageEventArgs<KeyExchangeDhGroupExchangeGroup>> KeyExchangeDhGroupExchangeGroupReceived;

        /// <summary>
        /// Occurs when <see cref="KeyExchangeDhGroupExchangeReply"/> message is received from the server.
        /// </summary>
        internal event EventHandler<MessageEventArgs<KeyExchangeDhGroupExchangeReply>> KeyExchangeDhGroupExchangeReplyReceived;

        /// <summary>
        /// Occurs when <see cref="DisconnectMessage"/> message received
        /// </summary>
        internal event EventHandler<MessageEventArgs<DisconnectMessage>> DisconnectReceived;

        /// <summary>
        /// Occurs when <see cref="IgnoreMessage"/> message received
        /// </summary>
        internal event EventHandler<MessageEventArgs<IgnoreMessage>> IgnoreReceived;

        /// <summary>
        /// Occurs when <see cref="UnimplementedMessage"/> message received
        /// </summary>
        internal event EventHandler<MessageEventArgs<UnimplementedMessage>> UnimplementedReceived;

        /// <summary>
        /// Occurs when <see cref="DebugMessage"/> message received
        /// </summary>
        internal event EventHandler<MessageEventArgs<DebugMessage>> DebugReceived;

        /// <summary>
        /// Occurs when <see cref="ServiceRequestMessage"/> message received
        /// </summary>
        internal event EventHandler<MessageEventArgs<ServiceRequestMessage>> ServiceRequestReceived;

        /// <summary>
        /// Occurs when <see cref="ServiceAcceptMessage"/> message received
        /// </summary>
        internal event EventHandler<MessageEventArgs<ServiceAcceptMessage>> ServiceAcceptReceived;

        /// <summary>
        /// Occurs when <see cref="KeyExchangeInitMessage"/> message received
        /// </summary>
        internal event EventHandler<MessageEventArgs<KeyExchangeInitMessage>> KeyExchangeInitReceived;

        /// <summary>
        /// Occurs when a <see cref="KeyExchangeDhReplyMessage"/> message is received from the SSH server.
        /// </summary>
        internal event EventHandler<MessageEventArgs<KeyExchangeDhReplyMessage>> KeyExchangeDhReplyMessageReceived;

        /// <summary>
        /// Occurs when a <see cref="KeyExchangeEcdhReplyMessage"/> message is received from the SSH server.
        /// </summary>
        internal event EventHandler<MessageEventArgs<KeyExchangeEcdhReplyMessage>> KeyExchangeEcdhReplyMessageReceived;

        /// <summary>
        /// Occurs when <see cref="NewKeysMessage"/> message received
        /// </summary>
        internal event EventHandler<MessageEventArgs<NewKeysMessage>> NewKeysReceived;

        /// <summary>
        /// Occurs when <see cref="RequestMessage"/> message received
        /// </summary>
        internal event EventHandler<MessageEventArgs<RequestMessage>> UserAuthenticationRequestReceived;

        /// <summary>
        /// Occurs when <see cref="FailureMessage"/> message received
        /// </summary>
        internal event EventHandler<MessageEventArgs<FailureMessage>> UserAuthenticationFailureReceived;

        /// <summary>
        /// Occurs when <see cref="SuccessMessage"/> message received
        /// </summary>
        internal event EventHandler<MessageEventArgs<SuccessMessage>> UserAuthenticationSuccessReceived;

        /// <summary>
        /// Occurs when <see cref="GlobalRequestMessage"/> message received
        /// </summary>
        internal event EventHandler<MessageEventArgs<GlobalRequestMessage>> GlobalRequestReceived;

        /// <summary>
        /// Occurs when <see cref="RequestSuccessMessage"/> message received
        /// </summary>
        public event EventHandler<MessageEventArgs<RequestSuccessMessage>> RequestSuccessReceived;

        /// <summary>
        /// Occurs when <see cref="RequestFailureMessage"/> message received
        /// </summary>
        public event EventHandler<MessageEventArgs<RequestFailureMessage>> RequestFailureReceived;

        /// <summary>
        /// Occurs when <see cref="ChannelOpenMessage"/> message received
        /// </summary>
        public event EventHandler<MessageEventArgs<ChannelOpenMessage>> ChannelOpenReceived;

        /// <summary>
        /// Occurs when <see cref="ChannelOpenConfirmationMessage"/> message received
        /// </summary>
        public event EventHandler<MessageEventArgs<ChannelOpenConfirmationMessage>> ChannelOpenConfirmationReceived;

        /// <summary>
        /// Occurs when <see cref="ChannelOpenFailureMessage"/> message received
        /// </summary>
        public event EventHandler<MessageEventArgs<ChannelOpenFailureMessage>> ChannelOpenFailureReceived;

        /// <summary>
        /// Occurs when <see cref="ChannelWindowAdjustMessage"/> message received
        /// </summary>
        public event EventHandler<MessageEventArgs<ChannelWindowAdjustMessage>> ChannelWindowAdjustReceived;

        /// <summary>
        /// Occurs when <see cref="ChannelDataMessage"/> message received
        /// </summary>
        public event EventHandler<MessageEventArgs<ChannelDataMessage>> ChannelDataReceived;

        /// <summary>
        /// Occurs when <see cref="ChannelExtendedDataMessage"/> message received
        /// </summary>
        public event EventHandler<MessageEventArgs<ChannelExtendedDataMessage>> ChannelExtendedDataReceived;

        /// <summary>
        /// Occurs when <see cref="ChannelEofMessage"/> message received
        /// </summary>
        public event EventHandler<MessageEventArgs<ChannelEofMessage>> ChannelEofReceived;

        /// <summary>
        /// Occurs when <see cref="ChannelCloseMessage"/> message received
        /// </summary>
        public event EventHandler<MessageEventArgs<ChannelCloseMessage>> ChannelCloseReceived;

        /// <summary>
        /// Occurs when <see cref="ChannelRequestMessage"/> message received
        /// </summary>
        public event EventHandler<MessageEventArgs<ChannelRequestMessage>> ChannelRequestReceived;

        /// <summary>
        /// Occurs when <see cref="ChannelSuccessMessage"/> message received
        /// </summary>
        public event EventHandler<MessageEventArgs<ChannelSuccessMessage>> ChannelSuccessReceived;

        /// <summary>
        /// Occurs when <see cref="ChannelFailureMessage"/> message received
        /// </summary>
        public event EventHandler<MessageEventArgs<ChannelFailureMessage>> ChannelFailureReceived;

        /// <summary>
        /// Initializes a new instance of the <see cref="Session"/> class.
        /// </summary>
        /// <param name="connectionInfo">The connection info.</param>
        /// <param name="serviceFactory">The factory to use for creating new services.</param>
        /// <param name="socketFactory">A factory to create <see cref="Socket"/> instances.</param>
        /// <exception cref="ArgumentNullException"><paramref name="connectionInfo"/> is <see langword="null"/>.</exception>
        /// <exception cref="ArgumentNullException"><paramref name="serviceFactory"/> is <see langword="null"/>.</exception>
        /// <exception cref="ArgumentNullException"><paramref name="socketFactory"/> is <see langword="null"/>.</exception>
        internal Session(ConnectionInfo connectionInfo, IServiceFactory serviceFactory, ISocketFactory socketFactory)
        {
            if (connectionInfo is null)
            {
                throw new ArgumentNullException(nameof(connectionInfo));
            }

            if (serviceFactory is null)
            {
                throw new ArgumentNullException(nameof(serviceFactory));
            }

            if (socketFactory is null)
            {
                throw new ArgumentNullException(nameof(socketFactory));
            }

            ClientVersion = "SSH-2.0-Renci.SshNet.SshClient.0.0.1";
            ConnectionInfo = connectionInfo;
            _serviceFactory = serviceFactory;
            _socketFactory = socketFactory;
            _messageListenerCompleted = new ManualResetEvent(initialState: true);
        }

        /// <summary>
        /// Connects to the server.
        /// </summary>
        /// <exception cref="SocketException">Socket connection to the SSH server or proxy server could not be established, or an error occurred while resolving the hostname.</exception>
        /// <exception cref="SshConnectionException">SSH session could not be established.</exception>
        /// <exception cref="SshAuthenticationException">Authentication of SSH session failed.</exception>
        /// <exception cref="ProxyException">Failed to establish proxy connection.</exception>
        public void Connect()
        {
            if (IsConnected)
            {
                return;
            }

            _connectLock.Wait();

            try
            {
                if (IsConnected)
                {
                    return;
                }

                // Reset connection specific information
                Reset();

                // Build list of available messages while connecting
                _sshMessageFactory = new SshMessageFactory();

                _socket = _serviceFactory.CreateConnector(ConnectionInfo, _socketFactory)
                                            .Connect(ConnectionInfo);

                var serverIdentification = _serviceFactory.CreateProtocolVersionExchange()
                                                            .Start(ClientVersion, _socket, ConnectionInfo.Timeout);

                // Set connection versions
                ServerVersion = ConnectionInfo.ServerVersion = serverIdentification.ToString();
                ConnectionInfo.ClientVersion = ClientVersion;

                DiagnosticAbstraction.Log(string.Format("Server version '{0}'.", serverIdentification));

                if (!(serverIdentification.ProtocolVersion.Equals("2.0") || serverIdentification.ProtocolVersion.Equals("1.99")))
                {
                    throw new SshConnectionException(string.Format(CultureInfo.CurrentCulture, "Server version '{0}' is not supported.", serverIdentification.ProtocolVersion),
                                                        DisconnectReason.ProtocolVersionNotSupported);
                }

                ServerIdentificationReceived?.Invoke(this, new SshIdentificationEventArgs(serverIdentification));

                // Register Transport response messages
                RegisterMessage("SSH_MSG_DISCONNECT");
                RegisterMessage("SSH_MSG_IGNORE");
                RegisterMessage("SSH_MSG_UNIMPLEMENTED");
                RegisterMessage("SSH_MSG_DEBUG");
                RegisterMessage("SSH_MSG_SERVICE_ACCEPT");
                RegisterMessage("SSH_MSG_KEXINIT");
                RegisterMessage("SSH_MSG_NEWKEYS");

                // Some server implementations might sent this message first, prior to establishing encryption algorithm
                RegisterMessage("SSH_MSG_USERAUTH_BANNER");

                // Send our key exchange init.
                // We need to do this before starting the message listener to avoid the case where we receive the server
                // key exchange init and we continue the key exchange before having sent our own init.
                _isInitialKex = true;
                ClientInitMessage = BuildClientInitMessage(includeStrictKexPseudoAlgorithm: true);
                SendMessage(ClientInitMessage);

                // Mark the message listener threads as started
                _ = _messageListenerCompleted.Reset();

                // Start incoming request listener
                // ToDo: Make message pump async, to not consume a thread for every session
                _ = ThreadAbstraction.ExecuteThreadLongRunning(MessageListener);

                // Wait for key exchange to be completed
                WaitOnHandle(_keyExchangeCompletedWaitHandle.WaitHandle);

                // If sessionId is not set then its not connected
                if (SessionId is null)
                {
                    Disconnect();
                    return;
                }

                // Request user authorization service
                SendMessage(new ServiceRequestMessage(ServiceName.UserAuthentication));

                // Wait for service to be accepted
                WaitOnHandle(_serviceAccepted);

                if (string.IsNullOrEmpty(ConnectionInfo.Username))
                {
                    throw new SshException("Username is not specified.");
                }

                // Some servers send a global request immediately after successful authentication
                // Avoid race condition by already enabling SSH_MSG_GLOBAL_REQUEST before authentication
                RegisterMessage("SSH_MSG_GLOBAL_REQUEST");

                ConnectionInfo.Authenticate(this, _serviceFactory);
                _isAuthenticated = true;

                // Register Connection messages
                RegisterMessage("SSH_MSG_REQUEST_SUCCESS");
                RegisterMessage("SSH_MSG_REQUEST_FAILURE");
                RegisterMessage("SSH_MSG_CHANNEL_OPEN_CONFIRMATION");
                RegisterMessage("SSH_MSG_CHANNEL_OPEN_FAILURE");
                RegisterMessage("SSH_MSG_CHANNEL_WINDOW_ADJUST");
                RegisterMessage("SSH_MSG_CHANNEL_EXTENDED_DATA");
                RegisterMessage("SSH_MSG_CHANNEL_REQUEST");
                RegisterMessage("SSH_MSG_CHANNEL_SUCCESS");
                RegisterMessage("SSH_MSG_CHANNEL_FAILURE");
                RegisterMessage("SSH_MSG_CHANNEL_DATA");
                RegisterMessage("SSH_MSG_CHANNEL_EOF");
                RegisterMessage("SSH_MSG_CHANNEL_CLOSE");
            }
            finally
            {
                _ = _connectLock.Release();
            }
        }

        /// <summary>
        /// Asynchronously connects to the server.
        /// </summary>
        /// <param name="cancellationToken">The <see cref="CancellationToken"/> to observe.</param>
        /// <returns>A <see cref="Task"/> that represents the asynchronous connect operation.</returns>
        /// <exception cref="SocketException">Socket connection to the SSH server or proxy server could not be established, or an error occurred while resolving the hostname.</exception>
        /// <exception cref="SshConnectionException">SSH session could not be established.</exception>
        /// <exception cref="SshAuthenticationException">Authentication of SSH session failed.</exception>
        /// <exception cref="ProxyException">Failed to establish proxy connection.</exception>
        public async Task ConnectAsync(CancellationToken cancellationToken)
        {
            // If connected don't connect again
            if (IsConnected)
            {
                return;
            }

            await _connectLock.WaitAsync(cancellationToken).ConfigureAwait(false);

            try
            {
                if (IsConnected)
                {
                    return;
                }

                // Reset connection specific information
                Reset();

                // Build list of available messages while connecting
                _sshMessageFactory = new SshMessageFactory();

                _socket = await _serviceFactory.CreateConnector(ConnectionInfo, _socketFactory)
                                            .ConnectAsync(ConnectionInfo, cancellationToken).ConfigureAwait(false);

                var serverIdentification = await _serviceFactory.CreateProtocolVersionExchange()
                                                            .StartAsync(ClientVersion, _socket, cancellationToken).ConfigureAwait(false);

                // Set connection versions
                ServerVersion = ConnectionInfo.ServerVersion = serverIdentification.ToString();
                ConnectionInfo.ClientVersion = ClientVersion;

                DiagnosticAbstraction.Log(string.Format("Server version '{0}'.", serverIdentification));

                if (!(serverIdentification.ProtocolVersion.Equals("2.0") || serverIdentification.ProtocolVersion.Equals("1.99")))
                {
                    throw new SshConnectionException(string.Format(CultureInfo.CurrentCulture, "Server version '{0}' is not supported.", serverIdentification.ProtocolVersion),
                                                        DisconnectReason.ProtocolVersionNotSupported);
                }

                ServerIdentificationReceived?.Invoke(this, new SshIdentificationEventArgs(serverIdentification));

                // Register Transport response messages
                RegisterMessage("SSH_MSG_DISCONNECT");
                RegisterMessage("SSH_MSG_IGNORE");
                RegisterMessage("SSH_MSG_UNIMPLEMENTED");
                RegisterMessage("SSH_MSG_DEBUG");
                RegisterMessage("SSH_MSG_SERVICE_ACCEPT");
                RegisterMessage("SSH_MSG_KEXINIT");
                RegisterMessage("SSH_MSG_NEWKEYS");

                // Some server implementations might sent this message first, prior to establishing encryption algorithm
                RegisterMessage("SSH_MSG_USERAUTH_BANNER");

                // Send our key exchange init.
                // We need to do this before starting the message listener to avoid the case where we receive the server
                // key exchange init and we continue the key exchange before having sent our own init.
                _isInitialKex = true;
                ClientInitMessage = BuildClientInitMessage(includeStrictKexPseudoAlgorithm: true);
                SendMessage(ClientInitMessage);

                // Mark the message listener threads as started
                _ = _messageListenerCompleted.Reset();

                // Start incoming request listener
                // ToDo: Make message pump async, to not consume a thread for every session
                _ = ThreadAbstraction.ExecuteThreadLongRunning(MessageListener);

                // Wait for key exchange to be completed
                WaitOnHandle(_keyExchangeCompletedWaitHandle.WaitHandle);

                // If sessionId is not set then its not connected
                if (SessionId is null)
                {
                    Disconnect();
                    return;
                }

                // Request user authorization service
                SendMessage(new ServiceRequestMessage(ServiceName.UserAuthentication));

                // Wait for service to be accepted
                WaitOnHandle(_serviceAccepted);

                if (string.IsNullOrEmpty(ConnectionInfo.Username))
                {
                    throw new SshException("Username is not specified.");
                }

                // Some servers send a global request immediately after successful authentication
                // Avoid race condition by already enabling SSH_MSG_GLOBAL_REQUEST before authentication
                RegisterMessage("SSH_MSG_GLOBAL_REQUEST");

                ConnectionInfo.Authenticate(this, _serviceFactory);
                _isAuthenticated = true;

                // Register Connection messages
                RegisterMessage("SSH_MSG_REQUEST_SUCCESS");
                RegisterMessage("SSH_MSG_REQUEST_FAILURE");
                RegisterMessage("SSH_MSG_CHANNEL_OPEN_CONFIRMATION");
                RegisterMessage("SSH_MSG_CHANNEL_OPEN_FAILURE");
                RegisterMessage("SSH_MSG_CHANNEL_WINDOW_ADJUST");
                RegisterMessage("SSH_MSG_CHANNEL_EXTENDED_DATA");
                RegisterMessage("SSH_MSG_CHANNEL_REQUEST");
                RegisterMessage("SSH_MSG_CHANNEL_SUCCESS");
                RegisterMessage("SSH_MSG_CHANNEL_FAILURE");
                RegisterMessage("SSH_MSG_CHANNEL_DATA");
                RegisterMessage("SSH_MSG_CHANNEL_EOF");
                RegisterMessage("SSH_MSG_CHANNEL_CLOSE");
            }
            finally
            {
                _ = _connectLock.Release();
            }
        }

        /// <summary>
        /// Disconnects from the server.
        /// </summary>
        /// <remarks>
        /// This sends a <b>SSH_MSG_DISCONNECT</b> message to the server, waits for the
        /// server to close the socket on its end and subsequently closes the client socket.
        /// </remarks>
        public void Disconnect()
        {
            DiagnosticAbstraction.Log(string.Format("[{0}] Disconnecting session.", ToHex(SessionId)));

            // send SSH_MSG_DISCONNECT message, clear socket read buffer and dispose it
            Disconnect(DisconnectReason.ByApplication, "Connection terminated by the client.");

            // at this point, we are sure that the listener thread will stop as we've
            // disconnected the socket, so lets wait until the message listener thread
            // has completed
            if (_messageListenerCompleted != null)
            {
                _ = _messageListenerCompleted.WaitOne();
            }
        }

        private void Disconnect(DisconnectReason reason, string message)
        {
            // transition to disconnecting state to avoid throwing exceptions while cleaning up, and to
            // ensure any exceptions that are raised do not overwrite the exception that is set
            _isDisconnecting = true;

            // send disconnect message to the server if the connection is still open
            // and the disconnect message has not yet been sent
            //
            // note that this should also cause the listener loop to be interrupted as
            // the server should respond by closing the socket
            if (IsConnected)
            {
                TrySendDisconnect(reason, message);
            }

            // disconnect socket, and dispose it
            SocketDisconnectAndDispose();
        }

        /// <summary>
        /// Waits for the specified handle or the exception handle for the receive thread
        /// to signal within the connection timeout.
        /// </summary>
        /// <param name="waitHandle">The wait handle.</param>
        /// <exception cref="SshConnectionException">A received package was invalid or failed the message integrity check.</exception>
        /// <exception cref="SshOperationTimeoutException">None of the handles are signaled in time and the session is not disconnecting.</exception>
        /// <exception cref="SocketException">A socket error was signaled while receiving messages from the server.</exception>
        /// <remarks>
        /// When neither handles are signaled in time and the session is not closing, then the
        /// session is disconnected.
        /// </remarks>
        void ISession.WaitOnHandle(WaitHandle waitHandle)
        {
            WaitOnHandle(waitHandle, ConnectionInfo.Timeout);
        }

        /// <summary>
        /// Waits for the specified handle or the exception handle for the receive thread
        /// to signal within the specified timeout.
        /// </summary>
        /// <param name="waitHandle">The wait handle.</param>
        /// <param name="timeout">The time to wait for any of the handles to become signaled.</param>
        /// <exception cref="SshConnectionException">A received package was invalid or failed the message integrity check.</exception>
        /// <exception cref="SshOperationTimeoutException">None of the handles are signaled in time and the session is not disconnecting.</exception>
        /// <exception cref="SocketException">A socket error was signaled while receiving messages from the server.</exception>
        /// <remarks>
        /// When neither handles are signaled in time and the session is not closing, then the
        /// session is disconnected.
        /// </remarks>
        void ISession.WaitOnHandle(WaitHandle waitHandle, TimeSpan timeout)
        {
            WaitOnHandle(waitHandle, timeout);
        }

        /// <summary>
        /// Waits for the specified <seec ref="WaitHandle"/> to receive a signal, using a <see cref="TimeSpan"/>
        /// to specify the time interval.
        /// </summary>
        /// <param name="waitHandle">The <see cref="WaitHandle"/> that should be signaled.</param>
        /// <param name="timeout">A <see cref="TimeSpan"/> that represents the number of milliseconds to wait, or a <see cref="TimeSpan"/> that represents <c>-1</c> milliseconds to wait indefinitely.</param>
        /// <returns>
        /// A <see cref="WaitResult"/>.
        /// </returns>
        WaitResult ISession.TryWait(WaitHandle waitHandle, TimeSpan timeout)
        {
            return TryWait(waitHandle, timeout, out _);
        }

        /// <summary>
        /// Waits for the specified <seec ref="WaitHandle"/> to receive a signal, using a <see cref="TimeSpan"/>
        /// to specify the time interval.
        /// </summary>
        /// <param name="waitHandle">The <see cref="WaitHandle"/> that should be signaled.</param>
        /// <param name="timeout">A <see cref="TimeSpan"/> that represents the number of milliseconds to wait, or a <see cref="TimeSpan"/> that represents <c>-1</c> milliseconds to wait indefinitely.</param>
        /// <param name="exception">When this method returns <see cref="WaitResult.Failed"/>, contains the <see cref="Exception"/>.</param>
        /// <returns>
        /// A <see cref="WaitResult"/>.
        /// </returns>
        WaitResult ISession.TryWait(WaitHandle waitHandle, TimeSpan timeout, out Exception exception)
        {
            return TryWait(waitHandle, timeout, out exception);
        }

        /// <summary>
        /// Waits for the specified <seec ref="WaitHandle"/> to receive a signal, using a <see cref="TimeSpan"/>
        /// to specify the time interval.
        /// </summary>
        /// <param name="waitHandle">The <see cref="WaitHandle"/> that should be signaled.</param>
        /// <param name="timeout">A <see cref="TimeSpan"/> that represents the number of milliseconds to wait, or a <see cref="TimeSpan"/> that represents <c>-1</c> milliseconds to wait indefinitely.</param>
        /// <param name="exception">When this method returns <see cref="WaitResult.Failed"/>, contains the <see cref="Exception"/>.</param>
        /// <returns>
        /// A <see cref="WaitResult"/>.
        /// </returns>
        private WaitResult TryWait(WaitHandle waitHandle, TimeSpan timeout, out Exception exception)
        {
            if (waitHandle is null)
            {
                throw new ArgumentNullException(nameof(waitHandle));
            }

            var waitHandles = new[]
                {
                    _exceptionWaitHandle,
                    _messageListenerCompleted,
                    waitHandle
                };

            switch (WaitHandle.WaitAny(waitHandles, timeout))
            {
                case 0:
                    if (_exception is SshConnectionException)
                    {
                        exception = null;
                        return WaitResult.Disconnected;
                    }

                    exception = _exception;
                    return WaitResult.Failed;
                case 1:
                    exception = null;
                    return WaitResult.Disconnected;
                case 2:
                    exception = null;
                    return WaitResult.Success;
                case WaitHandle.WaitTimeout:
                    exception = null;
                    return WaitResult.TimedOut;
                default:
                    throw new InvalidOperationException("Unexpected result.");
            }
        }

        /// <summary>
        /// Waits for the specified handle or the exception handle for the receive thread
        /// to signal within the connection timeout.
        /// </summary>
        /// <param name="waitHandle">The wait handle.</param>
        /// <exception cref="SshConnectionException">A received package was invalid or failed the message integrity check.</exception>
        /// <exception cref="SshOperationTimeoutException">None of the handles are signaled in time and the session is not disconnecting.</exception>
        /// <exception cref="SocketException">A socket error was signaled while receiving messages from the server.</exception>
        /// <remarks>
        /// When neither handles are signaled in time and the session is not closing, then the
        /// session is disconnected.
        /// </remarks>
        internal void WaitOnHandle(WaitHandle waitHandle)
        {
            WaitOnHandle(waitHandle, ConnectionInfo.Timeout);
        }

        /// <summary>
        /// Waits for the specified handle or the exception handle for the receive thread
        /// to signal within the specified timeout.
        /// </summary>
        /// <param name="waitHandle">The wait handle.</param>
        /// <param name="timeout">The time to wait for any of the handles to become signaled.</param>
        /// <exception cref="SshConnectionException">A received package was invalid or failed the message integrity check.</exception>
        /// <exception cref="SshOperationTimeoutException">None of the handles are signaled in time and the session is not disconnecting.</exception>
        /// <exception cref="SocketException">A socket error was signaled while receiving messages from the server.</exception>
        internal void WaitOnHandle(WaitHandle waitHandle, TimeSpan timeout)
        {
            if (waitHandle is null)
            {
                throw new ArgumentNullException(nameof(waitHandle));
            }

            var waitHandles = new[]
                {
                    _exceptionWaitHandle,
                    _messageListenerCompleted,
                    waitHandle
                };

            var signaledElement = WaitHandle.WaitAny(waitHandles, timeout);
            switch (signaledElement)
            {
                case 0:
                    System.Runtime.ExceptionServices.ExceptionDispatchInfo.Capture(_exception).Throw();
                    break;
                case 1:
                    throw new SshConnectionException("Client not connected.");
                case 2:
                    // Specified waithandle was signaled
                    break;
                case WaitHandle.WaitTimeout:
                    // when the session is disconnecting, a timeout is likely when no
                    // network connectivity is available; depending on the configured
                    // timeout either the WaitAny times out first or a SocketException
                    // detailing a timeout thrown hereby completing the listener thread
                    // (which makes us end up in case 1). Either way, we do not want to
                    // report an exception to the client when we're disconnecting anyway
                    if (!_isDisconnecting)
                    {
                        throw new SshOperationTimeoutException("Session operation has timed out");
                    }

                    break;
                default:
                    throw new SshException($"Unexpected element '{signaledElement.ToString(CultureInfo.InvariantCulture)}' signaled.");
            }
        }

        /// <summary>
        /// Sends a message to the server.
        /// </summary>
        /// <param name="message">The message to send.</param>
        /// <exception cref="SshConnectionException">The client is not connected.</exception>
        /// <exception cref="SshOperationTimeoutException">The operation timed out.</exception>
        /// <exception cref="InvalidOperationException">The size of the packet exceeds the maximum size defined by the protocol.</exception>
        internal void SendMessage(Message message)
        {
            if (!_socket.CanWrite())
            {
                throw new SshConnectionException("Client not connected.");
            }

            if (!_keyExchangeCompletedWaitHandle.IsSet && message is not IKeyExchangedAllowed)
            {
                // Wait for key exchange to be completed
                WaitOnHandle(_keyExchangeCompletedWaitHandle.WaitHandle);
            }

            DiagnosticAbstraction.Log(string.Format("[{0}] Sending message '{1}' to server: '{2}'.", ToHex(SessionId), message.GetType().Name, message));

            var paddingMultiplier = _clientCipher is null ? (byte)8 : Math.Max((byte)8, _clientCipher.MinimumSize);
            var packetData = message.GetPacket(paddingMultiplier, _clientCompression, _clientEtm || _clientAead);

            // take a write lock to ensure the outbound packet sequence number is incremented
            // atomically, and only after the packet has actually been sent
            lock (_socketWriteLock)
            {
                byte[] hash = null;
                var packetDataOffset = 4; // first four bytes are reserved for outbound packet sequence

                // write outbound packet sequence to start of packet data
                BinaryPrimitives.WriteUInt32BigEndian(packetData, _outboundPacketSequence);

                if (_clientMac != null && !_clientEtm)
                {
                    // calculate packet hash
                    hash = _clientMac.ComputeHash(packetData);
                }

                // Encrypt packet data
                if (_clientCipher != null)
                {
                    _clientCipher.SetSequenceNumber(_outboundPacketSequence);
                    if (_clientEtm)
                    {
                        // The length of the "packet length" field in bytes
                        const int packetLengthFieldLength = 4;

                        var encryptedData = _clientCipher.Encrypt(packetData, packetDataOffset + packetLengthFieldLength, packetData.Length - packetDataOffset - packetLengthFieldLength);

                        Array.Resize(ref packetData, packetDataOffset + packetLengthFieldLength + encryptedData.Length);

                        // write encrypted data
                        Buffer.BlockCopy(encryptedData, 0, packetData, packetDataOffset + packetLengthFieldLength, encryptedData.Length);

                        // calculate packet hash
                        hash = _clientMac.ComputeHash(packetData);
                    }
                    else
                    {
                        packetData = _clientCipher.Encrypt(packetData, packetDataOffset, packetData.Length - packetDataOffset);
                        packetDataOffset = 0;
                    }
                }

                if (packetData.Length > MaximumSshPacketSize)
                {
                    throw new InvalidOperationException(string.Format(CultureInfo.CurrentCulture, "Packet is too big. Maximum packet size is {0} bytes.", MaximumSshPacketSize));
                }

                var packetLength = packetData.Length - packetDataOffset;
                if (hash is null)
                {
                    SendPacket(packetData, packetDataOffset, packetLength);
                }
                else
                {
                    var data = new byte[packetLength + hash.Length];
                    Buffer.BlockCopy(packetData, packetDataOffset, data, 0, packetLength);
                    Buffer.BlockCopy(hash, 0, data, packetLength, hash.Length);
                    SendPacket(data, 0, data.Length);
                }

                if (_isStrictKex && message is NewKeysMessage)
                {
                    _outboundPacketSequence = 0;
                }
                else
                {
                    // increment the packet sequence number only after we're sure the packet has
                    // been sent; even though it's only used for the MAC, it needs to be incremented
                    // for each package sent.
                    //
                    // the server will use it to verify the data integrity, and as such the order in
                    // which messages are sent must follow the outbound packet sequence number
                    _outboundPacketSequence++;
                }
            }
        }

        /// <summary>
        /// Sends an SSH packet to the server.
        /// </summary>
        /// <param name="packet">A byte array containing the packet to send.</param>
        /// <param name="offset">The offset of the packet.</param>
        /// <param name="length">The length of the packet.</param>
        /// <exception cref="SshConnectionException">Client is not connected to the server.</exception>
        /// <remarks>
        /// <para>
        /// The send is performed in a dispose lock to avoid <see cref="NullReferenceException"/>
        /// and/or <see cref="ObjectDisposedException"/> when sending the packet.
        /// </para>
        /// <para>
        /// This method is only to be used when the connection is established, as the locking
        /// overhead is not required while establishing the connection.
        /// </para>
        /// </remarks>
        private void SendPacket(byte[] packet, int offset, int length)
        {
            _socketDisposeLock.Wait();

            try
            {
                if (!_socket.IsConnected())
                {
                    throw new SshConnectionException("Client not connected.");
                }

                SocketAbstraction.Send(_socket, packet, offset, length);
            }
            finally
            {
                _ = _socketDisposeLock.Release();
            }
        }

        /// <summary>
        /// Sends a message to the server.
        /// </summary>
        /// <param name="message">The message to send.</param>
        /// <returns>
        /// <see langword="true"/> if the message was sent to the server; otherwise, <see langword="false"/>.
        /// </returns>
        /// <exception cref="InvalidOperationException">The size of the packet exceeds the maximum size defined by the protocol.</exception>
        /// <remarks>
        /// This methods returns <see langword="false"/> when the attempt to send the message results in a
        /// <see cref="SocketException"/> or a <see cref="SshException"/>.
        /// </remarks>
        private bool TrySendMessage(Message message)
        {
            try
            {
                SendMessage(message);
                return true;
            }
            catch (SshException ex)
            {
                DiagnosticAbstraction.Log(string.Format("Failure sending message '{0}' to server: '{1}' => {2}", message.GetType().Name, message, ex));
                return false;
            }
            catch (SocketException ex)
            {
                DiagnosticAbstraction.Log(string.Format("Failure sending message '{0}' to server: '{1}' => {2}", message.GetType().Name, message, ex));
                return false;
            }
        }

        /// <summary>
        /// Receives the message from the server.
        /// </summary>
        /// <returns>
        /// The incoming SSH message, or <see langword="null"/> if the connection with the SSH server was closed.
        /// </returns>
        /// <remarks>
        /// We need no locking here since all messages are read by a single thread.
        /// </remarks>
        private Message ReceiveMessage(Socket socket)
        {
            // the length of the packet sequence field in bytes
            const int inboundPacketSequenceLength = 4;

            // The length of the "packet length" field in bytes
            const int packetLengthFieldLength = 4;

            // The length of the "padding length" field in bytes
            const int paddingLengthFieldLength = 1;

            int blockSize;

            // Determine the size of the first block which is 8 or cipher block size (whichever is larger) bytes, or 4 if "packet length" field is handled separately.
            if (_serverEtm || _serverAead)
            {
                blockSize = (byte)4;
            }
            else if (_serverCipher != null)
            {
                blockSize = Math.Max((byte)8, _serverCipher.MinimumSize);
            }
            else
            {
                blockSize = (byte)8;
            }

            var serverMacLength = 0;

            if (_serverAead)
            {
                serverMacLength = _serverCipher.TagSize;
            }
            else if (_serverMac != null)
            {
                serverMacLength = _serverMac.HashSize / 8;
            }

            byte[] data;
            uint packetLength;

            // avoid reading from socket while IsSocketConnected is attempting to determine whether the
            // socket is still connected by invoking Socket.Poll(...) and subsequently verifying value of
            // Socket.Available
            lock (_socketReadLock)
            {
                // Read first block - which starts with the packet length
                var firstBlock = new byte[blockSize];
                if (TrySocketRead(socket, firstBlock, 0, blockSize) == 0)
                {
                    // connection with SSH server was closed
                    return null;
                }

                var plainFirstBlock = firstBlock;

                // First block is not encrypted in AES GCM mode.
                if (_serverCipher is not null
#if NET6_0_OR_GREATER
        and not Security.Cryptography.Ciphers.AesGcmCipher
#endif
                    )
                {
                    _serverCipher.SetSequenceNumber(_inboundPacketSequence);

                    // First block is not encrypted in ETM mode.
                    if (_serverMac == null || !_serverEtm)
                    {
                        plainFirstBlock = _serverCipher.Decrypt(firstBlock);
                    }
                }

                packetLength = BinaryPrimitives.ReadUInt32BigEndian(plainFirstBlock);

                // Test packet minimum and maximum boundaries
                if (packetLength < Math.Max((byte)8, blockSize) - 4 || packetLength > MaximumSshPacketSize - 4)
                {
                    throw new SshConnectionException(string.Format(CultureInfo.CurrentCulture, "Bad packet length: {0}.", packetLength),
                                                     DisconnectReason.ProtocolError);
                }

                // Determine the number of bytes left to read; We've already read "blockSize" bytes, but the
                // "packet length" field itself - which is 4 bytes - is not included in the length of the packet
                var bytesToRead = (int)(packetLength - (blockSize - packetLengthFieldLength)) + serverMacLength;

                // Construct buffer for holding the payload and the inbound packet sequence as we need both in order
                // to generate the hash.
                //
                // The total length of the "data" buffer is an addition of:
                // - inboundPacketSequenceLength (4 bytes)
                // - packetLength
                // - serverMacLength
                //
                // We include the inbound packet sequence to allow us to have the the full SSH packet in a single
                // byte[] for the purpose of calculating the client hash. Room for the server MAC is foreseen
                // to read the packet including server MAC in a single pass (except for the initial block).
                data = new byte[bytesToRead + blockSize + inboundPacketSequenceLength];
                BinaryPrimitives.WriteUInt32BigEndian(data, _inboundPacketSequence);

                // Use raw packet length field to calculate the mac in AEAD mode.
                if (_serverAead)
                {
                    Buffer.BlockCopy(firstBlock, 0, data, inboundPacketSequenceLength, blockSize);
                }
                else
                {
                    Buffer.BlockCopy(plainFirstBlock, 0, data, inboundPacketSequenceLength, blockSize);
                }

                if (bytesToRead > 0)
                {
                    if (TrySocketRead(socket, data, blockSize + inboundPacketSequenceLength, bytesToRead) == 0)
                    {
                        return null;
                    }
                }
            }

            // validate encrypted message against MAC
            if (_serverMac != null && _serverEtm)
            {
                var clientHash = _serverMac.ComputeHash(data, 0, data.Length - serverMacLength);
<<<<<<< HEAD
                if (!Arrays.FixedTimeEquals(serverMacLength, clientHash, 0, data, data.Length - serverMacLength))
=======
#if NETSTANDARD2_1_OR_GREATER || NETCOREAPP2_1_OR_GREATER
                if (!CryptographicOperations.FixedTimeEquals(clientHash, new ReadOnlySpan<byte>(data, data.Length - serverMacLength, serverMacLength)))
#else
                if (!Org.BouncyCastle.Utilities.Arrays.FixedTimeEquals(serverMacLength, clientHash, 0, data, data.Length - serverMacLength))
#endif
>>>>>>> 9f429f72
                {
                    throw new SshConnectionException("MAC error", DisconnectReason.MacError);
                }
            }

            if (_serverCipher != null)
            {
                var numberOfBytesToDecrypt = data.Length - (blockSize + inboundPacketSequenceLength + serverMacLength);
                if (numberOfBytesToDecrypt > 0)
                {
                    var decryptedData = _serverCipher.Decrypt(data, blockSize + inboundPacketSequenceLength, numberOfBytesToDecrypt);
                    Buffer.BlockCopy(decryptedData, 0, data, blockSize + inboundPacketSequenceLength, decryptedData.Length);
                }
            }

            var paddingLength = data[inboundPacketSequenceLength + packetLengthFieldLength];
            var messagePayloadLength = (int)packetLength - paddingLength - paddingLengthFieldLength;
            var messagePayloadOffset = inboundPacketSequenceLength + packetLengthFieldLength + paddingLengthFieldLength;

            // validate decrypted message against MAC
            if (_serverMac != null && !_serverEtm)
            {
                var clientHash = _serverMac.ComputeHash(data, 0, data.Length - serverMacLength);
<<<<<<< HEAD
                if (!Arrays.FixedTimeEquals(serverMacLength, clientHash, 0, data, data.Length - serverMacLength))
=======
#if NETSTANDARD2_1_OR_GREATER || NETCOREAPP2_1_OR_GREATER
                if (!CryptographicOperations.FixedTimeEquals(clientHash, new ReadOnlySpan<byte>(data, data.Length - serverMacLength, serverMacLength)))
#else
                if (!Org.BouncyCastle.Utilities.Arrays.FixedTimeEquals(serverMacLength, clientHash, 0, data, data.Length - serverMacLength))
#endif
>>>>>>> 9f429f72
                {
                    throw new SshConnectionException("MAC error", DisconnectReason.MacError);
                }
            }

            if (_serverDecompression != null)
            {
                data = _serverDecompression.Decompress(data, messagePayloadOffset, messagePayloadLength);

                // Data now only contains the decompressed payload, and as such the offset is reset to zero
                messagePayloadOffset = 0;

                // The length of the payload is now the complete decompressed content
                messagePayloadLength = data.Length;
            }

            _inboundPacketSequence++;

            // The below code mirrors from https://github.com/openssh/openssh-portable/commit/1edb00c58f8a6875fad6a497aa2bacf37f9e6cd5
            // It ensures the integrity of key exchange process.
            if (_inboundPacketSequence == uint.MaxValue && _isInitialKex)
            {
                throw new SshConnectionException("Inbound packet sequence number is about to wrap during initial key exchange.", DisconnectReason.KeyExchangeFailed);
            }

            return LoadMessage(data, messagePayloadOffset, messagePayloadLength);
        }

        private void TrySendDisconnect(DisconnectReason reasonCode, string message)
        {
            var disconnectMessage = new DisconnectMessage(reasonCode, message);

            // Send the disconnect message, but ignore the outcome
            _ = TrySendMessage(disconnectMessage);

            // Mark disconnect message sent regardless of whether the send sctually succeeded
            _isDisconnectMessageSent = true;
        }

        /// <summary>
        /// Called when <see cref="DisconnectMessage"/> received.
        /// </summary>
        /// <param name="message"><see cref="DisconnectMessage"/> message.</param>
        internal void OnDisconnectReceived(DisconnectMessage message)
        {
            DiagnosticAbstraction.Log(string.Format("[{0}] Disconnect received: {1} {2}.", ToHex(SessionId), message.ReasonCode, message.Description));

            // transition to disconnecting state to avoid throwing exceptions while cleaning up, and to
            // ensure any exceptions that are raised do not overwrite the SshConnectionException that we
            // set below
            _isDisconnecting = true;

            _exception = new SshConnectionException(string.Format(CultureInfo.InvariantCulture, "The connection was closed by the server: {0} ({1}).", message.Description, message.ReasonCode), message.ReasonCode);
            _ = _exceptionWaitHandle.Set();

            DisconnectReceived?.Invoke(this, new MessageEventArgs<DisconnectMessage>(message));

            Disconnected?.Invoke(this, EventArgs.Empty);

            // disconnect socket, and dispose it
            SocketDisconnectAndDispose();
        }

        /// <summary>
        /// Called when <see cref="IgnoreMessage"/> received.
        /// </summary>
        /// <param name="message"><see cref="IgnoreMessage"/> message.</param>
        internal void OnIgnoreReceived(IgnoreMessage message)
        {
            IgnoreReceived?.Invoke(this, new MessageEventArgs<IgnoreMessage>(message));
        }

        /// <summary>
        /// Called when <see cref="UnimplementedMessage"/> message received.
        /// </summary>
        /// <param name="message"><see cref="UnimplementedMessage"/> message.</param>
        internal void OnUnimplementedReceived(UnimplementedMessage message)
        {
            UnimplementedReceived?.Invoke(this, new MessageEventArgs<UnimplementedMessage>(message));
        }

        /// <summary>
        /// Called when <see cref="DebugMessage"/> message received.
        /// </summary>
        /// <param name="message"><see cref="DebugMessage"/> message.</param>
        internal void OnDebugReceived(DebugMessage message)
        {
            DebugReceived?.Invoke(this, new MessageEventArgs<DebugMessage>(message));
        }

        /// <summary>
        /// Called when <see cref="ServiceRequestMessage"/> message received.
        /// </summary>
        /// <param name="message"><see cref="ServiceRequestMessage"/> message.</param>
        internal void OnServiceRequestReceived(ServiceRequestMessage message)
        {
            ServiceRequestReceived?.Invoke(this, new MessageEventArgs<ServiceRequestMessage>(message));
        }

        /// <summary>
        /// Called when <see cref="ServiceAcceptMessage"/> message received.
        /// </summary>
        /// <param name="message"><see cref="ServiceAcceptMessage"/> message.</param>
        internal void OnServiceAcceptReceived(ServiceAcceptMessage message)
        {
            ServiceAcceptReceived?.Invoke(this, new MessageEventArgs<ServiceAcceptMessage>(message));

            _ = _serviceAccepted.Set();
        }

        internal void OnKeyExchangeDhGroupExchangeGroupReceived(KeyExchangeDhGroupExchangeGroup message)
        {
            KeyExchangeDhGroupExchangeGroupReceived?.Invoke(this, new MessageEventArgs<KeyExchangeDhGroupExchangeGroup>(message));
        }

        internal void OnKeyExchangeDhGroupExchangeReplyReceived(KeyExchangeDhGroupExchangeReply message)
        {
            KeyExchangeDhGroupExchangeReplyReceived?.Invoke(this, new MessageEventArgs<KeyExchangeDhGroupExchangeReply>(message));
        }

        /// <summary>
        /// Called when <see cref="KeyExchangeInitMessage"/> message received.
        /// </summary>
        /// <param name="message"><see cref="KeyExchangeInitMessage"/> message.</param>
        internal void OnKeyExchangeInitReceived(KeyExchangeInitMessage message)
        {
            // If _keyExchangeCompletedWaitHandle is already set, then this is a key
            // re-exchange initiated by the server, and we need to send our own init
            // message.
            // Otherwise, the wait handle is not set and this received init is part of the
            // initial connection for which we have already sent our init, so we shouldn't
            // send another one.
            var sendClientInitMessage = _keyExchangeCompletedWaitHandle.IsSet;

            _keyExchangeCompletedWaitHandle.Reset();

            if (_isInitialKex && message.KeyExchangeAlgorithms.Contains("kex-strict-s-v00@openssh.com"))
            {
                _isStrictKex = true;

                DiagnosticAbstraction.Log(string.Format("[{0}] Enabling strict key exchange extension.", ToHex(SessionId)));

                if (_inboundPacketSequence != 1)
                {
                    throw new SshConnectionException("KEXINIT was not the first packet during strict key exchange.", DisconnectReason.KeyExchangeFailed);
                }
            }

            // Disable messages that are not key exchange related
            _sshMessageFactory.DisableNonKeyExchangeMessages(_isStrictKex);

            _keyExchange = _serviceFactory.CreateKeyExchange(ConnectionInfo.KeyExchangeAlgorithms,
                                                             message.KeyExchangeAlgorithms);

            ConnectionInfo.CurrentKeyExchangeAlgorithm = _keyExchange.Name;

            DiagnosticAbstraction.Log(string.Format("[{0}] Performing {1} key exchange.", ToHex(SessionId), ConnectionInfo.CurrentKeyExchangeAlgorithm));

            _keyExchange.HostKeyReceived += KeyExchange_HostKeyReceived;

            // Start the algorithm implementation
            _keyExchange.Start(this, message, sendClientInitMessage);

            KeyExchangeInitReceived?.Invoke(this, new MessageEventArgs<KeyExchangeInitMessage>(message));
        }

        internal void OnKeyExchangeDhReplyMessageReceived(KeyExchangeDhReplyMessage message)
        {
            KeyExchangeDhReplyMessageReceived?.Invoke(this, new MessageEventArgs<KeyExchangeDhReplyMessage>(message));
        }

        internal void OnKeyExchangeEcdhReplyMessageReceived(KeyExchangeEcdhReplyMessage message)
        {
            KeyExchangeEcdhReplyMessageReceived?.Invoke(this, new MessageEventArgs<KeyExchangeEcdhReplyMessage>(message));
        }

        /// <summary>
        /// Called when <see cref="NewKeysMessage"/> message received.
        /// </summary>
        /// <param name="message"><see cref="NewKeysMessage"/> message.</param>
        internal void OnNewKeysReceived(NewKeysMessage message)
        {
            // Update sessionId
            SessionId ??= _keyExchange.ExchangeHash;

            // Dispose of old ciphers and hash algorithms
            if (_serverCipher is IDisposable disposableServerCipher)
            {
                disposableServerCipher.Dispose();
            }

            if (_clientCipher is IDisposable disposableClientCipher)
            {
                disposableClientCipher.Dispose();
            }

            if (_serverMac != null)
            {
                _serverMac.Dispose();
                _serverMac = null;
            }

            if (_clientMac != null)
            {
                _clientMac.Dispose();
                _clientMac = null;
            }

            // Update negotiated algorithms
            _serverCipher = _keyExchange.CreateServerCipher(out _serverAead);
            _clientCipher = _keyExchange.CreateClientCipher(out _clientAead);

            _serverMac = _keyExchange.CreateServerHash(out _serverEtm);
            _clientMac = _keyExchange.CreateClientHash(out _clientEtm);

            _clientCompression = _keyExchange.CreateCompressor();
            _serverDecompression = _keyExchange.CreateDecompressor();

            // Dispose of old KeyExchange object as it is no longer needed.
            _keyExchange.HostKeyReceived -= KeyExchange_HostKeyReceived;
            _keyExchange.Dispose();
            _keyExchange = null;

            // Enable activated messages that are not key exchange related
            _sshMessageFactory.EnableActivatedMessages();

            if (_isInitialKex)
            {
                _isInitialKex = false;
                ClientInitMessage = BuildClientInitMessage(includeStrictKexPseudoAlgorithm: false);
            }

            if (_isStrictKex)
            {
                _inboundPacketSequence = 0;
            }

            NewKeysReceived?.Invoke(this, new MessageEventArgs<NewKeysMessage>(message));

            // Signal that key exchange completed
            _keyExchangeCompletedWaitHandle.Set();
        }

        /// <summary>
        /// Called when client is disconnecting from the server.
        /// </summary>
        void ISession.OnDisconnecting()
        {
            _isDisconnecting = true;
        }

        /// <summary>
        /// Called when <see cref="RequestMessage"/> message received.
        /// </summary>
        /// <param name="message"><see cref="RequestMessage"/> message.</param>
        internal void OnUserAuthenticationRequestReceived(RequestMessage message)
        {
            UserAuthenticationRequestReceived?.Invoke(this, new MessageEventArgs<RequestMessage>(message));
        }

        /// <summary>
        /// Called when <see cref="FailureMessage"/> message received.
        /// </summary>
        /// <param name="message"><see cref="FailureMessage"/> message.</param>
        internal void OnUserAuthenticationFailureReceived(FailureMessage message)
        {
            UserAuthenticationFailureReceived?.Invoke(this, new MessageEventArgs<FailureMessage>(message));
        }

        /// <summary>
        /// Called when <see cref="SuccessMessage"/> message received.
        /// </summary>
        /// <param name="message"><see cref="SuccessMessage"/> message.</param>
        internal void OnUserAuthenticationSuccessReceived(SuccessMessage message)
        {
            UserAuthenticationSuccessReceived?.Invoke(this, new MessageEventArgs<SuccessMessage>(message));
        }

        /// <summary>
        /// Called when <see cref="BannerMessage"/> message received.
        /// </summary>
        /// <param name="message"><see cref="BannerMessage"/> message.</param>
        internal void OnUserAuthenticationBannerReceived(BannerMessage message)
        {
            UserAuthenticationBannerReceived?.Invoke(this, new MessageEventArgs<BannerMessage>(message));
        }

        /// <summary>
        /// Called when <see cref="InformationRequestMessage"/> message received.
        /// </summary>
        /// <param name="message"><see cref="InformationRequestMessage"/> message.</param>
        internal void OnUserAuthenticationInformationRequestReceived(InformationRequestMessage message)
        {
            UserAuthenticationInformationRequestReceived?.Invoke(this, new MessageEventArgs<InformationRequestMessage>(message));
        }

        internal void OnUserAuthenticationPasswordChangeRequiredReceived(PasswordChangeRequiredMessage message)
        {
            UserAuthenticationPasswordChangeRequiredReceived?.Invoke(this, new MessageEventArgs<PasswordChangeRequiredMessage>(message));
        }

        internal void OnUserAuthenticationPublicKeyReceived(PublicKeyMessage message)
        {
            UserAuthenticationPublicKeyReceived?.Invoke(this, new MessageEventArgs<PublicKeyMessage>(message));
        }

        /// <summary>
        /// Called when <see cref="GlobalRequestMessage"/> message received.
        /// </summary>
        /// <param name="message"><see cref="GlobalRequestMessage"/> message.</param>
        internal void OnGlobalRequestReceived(GlobalRequestMessage message)
        {
            GlobalRequestReceived?.Invoke(this, new MessageEventArgs<GlobalRequestMessage>(message));
        }

        /// <summary>
        /// Called when <see cref="RequestSuccessMessage"/> message received.
        /// </summary>
        /// <param name="message"><see cref="RequestSuccessMessage"/> message.</param>
        internal void OnRequestSuccessReceived(RequestSuccessMessage message)
        {
            RequestSuccessReceived?.Invoke(this, new MessageEventArgs<RequestSuccessMessage>(message));
        }

        /// <summary>
        /// Called when <see cref="RequestFailureMessage"/> message received.
        /// </summary>
        /// <param name="message"><see cref="RequestFailureMessage"/> message.</param>
        internal void OnRequestFailureReceived(RequestFailureMessage message)
        {
            RequestFailureReceived?.Invoke(this, new MessageEventArgs<RequestFailureMessage>(message));
        }

        /// <summary>
        /// Called when <see cref="ChannelOpenMessage"/> message received.
        /// </summary>
        /// <param name="message"><see cref="ChannelOpenMessage"/> message.</param>
        internal void OnChannelOpenReceived(ChannelOpenMessage message)
        {
            ChannelOpenReceived?.Invoke(this, new MessageEventArgs<ChannelOpenMessage>(message));
        }

        /// <summary>
        /// Called when <see cref="ChannelOpenConfirmationMessage"/> message received.
        /// </summary>
        /// <param name="message"><see cref="ChannelOpenConfirmationMessage"/> message.</param>
        internal void OnChannelOpenConfirmationReceived(ChannelOpenConfirmationMessage message)
        {
            ChannelOpenConfirmationReceived?.Invoke(this, new MessageEventArgs<ChannelOpenConfirmationMessage>(message));
        }

        /// <summary>
        /// Called when <see cref="ChannelOpenFailureMessage"/> message received.
        /// </summary>
        /// <param name="message"><see cref="ChannelOpenFailureMessage"/> message.</param>
        internal void OnChannelOpenFailureReceived(ChannelOpenFailureMessage message)
        {
            ChannelOpenFailureReceived?.Invoke(this, new MessageEventArgs<ChannelOpenFailureMessage>(message));
        }

        /// <summary>
        /// Called when <see cref="ChannelWindowAdjustMessage"/> message received.
        /// </summary>
        /// <param name="message"><see cref="ChannelWindowAdjustMessage"/> message.</param>
        internal void OnChannelWindowAdjustReceived(ChannelWindowAdjustMessage message)
        {
            ChannelWindowAdjustReceived?.Invoke(this, new MessageEventArgs<ChannelWindowAdjustMessage>(message));
        }

        /// <summary>
        /// Called when <see cref="ChannelDataMessage"/> message received.
        /// </summary>
        /// <param name="message"><see cref="ChannelDataMessage"/> message.</param>
        internal void OnChannelDataReceived(ChannelDataMessage message)
        {
            ChannelDataReceived?.Invoke(this, new MessageEventArgs<ChannelDataMessage>(message));
        }

        /// <summary>
        /// Called when <see cref="ChannelExtendedDataMessage"/> message received.
        /// </summary>
        /// <param name="message"><see cref="ChannelExtendedDataMessage"/> message.</param>
        internal void OnChannelExtendedDataReceived(ChannelExtendedDataMessage message)
        {
            ChannelExtendedDataReceived?.Invoke(this, new MessageEventArgs<ChannelExtendedDataMessage>(message));
        }

        /// <summary>
        /// Called when <see cref="ChannelCloseMessage"/> message received.
        /// </summary>
        /// <param name="message"><see cref="ChannelCloseMessage"/> message.</param>
        internal void OnChannelEofReceived(ChannelEofMessage message)
        {
            ChannelEofReceived?.Invoke(this, new MessageEventArgs<ChannelEofMessage>(message));
        }

        /// <summary>
        /// Called when <see cref="ChannelCloseMessage"/> message received.
        /// </summary>
        /// <param name="message"><see cref="ChannelCloseMessage"/> message.</param>
        internal void OnChannelCloseReceived(ChannelCloseMessage message)
        {
            ChannelCloseReceived?.Invoke(this, new MessageEventArgs<ChannelCloseMessage>(message));
        }

        /// <summary>
        /// Called when <see cref="ChannelRequestMessage"/> message received.
        /// </summary>
        /// <param name="message"><see cref="ChannelRequestMessage"/> message.</param>
        internal void OnChannelRequestReceived(ChannelRequestMessage message)
        {
            ChannelRequestReceived?.Invoke(this, new MessageEventArgs<ChannelRequestMessage>(message));
        }

        /// <summary>
        /// Called when <see cref="ChannelSuccessMessage"/> message received.
        /// </summary>
        /// <param name="message"><see cref="ChannelSuccessMessage"/> message.</param>
        internal void OnChannelSuccessReceived(ChannelSuccessMessage message)
        {
            ChannelSuccessReceived?.Invoke(this, new MessageEventArgs<ChannelSuccessMessage>(message));
        }

        /// <summary>
        /// Called when <see cref="ChannelFailureMessage"/> message received.
        /// </summary>
        /// <param name="message"><see cref="ChannelFailureMessage"/> message.</param>
        internal void OnChannelFailureReceived(ChannelFailureMessage message)
        {
            ChannelFailureReceived?.Invoke(this, new MessageEventArgs<ChannelFailureMessage>(message));
        }

        private void KeyExchange_HostKeyReceived(object sender, HostKeyEventArgs e)
        {
            HostKeyReceived?.Invoke(this, e);
        }

        /// <summary>
        /// Registers SSH message with the session.
        /// </summary>
        /// <param name="messageName">The name of the message to register with the session.</param>
        public void RegisterMessage(string messageName)
        {
            _sshMessageFactory.EnableAndActivateMessage(messageName);
        }

        /// <summary>
        /// Unregister SSH message from the session.
        /// </summary>
        /// <param name="messageName">The name of the message to unregister with the session.</param>
        public void UnRegisterMessage(string messageName)
        {
            _sshMessageFactory.DisableAndDeactivateMessage(messageName);
        }

        /// <summary>
        /// Loads a message from a given buffer.
        /// </summary>
        /// <param name="data">An array of bytes from which to construct the message.</param>
        /// <param name="offset">The zero-based byte offset in <paramref name="data"/> at which to begin reading.</param>
        /// <param name="count">The number of bytes to load.</param>
        /// <returns>
        /// A message constructed from <paramref name="data"/>.
        /// </returns>
        /// <exception cref="SshException">The type of the message is not supported.</exception>
        private Message LoadMessage(byte[] data, int offset, int count)
        {
            var messageType = data[offset];

            var message = _sshMessageFactory.Create(messageType);
            message.Load(data, offset + 1, count - 1);

            DiagnosticAbstraction.Log(string.Format("[{0}] Received message '{1}' from server: '{2}'.", ToHex(SessionId), message.GetType().Name, message));

            return message;
        }

        private static string ToHex(byte[] bytes, int offset)
        {
            var byteCount = bytes.Length - offset;

            var builder = new StringBuilder(bytes.Length * 2);

            for (var i = offset; i < byteCount; i++)
            {
                var b = bytes[i];
                _ = builder.Append(b.ToString("X2"));
            }

            return builder.ToString();
        }

        internal static string ToHex(byte[] bytes)
        {
            if (bytes is null)
            {
                return null;
            }

            return ToHex(bytes, 0);
        }

        /// <summary>
        /// Gets a value indicating whether the socket is connected.
        /// </summary>
        /// <returns>
        /// <see langword="true"/> if the socket is connected; otherwise, <see langword="false"/>.
        /// </returns>
        /// <remarks>
        /// <para>
        /// As a first check we verify whether <see cref="Socket.Connected"/> is
        /// <see langword="true"/>. However, this only returns the state of the socket as of
        /// the last I/O operation.
        /// </para>
        /// <para>
        /// Therefore we use the combination of <see cref="Socket.Poll(int, SelectMode)"/> with mode <see cref="SelectMode.SelectRead"/>
        /// and <see cref="Socket.Available"/> to verify if the socket is still connected.
        /// </para>
        /// <para>
        /// The MSDN doc mention the following on the return value of <see cref="Socket.Poll(int, SelectMode)"/>
        /// with mode <see cref="SelectMode.SelectRead"/>:
        /// <list type="bullet">
        ///     <item>
        ///         <description><see langword="true"/> if data is available for reading;</description>
        ///     </item>
        ///     <item>
        ///         <description><see langword="true"/> if the connection has been closed, reset, or terminated; otherwise, returns <see langword="false"/>.</description>
        ///     </item>
        /// </list>
        /// </para>
        /// <para>
        /// <c>Conclusion:</c> when the return value is <see langword="true"/> - but no data is available for reading - then
        /// the socket is no longer connected.
        /// </para>
        /// <para>
        /// When a <see cref="Socket"/> is used from multiple threads, there's a race condition
        /// between the invocation of <see cref="Socket.Poll(int, SelectMode)"/> and the moment
        /// when the value of <see cref="Socket.Available"/> is obtained. To workaround this issue
        /// we synchronize reads from the <see cref="Socket"/>.
        /// </para>
        /// <para>
        /// We assume the socket is still connected if the read lock cannot be acquired immediately.
        /// In this case, we just return <see langword="true"/> without actually waiting to acquire
        /// the lock. We don't want to wait for the read lock if another thread already has it because
        /// there are cases where the other thread holding the lock can be waiting indefinitely for
        /// a socket read operation to complete.
        /// </para>
        /// </remarks>
        private bool IsSocketConnected()
        {
            _socketDisposeLock.Wait();

            try
            {
                if (!_socket.IsConnected())
                {
                    return false;
                }

                if (!Monitor.TryEnter(_socketReadLock))
                {
                    return true;
                }

                try
                {
                    var connectionClosedOrDataAvailable = _socket.Poll(0, SelectMode.SelectRead);
                    return !(connectionClosedOrDataAvailable && _socket.Available == 0);
                }
                finally
                {
                    Monitor.Exit(_socketReadLock);
                }
            }
            finally
            {
                _ = _socketDisposeLock.Release();
            }
        }

        /// <summary>
        /// Performs a blocking read on the socket until <paramref name="length"/> bytes are received.
        /// </summary>
        /// <param name="socket">The <see cref="Socket"/> to read from.</param>
        /// <param name="buffer">An array of type <see cref="byte"/> that is the storage location for the received data.</param>
        /// <param name="offset">The position in <paramref name="buffer"/> parameter to store the received data.</param>
        /// <param name="length">The number of bytes to read.</param>
        /// <returns>
        /// The number of bytes read.
        /// </returns>
        /// <exception cref="SshOperationTimeoutException">The read has timed-out.</exception>
        /// <exception cref="SocketException">The read failed.</exception>
        private static int TrySocketRead(Socket socket, byte[] buffer, int offset, int length)
        {
            return SocketAbstraction.Read(socket, buffer, offset, length, Timeout.InfiniteTimeSpan);
        }

        /// <summary>
        /// Shuts down and disposes the socket.
        /// </summary>
        private void SocketDisconnectAndDispose()
        {
            if (_socket != null)
            {
                _socketDisposeLock.Wait();

                try
                {
#pragma warning disable CA1508 // Avoid dead conditional code; Value could have been changed by another thread.
                    if (_socket != null)
#pragma warning restore CA1508 // Avoid dead conditional code
                    {
                        if (_socket.Connected)
                        {
                            try
                            {
                                DiagnosticAbstraction.Log(string.Format("[{0}] Shutting down socket.", ToHex(SessionId)));

                                // Interrupt any pending reads; should be done outside of socket read lock as we
                                // actually want shutdown the socket to make sure blocking reads are interrupted.
                                //
                                // This may result in a SocketException (eg. An existing connection was forcibly
                                // closed by the remote host) which we'll log and ignore as it means the socket
                                // was already shut down.
                                _socket.Shutdown(SocketShutdown.Send);
                            }
                            catch (SocketException ex)
                            {
                                // TODO: log as warning
                                DiagnosticAbstraction.Log("Failure shutting down socket: " + ex);
                            }
                        }

                        DiagnosticAbstraction.Log(string.Format("[{0}] Disposing socket.", ToHex(SessionId)));
                        _socket.Dispose();
                        DiagnosticAbstraction.Log(string.Format("[{0}] Disposed socket.", ToHex(SessionId)));
                        _socket = null;
                    }
                }
                finally
                {
                    _ = _socketDisposeLock.Release();
                }
            }
        }

        /// <summary>
        /// Listens for incoming message from the server and handles them. This method run as a task on separate thread.
        /// </summary>
        private void MessageListener()
        {
            try
            {
                // remain in message loop until socket is shut down or until we're disconnecting
                while (true)
                {
                    var socket = _socket;

                    if (socket is null || !socket.Connected)
                    {
                        break;
                    }

                    try
                    {
                        // Block until either data is available or the socket is closed
                        var connectionClosedOrDataAvailable = socket.Poll(-1, SelectMode.SelectRead);
                        if (connectionClosedOrDataAvailable && socket.Available == 0)
                        {
                            // connection with SSH server was closed or connection was reset
                            break;
                        }
                    }
                    catch (ObjectDisposedException)
                    {
                        // The socket was disposed by either:
                        // * a call to Disconnect()
                        // * a call to Dispose()
                        // * a SSH_MSG_DISCONNECT received from server
                        break;
                    }

                    var message = ReceiveMessage(socket);
                    if (message is null)
                    {
                        // Connection with SSH server was closed, so break out of the message loop
                        break;
                    }

                    // process message
                    message.Process(this);
                }

                // connection with SSH server was closed or socket was disposed
                RaiseError(CreateConnectionAbortedByServerException());
            }
            catch (SocketException ex)
            {
                RaiseError(new SshConnectionException(ex.Message, DisconnectReason.ConnectionLost, ex));
            }
            catch (Exception exp)
            {
                RaiseError(exp);
            }
            finally
            {
                // signal that the message listener thread has stopped
                _ = _messageListenerCompleted.Set();
            }
        }

        /// <summary>
        /// Raises the <see cref="ErrorOccured"/> event.
        /// </summary>
        /// <param name="exp">The <see cref="Exception"/>.</param>
        private void RaiseError(Exception exp)
        {
            var connectionException = exp as SshConnectionException;

            DiagnosticAbstraction.Log(string.Format("[{0}] Raised exception: {1}", ToHex(SessionId), exp));

            if (_isDisconnecting)
            {
                // a connection exception which is raised while isDisconnecting is normal and
                // should be ignored
                if (connectionException != null)
                {
                    return;
                }

                // any timeout while disconnecting can be caused by loss of connectivity
                // altogether and should be ignored
                if (exp is SocketException socketException && socketException.SocketErrorCode == SocketError.TimedOut)
                {
                    return;
                }
            }

            // "save" exception and set exception wait handle to ensure any waits are interrupted
            _exception = exp;
            _ = _exceptionWaitHandle.Set();

            ErrorOccured?.Invoke(this, new ExceptionEventArgs(exp));

            if (connectionException != null)
            {
                DiagnosticAbstraction.Log(string.Format("[{0}] Disconnecting after exception: {1}", ToHex(SessionId), exp));
                Disconnect(connectionException.DisconnectReason, exp.ToString());
            }
        }

        /// <summary>
        /// Resets connection-specific information to ensure state of a previous connection
        /// does not affect new connections.
        /// </summary>
        private void Reset()
        {
            _ = _exceptionWaitHandle?.Reset();
            _keyExchangeCompletedWaitHandle?.Reset();
            _ = _messageListenerCompleted?.Set();

            SessionId = null;
            _isDisconnectMessageSent = false;
            _isDisconnecting = false;
            _isAuthenticated = false;
            _exception = null;
        }

        private static SshConnectionException CreateConnectionAbortedByServerException()
        {
            return new SshConnectionException("An established connection was aborted by the server.",
            DisconnectReason.ConnectionLost);
        }

        private KeyExchangeInitMessage BuildClientInitMessage(bool includeStrictKexPseudoAlgorithm)
        {
            return new KeyExchangeInitMessage
            {
                KeyExchangeAlgorithms = includeStrictKexPseudoAlgorithm ?
                                        ConnectionInfo.KeyExchangeAlgorithms.Keys.Concat(["kex-strict-c-v00@openssh.com"]).ToArray() :
                                        ConnectionInfo.KeyExchangeAlgorithms.Keys.ToArray(),
                ServerHostKeyAlgorithms = ConnectionInfo.HostKeyAlgorithms.Keys.ToArray(),
                EncryptionAlgorithmsClientToServer = ConnectionInfo.Encryptions.Keys.ToArray(),
                EncryptionAlgorithmsServerToClient = ConnectionInfo.Encryptions.Keys.ToArray(),
                MacAlgorithmsClientToServer = ConnectionInfo.HmacAlgorithms.Keys.ToArray(),
                MacAlgorithmsServerToClient = ConnectionInfo.HmacAlgorithms.Keys.ToArray(),
                CompressionAlgorithmsClientToServer = ConnectionInfo.CompressionAlgorithms.Keys.ToArray(),
                CompressionAlgorithmsServerToClient = ConnectionInfo.CompressionAlgorithms.Keys.ToArray(),
                LanguagesClientToServer = new[] { string.Empty },
                LanguagesServerToClient = new[] { string.Empty },
                FirstKexPacketFollows = false,
                Reserved = 0,
            };
        }

        private bool _disposed;

        /// <summary>
        /// Performs application-defined tasks associated with freeing, releasing, or resetting unmanaged resources.
        /// </summary>
        public void Dispose()
        {
            Dispose(disposing: true);
            GC.SuppressFinalize(this);
        }

        /// <summary>
        /// Releases unmanaged and - optionally - managed resources.
        /// </summary>
        /// <param name="disposing"><see langword="true"/> to release both managed and unmanaged resources; <see langword="false"/> to release only unmanaged resources.</param>
        protected virtual void Dispose(bool disposing)
        {
            if (_disposed)
            {
                return;
            }

            if (disposing)
            {
                DiagnosticAbstraction.Log(string.Format("[{0}] Disposing session.", ToHex(SessionId)));

                Disconnect();

                var serviceAccepted = _serviceAccepted;
                if (serviceAccepted != null)
                {
                    serviceAccepted.Dispose();
                    _serviceAccepted = null;
                }

                var exceptionWaitHandle = _exceptionWaitHandle;
                if (exceptionWaitHandle != null)
                {
                    exceptionWaitHandle.Dispose();
                    _exceptionWaitHandle = null;
                }

                var keyExchangeCompletedWaitHandle = _keyExchangeCompletedWaitHandle;
                if (keyExchangeCompletedWaitHandle != null)
                {
                    keyExchangeCompletedWaitHandle.Dispose();
                    _keyExchangeCompletedWaitHandle = null;
                }

                if (_serverCipher is IDisposable disposableServerCipher)
                {
                    disposableServerCipher.Dispose();
                }

                if (_clientCipher is IDisposable disposableClientCipher)
                {
                    disposableClientCipher.Dispose();
                }

                var serverMac = _serverMac;
                if (serverMac != null)
                {
                    serverMac.Dispose();
                    _serverMac = null;
                }

                var clientMac = _clientMac;
                if (clientMac != null)
                {
                    clientMac.Dispose();
                    _clientMac = null;
                }

                var serverDecompression = _serverDecompression;
                if (serverDecompression != null)
                {
                    serverDecompression.Dispose();
                    _serverDecompression = null;
                }

                var clientCompression = _clientCompression;
                if (clientCompression != null)
                {
                    clientCompression.Dispose();
                    _clientCompression = null;
                }

                var keyExchange = _keyExchange;
                if (keyExchange != null)
                {
                    keyExchange.HostKeyReceived -= KeyExchange_HostKeyReceived;
                    keyExchange.Dispose();
                    _keyExchange = null;
                }

                var messageListenerCompleted = _messageListenerCompleted;
                if (messageListenerCompleted != null)
                {
                    messageListenerCompleted.Dispose();
                    _messageListenerCompleted = null;
                }

                _disposed = true;
            }
        }

        /// <summary>
        /// Finalizes an instance of the <see cref="Session"/> class.
        /// </summary>
        ~Session()
        {
            Dispose(disposing: false);
        }

        /// <summary>
        /// Gets the connection info.
        /// </summary>
        /// <value>The connection info.</value>
        IConnectionInfo ISession.ConnectionInfo
        {
            get { return ConnectionInfo; }
        }

        /// <summary>
        /// Gets a <see cref="WaitHandle"/> that can be used to wait for the message listener loop to complete.
        /// </summary>
        /// <value>
        /// A <see cref="WaitHandle"/> that can be used to wait for the message listener loop to complete, or
        /// <see langword="null"/> when the session has not been connected.
        /// </value>
        WaitHandle ISession.MessageListenerCompleted
        {
            get { return _messageListenerCompleted; }
        }

        /// <summary>
        /// Create a new SSH session channel.
        /// </summary>
        /// <returns>
        /// A new SSH session channel.
        /// </returns>
        IChannelSession ISession.CreateChannelSession()
        {
            return new ChannelSession(this, NextChannelNumber, InitialLocalWindowSize, LocalChannelDataPacketSize);
        }

        /// <summary>
        /// Create a new channel for a locally forwarded TCP/IP port.
        /// </summary>
        /// <returns>
        /// A new channel for a locally forwarded TCP/IP port.
        /// </returns>
        IChannelDirectTcpip ISession.CreateChannelDirectTcpip()
        {
            return new ChannelDirectTcpip(this, NextChannelNumber, InitialLocalWindowSize, LocalChannelDataPacketSize);
        }

        /// <summary>
        /// Creates a "forwarded-tcpip" SSH channel.
        /// </summary>
        /// <param name="remoteChannelNumber">The number of the remote channel.</param>
        /// <param name="remoteWindowSize">The window size of the remote channel.</param>
        /// <param name="remoteChannelDataPacketSize">The data packet size of the remote channel.</param>
        /// <returns>
        /// A new "forwarded-tcpip" SSH channel.
        /// </returns>
        IChannelForwardedTcpip ISession.CreateChannelForwardedTcpip(uint remoteChannelNumber,
                                                                    uint remoteWindowSize,
                                                                    uint remoteChannelDataPacketSize)
        {
            return new ChannelForwardedTcpip(this,
                                             NextChannelNumber,
                                             InitialLocalWindowSize,
                                             LocalChannelDataPacketSize,
                                             remoteChannelNumber,
                                             remoteWindowSize,
                                             remoteChannelDataPacketSize);
        }

        /// <summary>
        /// Sends a message to the server.
        /// </summary>
        /// <param name="message">The message to send.</param>
        /// <exception cref="SshConnectionException">The client is not connected.</exception>
        /// <exception cref="SshOperationTimeoutException">The operation timed out.</exception>
        /// <exception cref="InvalidOperationException">The size of the packet exceeds the maximum size defined by the protocol.</exception>
        void ISession.SendMessage(Message message)
        {
            SendMessage(message);
        }

        /// <summary>
        /// Sends a message to the server.
        /// </summary>
        /// <param name="message">The message to send.</param>
        /// <returns>
        /// <see langword="true"/> if the message was sent to the server; otherwise, <see langword="false"/>.
        /// </returns>
        /// <exception cref="InvalidOperationException">The size of the packet exceeds the maximum size defined by the protocol.</exception>
        /// <remarks>
        /// This methods returns <see langword="false"/> when the attempt to send the message results in a
        /// <see cref="SocketException"/> or a <see cref="SshException"/>.
        /// </remarks>
        bool ISession.TrySendMessage(Message message)
        {
            return TrySendMessage(message);
        }
    }

    /// <summary>
    /// Represents the result of a wait operations.
    /// </summary>
    internal enum WaitResult
    {
        /// <summary>
        /// The <see cref="WaitHandle"/> was signaled within the specified interval.
        /// </summary>
        Success = 1,

        /// <summary>
        /// The <see cref="WaitHandle"/> was not signaled within the specified interval.
        /// </summary>
        TimedOut = 2,

        /// <summary>
        /// The session is in a disconnected state.
        /// </summary>
        Disconnected = 3,

        /// <summary>
        /// The session is in a failed state.
        /// </summary>
        Failed = 4
    }
}<|MERGE_RESOLUTION|>--- conflicted
+++ resolved
@@ -8,8 +8,6 @@
 using System.Text;
 using System.Threading;
 using System.Threading.Tasks;
-
-using Org.BouncyCastle.Utilities;
 
 using Renci.SshNet.Abstractions;
 using Renci.SshNet.Channels;
@@ -1317,15 +1315,11 @@
             if (_serverMac != null && _serverEtm)
             {
                 var clientHash = _serverMac.ComputeHash(data, 0, data.Length - serverMacLength);
-<<<<<<< HEAD
-                if (!Arrays.FixedTimeEquals(serverMacLength, clientHash, 0, data, data.Length - serverMacLength))
-=======
 #if NETSTANDARD2_1_OR_GREATER || NETCOREAPP2_1_OR_GREATER
                 if (!CryptographicOperations.FixedTimeEquals(clientHash, new ReadOnlySpan<byte>(data, data.Length - serverMacLength, serverMacLength)))
 #else
                 if (!Org.BouncyCastle.Utilities.Arrays.FixedTimeEquals(serverMacLength, clientHash, 0, data, data.Length - serverMacLength))
 #endif
->>>>>>> 9f429f72
                 {
                     throw new SshConnectionException("MAC error", DisconnectReason.MacError);
                 }
@@ -1349,15 +1343,11 @@
             if (_serverMac != null && !_serverEtm)
             {
                 var clientHash = _serverMac.ComputeHash(data, 0, data.Length - serverMacLength);
-<<<<<<< HEAD
-                if (!Arrays.FixedTimeEquals(serverMacLength, clientHash, 0, data, data.Length - serverMacLength))
-=======
 #if NETSTANDARD2_1_OR_GREATER || NETCOREAPP2_1_OR_GREATER
                 if (!CryptographicOperations.FixedTimeEquals(clientHash, new ReadOnlySpan<byte>(data, data.Length - serverMacLength, serverMacLength)))
 #else
                 if (!Org.BouncyCastle.Utilities.Arrays.FixedTimeEquals(serverMacLength, clientHash, 0, data, data.Length - serverMacLength))
 #endif
->>>>>>> 9f429f72
                 {
                     throw new SshConnectionException("MAC error", DisconnectReason.MacError);
                 }
