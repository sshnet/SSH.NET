﻿using System;
<<<<<<< HEAD
using System.Collections.Generic;
using System.Diagnostics;
using System.Globalization;
using System.Linq;
using System.Net;
=======
>>>>>>> d62594c0
using System.Net.Sockets;
using System.Security.Cryptography;
using System.Text;
using System.Threading;
using Renci.SshNet.Abstractions;
using Renci.SshNet.Channels;
using Renci.SshNet.Common;
using Renci.SshNet.Compression;
using Renci.SshNet.Connection;
using Renci.SshNet.Messages;
using Renci.SshNet.Messages.Authentication;
using Renci.SshNet.Messages.Connection;
using Renci.SshNet.Messages.Transport;
using Renci.SshNet.Security;
using Renci.SshNet.Security.Cryptography;

namespace Renci.SshNet
{
    /// <summary>
    /// Provides functionality to connect and interact with SSH server.
    /// </summary>
    public class Session : ISession
    {
        internal const byte CarriageReturn = 0x0d;
        internal const byte LineFeed = 0x0a;

        /// <summary>
        /// Specifies an infinite waiting period.
        /// </summary>
        /// <remarks>
        /// The value of this field is <c>-1</c> millisecond.
        /// </remarks>
        internal static readonly TimeSpan InfiniteTimeSpan = new TimeSpan(0, 0, 0, 0, -1);

        /// <summary>
        /// Specifies an infinite waiting period.
        /// </summary>
        /// <remarks>
        /// The value of this field is <c>-1</c>.
        /// </remarks>
        internal static readonly int Infinite = -1;

        /// <summary>
        /// Specifies maximum packet size defined by the protocol.
        /// </summary>
        /// <value>
        /// 68536 (64 KB + 3000 bytes).
        /// </value>
        internal const int MaximumSshPacketSize = LocalChannelDataPacketSize + 3000;

        /// <summary>
        /// Holds the initial local window size for the channels.
        /// </summary>
        /// <value>
        /// 2147483647 (2^31 - 1) bytes.
        /// </value>
        /// <remarks>
        /// We currently do not define a maximum (remote) window size.
        /// </remarks>
        private const int InitialLocalWindowSize = 0x7FFFFFFF;

        /// <summary>
        /// Holds the maximum size of channel data packets that we receive.
        /// </summary>
        /// <value>
        /// 64 KB.
        /// </value>
        /// <remarks>
        /// <para>
        /// This is the maximum size (in bytes) we support for the data (payload) of a
        /// <c>SSH_MSG_CHANNEL_DATA</c> message we receive.
        /// </para>
        /// <para>
        /// We currently do not enforce this limit.
        /// </para>
        /// </remarks>
        private const int LocalChannelDataPacketSize = 1024*64;

        /// <summary>
        /// Controls how many authentication attempts can take place at the same time.
        /// </summary>
        /// <remarks>
        /// Some server may restrict number to prevent authentication attacks
        /// </remarks>
        private static readonly SemaphoreLight AuthenticationConnection = new SemaphoreLight(3);

        /// <summary>
        /// Holds metada about session messages
        /// </summary>
        private SshMessageFactory _sshMessageFactory;

        /// <summary>
        /// Holds a <see cref="WaitHandle"/> that is signaled when the message listener loop has completed.
        /// </summary>
        private EventWaitHandle _messageListenerCompleted;

        /// <summary>
        /// Specifies outbound packet number
        /// </summary>
        private volatile uint _outboundPacketSequence;

        /// <summary>
        /// Specifies incoming packet number
        /// </summary>
        private uint _inboundPacketSequence;

        /// <summary>
        /// WaitHandle to signal that last service request was accepted
        /// </summary>
        private EventWaitHandle _serviceAccepted = new AutoResetEvent(false);

        /// <summary>
        /// WaitHandle to signal that exception was thrown by another thread.
        /// </summary>
        private EventWaitHandle _exceptionWaitHandle = new ManualResetEvent(false);

        /// <summary>
        /// WaitHandle to signal that key exchange was completed.
        /// </summary>
        private EventWaitHandle _keyExchangeCompletedWaitHandle = new ManualResetEvent(false);

        /// <summary>
        /// WaitHandle to signal that key exchange is in progress.
        /// </summary>
        private bool _keyExchangeInProgress;

        /// <summary>
        /// Exception that need to be thrown by waiting thread
        /// </summary>
        private Exception _exception;

        /// <summary>
        /// Specifies whether connection is authenticated
        /// </summary>
        private bool _isAuthenticated;

        /// <summary>
        /// Specifies whether user issued Disconnect command or not
        /// </summary>
        private bool _isDisconnecting;

        private IKeyExchange _keyExchange;

        private HashAlgorithm _serverMac;

        private HashAlgorithm _clientMac;

        private Cipher _clientCipher;

        private Cipher _serverCipher;

        private Compressor _serverDecompression;

        private Compressor _clientCompression;

        private SemaphoreLight _sessionSemaphore;

        /// <summary>
        /// Holds the factory to use for creating new services.
        /// </summary>
        private readonly IServiceFactory _serviceFactory;
        private readonly ISocketFactory _socketFactory;

        /// <summary>
        /// Holds connection socket.
        /// </summary>
        private Socket _socket;

#if FEATURE_SOCKET_POLL
        /// <summary>
        /// Holds an object that is used to ensure only a single thread can read from
        /// <see cref="_socket"/> at any given time.
        /// </summary>
        private readonly object _socketReadLock = new object();
#endif // FEATURE_SOCKET_POLL

        /// <summary>
        /// Holds an object that is used to ensure only a single thread can write to
        /// <see cref="_socket"/> at any given time.
        /// </summary>
        /// <remarks>
        /// This is also used to ensure that <see cref="_outboundPacketSequence"/> is
        /// incremented atomatically.
        /// </remarks>
        private readonly object _socketWriteLock = new object();

        /// <summary>
        /// Holds an object that is used to ensure only a single thread can dispose
        /// <see cref="_socket"/> at any given time.
        /// </summary>
        /// <remarks>
        /// This is also used to ensure that <see cref="_socket"/> will not be disposed
        /// while performing a given operation or set of operations on <see cref="_socket"/>.
        /// </remarks>
        private readonly object _socketDisposeLock = new object();

        /// <summary>
        /// Gets the session semaphore that controls session channels.
        /// </summary>
        /// <value>
        /// The session semaphore.
        /// </value>
        public SemaphoreLight SessionSemaphore
        {
            get
            {
                if (_sessionSemaphore == null)
                {
                    lock (this)
                    {
                        if (_sessionSemaphore == null)
                        {
                            _sessionSemaphore = new SemaphoreLight(ConnectionInfo.MaxSessions);
                        }
                    }
                }

                return _sessionSemaphore;
            }
        }

        private bool _isDisconnectMessageSent;

        private uint _nextChannelNumber;

        /// <summary>
        /// Gets the next channel number.
        /// </summary>
        /// <value>
        /// The next channel number.
        /// </value>
        private uint NextChannelNumber
        {
            get
            {
                uint result;

                lock (this)
                {
                    result = _nextChannelNumber++;
                }

                return result;
            }
        }

        /// <summary>
        /// Gets a value indicating whether the session is connected.
        /// </summary>
        /// <value>
        /// <c>true</c> if the session is connected; otherwise, <c>false</c>.
        /// </value>
        /// <remarks>
        /// This methods returns <c>true</c> in all but the following cases:
        /// <list type="bullet">
        ///     <item>
        ///         <description>The <see cref="Session"/> is disposed.</description>
        ///     </item>
        ///     <item>
        ///         <description>The <c>SSH_MSG_DISCONNECT</c> message - which is used to disconnect from the server - has been sent.</description>
        ///     </item>
        ///     <item>
        ///         <description>The client has not been authenticated successfully.</description>
        ///     </item>
        ///     <item>
        ///         <description>The listener thread - which is used to receive messages from the server - has stopped.</description>
        ///     </item>
        ///     <item>
        ///         <description>The socket used to communicate with the server is no longer connected.</description>
        ///     </item>
        /// </list>
        /// </remarks>
        public bool IsConnected
        {
            get
            {
                if (_disposed || _isDisconnectMessageSent || !_isAuthenticated)
                    return false;
                if (_messageListenerCompleted == null || _messageListenerCompleted.WaitOne(0))
                    return false;

                return IsSocketConnected();
            }
        }

        /// <summary>
        /// Gets the session id.
        /// </summary>
        /// <value>
        /// The session id, or <c>null</c> if the client has not been authenticated.
        /// </value>
        public byte[] SessionId { get; private set; }

        private Message _clientInitMessage;

        /// <summary>
        /// Gets the client init message.
        /// </summary>
        /// <value>The client init message.</value>
        public Message ClientInitMessage
        {
            get
            {
                if (_clientInitMessage == null)
                {
                    _clientInitMessage = new KeyExchangeInitMessage
                        {
                            KeyExchangeAlgorithms = ConnectionInfo.KeyExchangeAlgorithms.Keys.ToArray(),
                            ServerHostKeyAlgorithms = ConnectionInfo.HostKeyAlgorithms.Keys.ToArray(),
                            EncryptionAlgorithmsClientToServer = ConnectionInfo.Encryptions.Keys.ToArray(),
                            EncryptionAlgorithmsServerToClient = ConnectionInfo.Encryptions.Keys.ToArray(),
                            MacAlgorithmsClientToServer = ConnectionInfo.HmacAlgorithms.Keys.ToArray(),
                            MacAlgorithmsServerToClient = ConnectionInfo.HmacAlgorithms.Keys.ToArray(),
                            CompressionAlgorithmsClientToServer = ConnectionInfo.CompressionAlgorithms.Keys.ToArray(),
                            CompressionAlgorithmsServerToClient = ConnectionInfo.CompressionAlgorithms.Keys.ToArray(),
                            LanguagesClientToServer = new[] {string.Empty},
                            LanguagesServerToClient = new[] {string.Empty},
                            FirstKexPacketFollows = false,
                            Reserved = 0
                        };
                }
                return _clientInitMessage;
            }
        }

        /// <summary>
        /// Gets or sets the server version string.
        /// </summary>
        /// <value>The server version.</value>
        public string ServerVersion { get; private set; }

        /// <summary>
        /// Gets or sets the client version string.
        /// </summary>
        /// <value>The client version.</value>
        public string ClientVersion { get; private set; }

        /// <summary>
        /// Gets or sets the connection info.
        /// </summary>
        /// <value>The connection info.</value>
        public ConnectionInfo ConnectionInfo { get; private set; }

        /// <summary>
        /// Occurs when an error occurred.
        /// </summary>
        public event EventHandler<ExceptionEventArgs> ErrorOccured;

        /// <summary>
        /// Occurs when session has been disconnected from the server.
        /// </summary>
        public event EventHandler<EventArgs> Disconnected;

        /// <summary>
        /// Occurs when host key received.
        /// </summary>
        public event EventHandler<HostKeyEventArgs> HostKeyReceived;

        /// <summary>
        /// Occurs when <see cref="BannerMessage"/> message is received from the server.
        /// </summary>
        public event EventHandler<MessageEventArgs<BannerMessage>> UserAuthenticationBannerReceived;

        /// <summary>
        /// Occurs when <see cref="InformationRequestMessage"/> message is received from the server.
        /// </summary>
        internal event EventHandler<MessageEventArgs<InformationRequestMessage>> UserAuthenticationInformationRequestReceived;

        /// <summary>
        /// Occurs when <see cref="PasswordChangeRequiredMessage"/> message is received from the server.
        /// </summary>
        internal event EventHandler<MessageEventArgs<PasswordChangeRequiredMessage>> UserAuthenticationPasswordChangeRequiredReceived;

        /// <summary>
        /// Occurs when <see cref="PublicKeyMessage"/> message is received from the server.
        /// </summary>
        internal event EventHandler<MessageEventArgs<PublicKeyMessage>> UserAuthenticationPublicKeyReceived;

        /// <summary>
        /// Occurs when <see cref="KeyExchangeDhGroupExchangeGroup"/> message is received from the server.
        /// </summary>
        internal event EventHandler<MessageEventArgs<KeyExchangeDhGroupExchangeGroup>> KeyExchangeDhGroupExchangeGroupReceived;

        /// <summary>
        /// Occurs when <see cref="KeyExchangeDhGroupExchangeReply"/> message is received from the server.
        /// </summary>
        internal event EventHandler<MessageEventArgs<KeyExchangeDhGroupExchangeReply>> KeyExchangeDhGroupExchangeReplyReceived;

        #region Message events

        /// <summary>
        /// Occurs when <see cref="DisconnectMessage"/> message received
        /// </summary>
        internal event EventHandler<MessageEventArgs<DisconnectMessage>> DisconnectReceived;

        /// <summary>
        /// Occurs when <see cref="IgnoreMessage"/> message received
        /// </summary>
        internal event EventHandler<MessageEventArgs<IgnoreMessage>> IgnoreReceived;

        /// <summary>
        /// Occurs when <see cref="UnimplementedMessage"/> message received
        /// </summary>
        internal event EventHandler<MessageEventArgs<UnimplementedMessage>> UnimplementedReceived;

        /// <summary>
        /// Occurs when <see cref="DebugMessage"/> message received
        /// </summary>
        internal event EventHandler<MessageEventArgs<DebugMessage>> DebugReceived;

        /// <summary>
        /// Occurs when <see cref="ServiceRequestMessage"/> message received
        /// </summary>
        internal event EventHandler<MessageEventArgs<ServiceRequestMessage>> ServiceRequestReceived;

        /// <summary>
        /// Occurs when <see cref="ServiceAcceptMessage"/> message received
        /// </summary>
        internal event EventHandler<MessageEventArgs<ServiceAcceptMessage>> ServiceAcceptReceived;

        /// <summary>
        /// Occurs when <see cref="KeyExchangeInitMessage"/> message received
        /// </summary>
        internal event EventHandler<MessageEventArgs<KeyExchangeInitMessage>> KeyExchangeInitReceived;

        /// <summary>
        /// Occurs when a <see cref="KeyExchangeDhReplyMessage"/> message is received from the SSH server.
        /// </summary>
        internal event EventHandler<MessageEventArgs<KeyExchangeDhReplyMessage>> KeyExchangeDhReplyMessageReceived;

        /// <summary>
        /// Occurs when a <see cref="KeyExchangeEcdhReplyMessage"/> message is received from the SSH server.
        /// </summary>
        internal event EventHandler<MessageEventArgs<KeyExchangeEcdhReplyMessage>> KeyExchangeEcdhReplyMessageReceived;

        /// <summary>
        /// Occurs when <see cref="NewKeysMessage"/> message received
        /// </summary>
        internal event EventHandler<MessageEventArgs<NewKeysMessage>> NewKeysReceived;

        /// <summary>
        /// Occurs when <see cref="RequestMessage"/> message received
        /// </summary>
        internal event EventHandler<MessageEventArgs<RequestMessage>> UserAuthenticationRequestReceived;

        /// <summary>
        /// Occurs when <see cref="FailureMessage"/> message received
        /// </summary>
        internal event EventHandler<MessageEventArgs<FailureMessage>> UserAuthenticationFailureReceived;

        /// <summary>
        /// Occurs when <see cref="SuccessMessage"/> message received
        /// </summary>
        internal event EventHandler<MessageEventArgs<SuccessMessage>> UserAuthenticationSuccessReceived;

        /// <summary>
        /// Occurs when <see cref="GlobalRequestMessage"/> message received
        /// </summary>
        internal event EventHandler<MessageEventArgs<GlobalRequestMessage>> GlobalRequestReceived;

        /// <summary>
        /// Occurs when <see cref="RequestSuccessMessage"/> message received
        /// </summary>
        public event EventHandler<MessageEventArgs<RequestSuccessMessage>> RequestSuccessReceived;

        /// <summary>
        /// Occurs when <see cref="RequestFailureMessage"/> message received
        /// </summary>
        public event EventHandler<MessageEventArgs<RequestFailureMessage>> RequestFailureReceived;

        /// <summary>
        /// Occurs when <see cref="ChannelOpenMessage"/> message received
        /// </summary>
        public event EventHandler<MessageEventArgs<ChannelOpenMessage>> ChannelOpenReceived;

        /// <summary>
        /// Occurs when <see cref="ChannelOpenConfirmationMessage"/> message received
        /// </summary>
        public event EventHandler<MessageEventArgs<ChannelOpenConfirmationMessage>> ChannelOpenConfirmationReceived;

        /// <summary>
        /// Occurs when <see cref="ChannelOpenFailureMessage"/> message received
        /// </summary>
        public event EventHandler<MessageEventArgs<ChannelOpenFailureMessage>> ChannelOpenFailureReceived;

        /// <summary>
        /// Occurs when <see cref="ChannelWindowAdjustMessage"/> message received
        /// </summary>
        public event EventHandler<MessageEventArgs<ChannelWindowAdjustMessage>> ChannelWindowAdjustReceived;

        /// <summary>
        /// Occurs when <see cref="ChannelDataMessage"/> message received
        /// </summary>
        public event EventHandler<MessageEventArgs<ChannelDataMessage>> ChannelDataReceived;

        /// <summary>
        /// Occurs when <see cref="ChannelExtendedDataMessage"/> message received
        /// </summary>
        public event EventHandler<MessageEventArgs<ChannelExtendedDataMessage>> ChannelExtendedDataReceived;

        /// <summary>
        /// Occurs when <see cref="ChannelEofMessage"/> message received
        /// </summary>
        public event EventHandler<MessageEventArgs<ChannelEofMessage>> ChannelEofReceived;

        /// <summary>
        /// Occurs when <see cref="ChannelCloseMessage"/> message received
        /// </summary>
        public event EventHandler<MessageEventArgs<ChannelCloseMessage>> ChannelCloseReceived;

        /// <summary>
        /// Occurs when <see cref="ChannelRequestMessage"/> message received
        /// </summary>
        public event EventHandler<MessageEventArgs<ChannelRequestMessage>> ChannelRequestReceived;

        /// <summary>
        /// Occurs when <see cref="ChannelSuccessMessage"/> message received
        /// </summary>
        public event EventHandler<MessageEventArgs<ChannelSuccessMessage>> ChannelSuccessReceived;

        /// <summary>
        /// Occurs when <see cref="ChannelFailureMessage"/> message received
        /// </summary>
        public event EventHandler<MessageEventArgs<ChannelFailureMessage>> ChannelFailureReceived;

        #endregion

        /// <summary>
        /// Initializes a new instance of the <see cref="Session"/> class.
        /// </summary>
        /// <param name="connectionInfo">The connection info.</param>
        /// <param name="serviceFactory">The factory to use for creating new services.</param>
        /// <param name="socketFactory">A factory to create <see cref="Socket"/> instances.</param>
        /// <exception cref="ArgumentNullException"><paramref name="connectionInfo"/> is <c>null</c>.</exception>
        /// <exception cref="ArgumentNullException"><paramref name="serviceFactory"/> is <c>null</c>.</exception>
        /// <exception cref="ArgumentNullException"><paramref name="socketFactory"/> is <c>null</c>.</exception>
        internal Session(ConnectionInfo connectionInfo, IServiceFactory serviceFactory, ISocketFactory socketFactory)
        {
            if (connectionInfo == null)
                throw new ArgumentNullException("connectionInfo");
            if (serviceFactory == null)
                throw new ArgumentNullException("serviceFactory");
            if (socketFactory == null)
                throw new ArgumentNullException("socketFactory");

            ClientVersion = "SSH-2.0-Renci.SshNet.SshClient.0.0.1";
            ConnectionInfo = connectionInfo;
            _serviceFactory = serviceFactory;
            _socketFactory = socketFactory;
            _messageListenerCompleted = new ManualResetEvent(true);
        }

        /// <summary>
        /// Connects to the server.
        /// </summary>
        /// <exception cref="SocketException">Socket connection to the SSH server or proxy server could not be established, or an error occurred while resolving the hostname.</exception>
        /// <exception cref="SshConnectionException">SSH session could not be established.</exception>
        /// <exception cref="SshAuthenticationException">Authentication of SSH session failed.</exception>
        /// <exception cref="ProxyException">Failed to establish proxy connection.</exception>
        public void Connect()
        {
            if (IsConnected)
                return;

            try
            {
                AuthenticationConnection.Wait();

                if (IsConnected)
                    return;

                lock (this)
                {
                    // If connected don't connect again
                    if (IsConnected)
                        return;

                    // Reset connection specific information
                    Reset();

                    // Build list of available messages while connecting
                    _sshMessageFactory = new SshMessageFactory();

                    _socket = _serviceFactory.CreateConnector(ConnectionInfo, _socketFactory)
                                             .Connect(ConnectionInfo);

                    var serverIdentification = _serviceFactory.CreateProtocolVersionExchange()
                                                              .Start(ClientVersion, _socket, ConnectionInfo.Timeout);

                    // Set connection versions
                    ServerVersion = ConnectionInfo.ServerVersion = serverIdentification.ToString();
                    ConnectionInfo.ClientVersion = ClientVersion;

<<<<<<< HEAD
                    DiagnosticAbstraction.Log(string.Format("Server version '{0}' on '{1}'.", version, softwareName), TraceEventType.Verbose, TraceEventId.ServerVersion);
=======
                    DiagnosticAbstraction.Log(string.Format("Server version '{0}' on '{1}'.", serverIdentification.ProtocolVersion, serverIdentification.SoftwareVersion));
>>>>>>> d62594c0

                    if (!(serverIdentification.ProtocolVersion.Equals("2.0") || serverIdentification.ProtocolVersion.Equals("1.99")))
                    {
                        throw new SshConnectionException(string.Format(CultureInfo.CurrentCulture, "Server version '{0}' is not supported.", serverIdentification.ProtocolVersion),
                                                         DisconnectReason.ProtocolVersionNotSupported);
                    }

                    // Register Transport response messages
                    RegisterMessage("SSH_MSG_DISCONNECT");
                    RegisterMessage("SSH_MSG_IGNORE");
                    RegisterMessage("SSH_MSG_UNIMPLEMENTED");
                    RegisterMessage("SSH_MSG_DEBUG");
                    RegisterMessage("SSH_MSG_SERVICE_ACCEPT");
                    RegisterMessage("SSH_MSG_KEXINIT");
                    RegisterMessage("SSH_MSG_NEWKEYS");

                    // Some server implementations might sent this message first, prior to establishing encryption algorithm
                    RegisterMessage("SSH_MSG_USERAUTH_BANNER");

                    // Mark the message listener threads as started
                    _messageListenerCompleted.Reset();

                    // Start incoming request listener
                    ThreadAbstraction.ExecuteThread(() => MessageListener());

                    // Wait for key exchange to be completed
                    WaitOnHandle(_keyExchangeCompletedWaitHandle);

                    // If sessionId is not set then its not connected
                    if (SessionId == null)
                    {
                        Disconnect();
                        return;
                    }

                    // Request user authorization service
                    SendMessage(new ServiceRequestMessage(ServiceName.UserAuthentication));

                    // Wait for service to be accepted
                    WaitOnHandle(_serviceAccepted);

                    if (string.IsNullOrEmpty(ConnectionInfo.Username))
                    {
                        throw new SshException("Username is not specified.");
                    }

                    // Some servers send a global request immediately after successful authentication
                    // Avoid race condition by already enabling SSH_MSG_GLOBAL_REQUEST before authentication
                    RegisterMessage("SSH_MSG_GLOBAL_REQUEST");

                    ConnectionInfo.Authenticate(this, _serviceFactory);
                    _isAuthenticated = true;

                    // Register Connection messages
                    RegisterMessage("SSH_MSG_REQUEST_SUCCESS");
                    RegisterMessage("SSH_MSG_REQUEST_FAILURE");
                    RegisterMessage("SSH_MSG_CHANNEL_OPEN_CONFIRMATION");
                    RegisterMessage("SSH_MSG_CHANNEL_OPEN_FAILURE");
                    RegisterMessage("SSH_MSG_CHANNEL_WINDOW_ADJUST");
                    RegisterMessage("SSH_MSG_CHANNEL_EXTENDED_DATA");
                    RegisterMessage("SSH_MSG_CHANNEL_REQUEST");
                    RegisterMessage("SSH_MSG_CHANNEL_SUCCESS");
                    RegisterMessage("SSH_MSG_CHANNEL_FAILURE");
                    RegisterMessage("SSH_MSG_CHANNEL_DATA");
                    RegisterMessage("SSH_MSG_CHANNEL_EOF");
                    RegisterMessage("SSH_MSG_CHANNEL_CLOSE");
                }
            }
            finally
            {
                AuthenticationConnection.Release();
            }
        }

        /// <summary>
        /// Disconnects from the server.
        /// </summary>
        /// <remarks>
        /// This sends a <b>SSH_MSG_DISCONNECT</b> message to the server, waits for the
        /// server to close the socket on its end and subsequently closes the client socket.
        /// </remarks>
        public void Disconnect()
        {
            DiagnosticAbstraction.Log(string.Format("[{0}] Disconnecting session.", ToHex(SessionId)), TraceEventType.Verbose, TraceEventId.DisconnectingSession);

            // send SSH_MSG_DISCONNECT message, clear socket read buffer and dispose it
            Disconnect(DisconnectReason.ByApplication, "Connection terminated by the client.");

            // at this point, we are sure that the listener thread will stop as we've
            // disconnected the socket, so lets wait until the message listener thread
            // has completed
            if (_messageListenerCompleted != null)
            {
                _messageListenerCompleted.WaitOne();
            }
        }

        private void Disconnect(DisconnectReason reason, string message)
        {
            // transition to disconnecting state to avoid throwing exceptions while cleaning up, and to
            // ensure any exceptions that are raised do not overwrite the exception that is set
            _isDisconnecting = true;

            // send disconnect message to the server if the connection is still open
            // and the disconnect message has not yet been sent
            //
            // note that this should also cause the listener loop to be interrupted as
            // the server should respond by closing the socket
            if (IsConnected)
            {
                TrySendDisconnect(reason, message);
            }

            // disconnect socket, and dispose it
            SocketDisconnectAndDispose();
        }

        /// <summary>
        /// Waits for the specified handle or the exception handle for the receive thread
        /// to signal within the connection timeout.
        /// </summary>
        /// <param name="waitHandle">The wait handle.</param>
        /// <exception cref="SshConnectionException">A received package was invalid or failed the message integrity check.</exception>
        /// <exception cref="SshOperationTimeoutException">None of the handles are signaled in time and the session is not disconnecting.</exception>
        /// <exception cref="SocketException">A socket error was signaled while receiving messages from the server.</exception>
        /// <remarks>
        /// When neither handles are signaled in time and the session is not closing, then the
        /// session is disconnected.
        /// </remarks>
        void ISession.WaitOnHandle(WaitHandle waitHandle)
        {
            WaitOnHandle(waitHandle, ConnectionInfo.Timeout);
        }

        /// <summary>
        /// Waits for the specified handle or the exception handle for the receive thread
        /// to signal within the specified timeout.
        /// </summary>
        /// <param name="waitHandle">The wait handle.</param>
        /// <param name="timeout">The time to wait for any of the handles to become signaled.</param>
        /// <exception cref="SshConnectionException">A received package was invalid or failed the message integrity check.</exception>
        /// <exception cref="SshOperationTimeoutException">None of the handles are signaled in time and the session is not disconnecting.</exception>
        /// <exception cref="SocketException">A socket error was signaled while receiving messages from the server.</exception>
        /// <remarks>
        /// When neither handles are signaled in time and the session is not closing, then the
        /// session is disconnected.
        /// </remarks>
        void ISession.WaitOnHandle(WaitHandle waitHandle, TimeSpan timeout)
        {
            WaitOnHandle(waitHandle, timeout);
        }

        /// <summary>
        /// Waits for the specified handle or the exception handle for the receive thread
        /// to signal within the connection timeout.
        /// </summary>
        /// <param name="waitHandle">The wait handle.</param>
        /// <exception cref="SshConnectionException">A received package was invalid or failed the message integrity check.</exception>
        /// <exception cref="SshOperationTimeoutException">None of the handles are signaled in time and the session is not disconnecting.</exception>
        /// <exception cref="SocketException">A socket error was signaled while receiving messages from the server.</exception>
        /// <remarks>
        /// When neither handles are signaled in time and the session is not closing, then the
        /// session is disconnected.
        /// </remarks>
        internal void WaitOnHandle(WaitHandle waitHandle)
        {
            WaitOnHandle(waitHandle, ConnectionInfo.Timeout);
        }

        /// <summary>
        /// Waits for the specified <seec ref="WaitHandle"/> to receive a signal, using a <see cref="TimeSpan"/>
        /// to specify the time interval.
        /// </summary>
        /// <param name="waitHandle">The <see cref="WaitHandle"/> that should be signaled.</param>
        /// <param name="timeout">A <see cref="TimeSpan"/> that represents the number of milliseconds to wait, or a <see cref="TimeSpan"/> that represents <c>-1</c> milliseconds to wait indefinitely.</param>
        /// <returns>
        /// A <see cref="WaitResult"/>.
        /// </returns>
        WaitResult ISession.TryWait(WaitHandle waitHandle, TimeSpan timeout)
        {
            Exception exception;
            return TryWait(waitHandle, timeout, out exception);
        }

        /// <summary>
        /// Waits for the specified <seec ref="WaitHandle"/> to receive a signal, using a <see cref="TimeSpan"/>
        /// to specify the time interval.
        /// </summary>
        /// <param name="waitHandle">The <see cref="WaitHandle"/> that should be signaled.</param>
        /// <param name="timeout">A <see cref="TimeSpan"/> that represents the number of milliseconds to wait, or a <see cref="TimeSpan"/> that represents <c>-1</c> milliseconds to wait indefinitely.</param>
        /// <param name="exception">When this method returns <see cref="WaitResult.Failed"/>, contains the <see cref="Exception"/>.</param>
        /// <returns>
        /// A <see cref="WaitResult"/>.
        /// </returns>
        WaitResult ISession.TryWait(WaitHandle waitHandle, TimeSpan timeout, out Exception exception)
        {
            return TryWait(waitHandle, timeout, out exception);
        }

        /// <summary>
        /// Waits for the specified <seec ref="WaitHandle"/> to receive a signal, using a <see cref="TimeSpan"/>
        /// to specify the time interval.
        /// </summary>
        /// <param name="waitHandle">The <see cref="WaitHandle"/> that should be signaled.</param>
        /// <param name="timeout">A <see cref="TimeSpan"/> that represents the number of milliseconds to wait, or a <see cref="TimeSpan"/> that represents <c>-1</c> milliseconds to wait indefinitely.</param>
        /// <param name="exception">When this method returns <see cref="WaitResult.Failed"/>, contains the <see cref="Exception"/>.</param>
        /// <returns>
        /// A <see cref="WaitResult"/>.
        /// </returns>
        private WaitResult TryWait(WaitHandle waitHandle, TimeSpan timeout, out Exception exception)
        {
            if (waitHandle == null)
                throw new ArgumentNullException("waitHandle");

            var waitHandles = new[]
                {
                    _exceptionWaitHandle,
                    _messageListenerCompleted,
                    waitHandle
                };

            switch (WaitHandle.WaitAny(waitHandles, timeout))
            {
                case 0:
                    if (_exception is SshConnectionException)
                    {
                        exception = null;
                        return WaitResult.Disconnected;
                    }
                    exception = _exception;
                    return WaitResult.Failed;
                case 1:
                    exception = null;
                    return WaitResult.Disconnected;
                case 2:
                    exception = null;
                    return WaitResult.Success;
                case WaitHandle.WaitTimeout:
                    exception = null;
                    return WaitResult.TimedOut;
                default:
                    throw new InvalidOperationException("Unexpected result.");
            }
        }

        /// <summary>
        /// Waits for the specified handle or the exception handle for the receive thread
        /// to signal within the specified timeout.
        /// </summary>
        /// <param name="waitHandle">The wait handle.</param>
        /// <param name="timeout">The time to wait for any of the handles to become signaled.</param>
        /// <exception cref="SshConnectionException">A received package was invalid or failed the message integrity check.</exception>
        /// <exception cref="SshOperationTimeoutException">None of the handles are signaled in time and the session is not disconnecting.</exception>
        /// <exception cref="SocketException">A socket error was signaled while receiving messages from the server.</exception>
        internal void WaitOnHandle(WaitHandle waitHandle, TimeSpan timeout)
        {
            if (waitHandle == null)
                throw new ArgumentNullException("waitHandle");

            var waitHandles = new[]
                {
                    _exceptionWaitHandle,
                    _messageListenerCompleted,
                    waitHandle
                };

            switch (WaitHandle.WaitAny(waitHandles, timeout))
            {
                case 0:
                    throw _exception;
                case 1:
                    throw new SshConnectionException("Client not connected.");
                case WaitHandle.WaitTimeout:
                    // when the session is disconnecting, a timeout is likely when no
                    // network connectivity is available; depending on the configured
                    // timeout either the WaitAny times out first or a SocketException
                    // detailing a timeout thrown hereby completing the listener thread
                    // (which makes us end up in case 1). Either way, we do not want to
                    // report an exception to the client when we're disconnecting anyway
                    if (!_isDisconnecting)
                    {
                        throw new SshOperationTimeoutException("Session operation has timed out");
                    }
                    break;
            }
        }

        /// <summary>
        /// Sends a message to the server.
        /// </summary>
        /// <param name="message">The message to send.</param>
        /// <exception cref="SshConnectionException">The client is not connected.</exception>
        /// <exception cref="SshOperationTimeoutException">The operation timed out.</exception>
        /// <exception cref="InvalidOperationException">The size of the packet exceeds the maximum size defined by the protocol.</exception>
        internal void SendMessage(Message message)
        {
            if (!_socket.CanWrite())
                throw new SshConnectionException("Client not connected.");

            if (_keyExchangeInProgress && !(message is IKeyExchangedAllowed))
            {
                //  Wait for key exchange to be completed
                WaitOnHandle(_keyExchangeCompletedWaitHandle);
            }

            DiagnosticAbstraction.Log(string.Format("[{0}] Sending message '{1}' to server: '{2}'.", ToHex(SessionId), message.GetType().Name, message), TraceEventType.Verbose, TraceEventId.SendingMessage);

            var paddingMultiplier = _clientCipher == null ? (byte) 8 : Math.Max((byte) 8, _serverCipher.MinimumSize);
            var packetData = message.GetPacket(paddingMultiplier, _clientCompression);

            // take a write lock to ensure the outbound packet sequence number is incremented
            // atomically, and only after the packet has actually been sent
            lock (_socketWriteLock)
            {
                byte[] hash = null;
                var packetDataOffset = 4; // first four bytes are reserved for outbound packet sequence

                if (_clientMac != null)
                {
                    // write outbound packet sequence to start of packet data
                    Pack.UInt32ToBigEndian(_outboundPacketSequence, packetData);
                    //  calculate packet hash
                    hash = _clientMac.ComputeHash(packetData);
                }

                // Encrypt packet data
                if (_clientCipher != null)
                {
                    packetData = _clientCipher.Encrypt(packetData, packetDataOffset, (packetData.Length - packetDataOffset));
                    packetDataOffset = 0;
                }

                if (packetData.Length > MaximumSshPacketSize)
                {
                    throw new InvalidOperationException(string.Format(CultureInfo.CurrentCulture, "Packet is too big. Maximum packet size is {0} bytes.", MaximumSshPacketSize));
                }

                var packetLength = packetData.Length - packetDataOffset;
                if (hash == null)
                {
                    SendPacket(packetData, packetDataOffset, packetLength);
                }
                else
                {
                    var data = new byte[packetLength + hash.Length];
                    Buffer.BlockCopy(packetData, packetDataOffset, data, 0, packetLength);
                    Buffer.BlockCopy(hash, 0, data, packetLength, hash.Length);
                    SendPacket(data, 0, data.Length);
                }

                // increment the packet sequence number only after we're sure the packet has
                // been sent; even though it's only used for the MAC, it needs to be incremented
                // for each package sent.
                // 
                // the server will use it to verify the data integrity, and as such the order in
                // which messages are sent must follow the outbound packet sequence number
                _outboundPacketSequence++;
            }
        }

        /// <summary>
        /// Sends an SSH packet to the server.
        /// </summary>
        /// <param name="packet">A byte array containing the packet to send.</param>
        /// <param name="offset">The offset of the packet.</param>
        /// <param name="length">The length of the packet.</param>
        /// <exception cref="SshConnectionException">Client is not connected to the server.</exception>
        /// <remarks>
        /// <para>
        /// The send is performed in a dispose lock to avoid <see cref="NullReferenceException"/>
        /// and/or <see cref="ObjectDisposedException"/> when sending the packet.
        /// </para>
        /// <para>
        /// This method is only to be used when the connection is established, as the locking
        /// overhead is not required while establising the connection.
        /// </para>
        /// </remarks>
        private void SendPacket(byte[] packet, int offset, int length)
        {
            lock (_socketDisposeLock)
            {
                if (!_socket.IsConnected())
                    throw new SshConnectionException("Client not connected.");

                SocketAbstraction.Send(_socket, packet, offset, length);
            }
        }

        /// <summary>
        /// Sends a message to the server.
        /// </summary>
        /// <param name="message">The message to send.</param>
        /// <returns>
        /// <c>true</c> if the message was sent to the server; otherwise, <c>false</c>.
        /// </returns>
        /// <exception cref="InvalidOperationException">The size of the packet exceeds the maximum size defined by the protocol.</exception>
        /// <remarks>
        /// This methods returns <c>false</c> when the attempt to send the message results in a
        /// <see cref="SocketException"/> or a <see cref="SshException"/>.
        /// </remarks>
        private bool TrySendMessage(Message message)
        {
            try
            {
                SendMessage(message);
                return true;
            }
            catch (SshException ex)
            {
                DiagnosticAbstraction.Log(string.Format("Failure sending message '{0}' to server: '{1}' => {2}", message.GetType().Name, message, ex), TraceEventType.Warning, TraceEventId.FailureSendingMessage);
                return false;
            }
            catch (SocketException ex)
            {
                DiagnosticAbstraction.Log(string.Format("Failure sending message '{0}' to server: '{1}' => {2}", message.GetType().Name, message, ex), TraceEventType.Warning, TraceEventId.FailureSendingMessage);
                return false;
            }
        }

        /// <summary>
        /// Receives the message from the server.
        /// </summary>
        /// <returns>
        /// The incoming SSH message, or <c>null</c> if the connection with the SSH server was closed.
        /// </returns>
        /// <remarks>
        /// We need no locking here since all messages are read by a single thread.
        /// </remarks>
        private Message ReceiveMessage(Socket socket)
        {
            // the length of the packet sequence field in bytes
            const int inboundPacketSequenceLength = 4;
            // The length of the "packet length" field in bytes
            const int packetLengthFieldLength = 4;
            // The length of the "padding length" field in bytes
            const int paddingLengthFieldLength = 1;

            // Determine the size of the first block, which is 8 or cipher block size (whichever is larger) bytes
            var blockSize = _serverCipher == null ? (byte) 8 : Math.Max((byte) 8, _serverCipher.MinimumSize);

            var serverMacLength = _serverMac != null ? _serverMac.HashSize/8 : 0;

            byte[] data;
            uint packetLength;

#if FEATURE_SOCKET_POLL
            // avoid reading from socket while IsSocketConnected is attempting to determine whether the
            // socket is still connected by invoking Socket.Poll(...) and subsequently verifying value of
            // Socket.Available
            lock (_socketReadLock)
            {
#endif // FEATURE_SOCKET_POLL
                //  Read first block - which starts with the packet length
                var firstBlock = new byte[blockSize];
                if (TrySocketRead(socket, firstBlock, 0, blockSize) == 0)
                {
                    // connection with SSH server was closed
                    return null;
                }

                if (_serverCipher != null)
                {
                    firstBlock = _serverCipher.Decrypt(firstBlock);
                }

                packetLength = Pack.BigEndianToUInt32(firstBlock);

                // Test packet minimum and maximum boundaries
                if (packetLength < Math.Max((byte) 16, blockSize) - 4 || packetLength > MaximumSshPacketSize - 4)
                    throw new SshConnectionException(
                        string.Format(CultureInfo.CurrentCulture, "Bad packet length: {0}.", packetLength),
                        DisconnectReason.ProtocolError);

                // Determine the number of bytes left to read; We've already read "blockSize" bytes, but the
                // "packet length" field itself - which is 4 bytes - is not included in the length of the packet
                var bytesToRead = (int) (packetLength - (blockSize - packetLengthFieldLength)) + serverMacLength;

                // Construct buffer for holding the payload and the inbound packet sequence as we need both in order
                // to generate the hash.
                // 
                // The total length of the "data" buffer is an addition of:
                // - inboundPacketSequenceLength (4 bytes)
                // - packetLength
                // - serverMacLength
                // 
                // We include the inbound packet sequence to allow us to have the the full SSH packet in a single
                // byte[] for the purpose of calculating the client hash. Room for the server MAC is foreseen
                // to read the packet including server MAC in a single pass (except for the initial block).
                data = new byte[bytesToRead + blockSize + inboundPacketSequenceLength];
                Pack.UInt32ToBigEndian(_inboundPacketSequence, data);
                Buffer.BlockCopy(firstBlock, 0, data, inboundPacketSequenceLength, firstBlock.Length);

                if (bytesToRead > 0)
                {
                    if (TrySocketRead(socket, data, blockSize + inboundPacketSequenceLength, bytesToRead) == 0)
                    {
                        return null;
                    }
                }
#if FEATURE_SOCKET_POLL
            }
#endif // FEATURE_SOCKET_POLL

            if (_serverCipher != null)
            {
                var numberOfBytesToDecrypt = data.Length - (blockSize + inboundPacketSequenceLength + serverMacLength);
                if (numberOfBytesToDecrypt > 0)
                {
                    var decryptedData = _serverCipher.Decrypt(data, blockSize + inboundPacketSequenceLength, numberOfBytesToDecrypt);
                    Buffer.BlockCopy(decryptedData, 0, data, blockSize + inboundPacketSequenceLength, decryptedData.Length);
                }
            }

            var paddingLength = data[inboundPacketSequenceLength + packetLengthFieldLength];
            var messagePayloadLength = (int) packetLength - paddingLength - paddingLengthFieldLength;
            var messagePayloadOffset = inboundPacketSequenceLength + packetLengthFieldLength + paddingLengthFieldLength;

            // validate message against MAC
            if (_serverMac != null)
            {
                var clientHash = _serverMac.ComputeHash(data, 0, data.Length - serverMacLength);
                var serverHash = data.Take(data.Length - serverMacLength, serverMacLength);

                // TODO add IsEqualTo overload that takes left+right index and number of bytes to compare;
                // TODO that way we can eliminate the extra allocation of the Take above
                if (!serverHash.IsEqualTo(clientHash))
                {
                    throw new SshConnectionException("MAC error", DisconnectReason.MacError);
                }
            }

            if (_serverDecompression != null)
            {
                data = _serverDecompression.Decompress(data, messagePayloadOffset, messagePayloadLength);

                // data now only contains the decompressed payload, and as such the offset is reset to zero
                messagePayloadOffset = 0;
                // the length of the payload is now the complete decompressed content
                messagePayloadLength = data.Length;
            }

            _inboundPacketSequence++;

            return LoadMessage(data, messagePayloadOffset, messagePayloadLength);
        }

        private void TrySendDisconnect(DisconnectReason reasonCode, string message)
        {
            var disconnectMessage = new DisconnectMessage(reasonCode, message);

            // send the disconnect message, but ignore the outcome
            TrySendMessage(disconnectMessage);

            // mark disconnect message sent regardless of whether the send sctually succeeded
            _isDisconnectMessageSent = true;
        }

        #region Handle received message events

        /// <summary>
        /// Called when <see cref="DisconnectMessage"/> received.
        /// </summary>
        /// <param name="message"><see cref="DisconnectMessage"/> message.</param>
        internal void OnDisconnectReceived(DisconnectMessage message)
        {
            DiagnosticAbstraction.Log(string.Format("[{0}] Disconnect received: {1} {2}.", ToHex(SessionId), message.ReasonCode, message.Description), TraceEventType.Verbose, TraceEventId.DisconnectReceived);

            // transition to disconnecting state to avoid throwing exceptions while cleaning up, and to
            // ensure any exceptions that are raised do not overwrite the SshConnectionException that we
            // set below
            _isDisconnecting = true;

            _exception = new SshConnectionException(string.Format(CultureInfo.InvariantCulture, "The connection was closed by the server: {0} ({1}).", message.Description, message.ReasonCode), message.ReasonCode);
            _exceptionWaitHandle.Set();

            var disconnectReceived = DisconnectReceived;
            if (disconnectReceived != null)
                disconnectReceived(this, new MessageEventArgs<DisconnectMessage>(message));

            var disconnected = Disconnected;
            if (disconnected != null)
                disconnected(this, new EventArgs());

            // disconnect socket, and dispose it
            SocketDisconnectAndDispose();
        }

        /// <summary>
        /// Called when <see cref="IgnoreMessage"/> received.
        /// </summary>
        /// <param name="message"><see cref="IgnoreMessage"/> message.</param>
        internal void OnIgnoreReceived(IgnoreMessage message)
        {
            var handlers = IgnoreReceived;
            if (handlers != null)
                handlers(this, new MessageEventArgs<IgnoreMessage>(message));
        }

        /// <summary>
        /// Called when <see cref="UnimplementedMessage"/> message received.
        /// </summary>
        /// <param name="message"><see cref="UnimplementedMessage"/> message.</param>
        internal void OnUnimplementedReceived(UnimplementedMessage message)
        {
            var handlers = UnimplementedReceived;
            if (handlers != null)
                handlers(this, new MessageEventArgs<UnimplementedMessage>(message));
        }

        /// <summary>
        /// Called when <see cref="DebugMessage"/> message received.
        /// </summary>
        /// <param name="message"><see cref="DebugMessage"/> message.</param>
        internal void OnDebugReceived(DebugMessage message)
        {
            var handlers = DebugReceived;
            if (handlers != null)
                handlers(this, new MessageEventArgs<DebugMessage>(message));
        }

        /// <summary>
        /// Called when <see cref="ServiceRequestMessage"/> message received.
        /// </summary>
        /// <param name="message"><see cref="ServiceRequestMessage"/> message.</param>
        internal void OnServiceRequestReceived(ServiceRequestMessage message)
        {
            var handlers = ServiceRequestReceived;
            if (handlers != null)
                handlers(this, new MessageEventArgs<ServiceRequestMessage>(message));
        }

        /// <summary>
        /// Called when <see cref="ServiceAcceptMessage"/> message received.
        /// </summary>
        /// <param name="message"><see cref="ServiceAcceptMessage"/> message.</param>
        internal void OnServiceAcceptReceived(ServiceAcceptMessage message)
        {
            var handlers = ServiceAcceptReceived;
            if (handlers != null)
                handlers(this, new MessageEventArgs<ServiceAcceptMessage>(message));

            _serviceAccepted.Set();
        }

        internal void OnKeyExchangeDhGroupExchangeGroupReceived(KeyExchangeDhGroupExchangeGroup message)
        {
            var handlers = KeyExchangeDhGroupExchangeGroupReceived;
            if (handlers != null)
                handlers(this, new MessageEventArgs<KeyExchangeDhGroupExchangeGroup>(message));
        }

        internal void OnKeyExchangeDhGroupExchangeReplyReceived(KeyExchangeDhGroupExchangeReply message)
        {
            var handlers = KeyExchangeDhGroupExchangeReplyReceived;
            if (handlers != null)
                handlers(this, new MessageEventArgs<KeyExchangeDhGroupExchangeReply>(message));
        }

        /// <summary>
        /// Called when <see cref="KeyExchangeInitMessage"/> message received.
        /// </summary>
        /// <param name="message"><see cref="KeyExchangeInitMessage"/> message.</param>
        internal void OnKeyExchangeInitReceived(KeyExchangeInitMessage message)
        {
            _keyExchangeInProgress = true;

            _keyExchangeCompletedWaitHandle.Reset();

            // Disable messages that are not key exchange related
            _sshMessageFactory.DisableNonKeyExchangeMessages();

            _keyExchange = _serviceFactory.CreateKeyExchange(ConnectionInfo.KeyExchangeAlgorithms,
                                                             message.KeyExchangeAlgorithms);

            ConnectionInfo.CurrentKeyExchangeAlgorithm = _keyExchange.Name;

            _keyExchange.HostKeyReceived += KeyExchange_HostKeyReceived;

            //  Start the algorithm implementation
            _keyExchange.Start(this, message);

            var keyExchangeInitReceived = KeyExchangeInitReceived;
            if (keyExchangeInitReceived != null)
                keyExchangeInitReceived(this, new MessageEventArgs<KeyExchangeInitMessage>(message));
        }

        internal void OnKeyExchangeDhReplyMessageReceived(KeyExchangeDhReplyMessage message)
        {
            var handlers = KeyExchangeDhReplyMessageReceived;
            if (handlers != null)
                handlers(this, new MessageEventArgs<KeyExchangeDhReplyMessage>(message));
        }

        internal void OnKeyExchangeEcdhReplyMessageReceived(KeyExchangeEcdhReplyMessage message)
        {
            var handlers = KeyExchangeEcdhReplyMessageReceived;
            if (handlers != null)
                handlers(this, new MessageEventArgs<KeyExchangeEcdhReplyMessage>(message));
        }

        /// <summary>
        /// Called when <see cref="NewKeysMessage"/> message received.
        /// </summary>
        /// <param name="message"><see cref="NewKeysMessage"/> message.</param>
        internal void OnNewKeysReceived(NewKeysMessage message)
        {
            //  Update sessionId
            if (SessionId == null)
            {
                SessionId = _keyExchange.ExchangeHash;
            }

            //  Dispose of old ciphers and hash algorithms
            if (_serverMac != null)
            {
                _serverMac.Dispose();
                _serverMac = null;
            }

            if (_clientMac != null)
            {
                _clientMac.Dispose();
                _clientMac = null;
            }

            //  Update negotiated algorithms
            _serverCipher = _keyExchange.CreateServerCipher();
            _clientCipher = _keyExchange.CreateClientCipher();
            _serverMac = _keyExchange.CreateServerHash();
            _clientMac = _keyExchange.CreateClientHash();
            _clientCompression = _keyExchange.CreateCompressor();
            _serverDecompression = _keyExchange.CreateDecompressor();

            //  Dispose of old KeyExchange object as it is no longer needed.
            if (_keyExchange != null)
            {
                _keyExchange.HostKeyReceived -= KeyExchange_HostKeyReceived;
                _keyExchange.Dispose();
                _keyExchange = null;
            }

            // Enable activated messages that are not key exchange related
            _sshMessageFactory.EnableActivatedMessages();

            var newKeysReceived = NewKeysReceived;
            if (newKeysReceived != null)
                newKeysReceived(this, new MessageEventArgs<NewKeysMessage>(message));

            //  Signal that key exchange completed
            _keyExchangeCompletedWaitHandle.Set();

            _keyExchangeInProgress = false;
        }

        /// <summary>
        /// Called when client is disconnecting from the server.
        /// </summary>
        void ISession.OnDisconnecting()
        {
            _isDisconnecting = true;
        }

        /// <summary>
        /// Called when <see cref="RequestMessage"/> message received.
        /// </summary>
        /// <param name="message"><see cref="RequestMessage"/> message.</param>
        internal void OnUserAuthenticationRequestReceived(RequestMessage message)
        {
            var handlers = UserAuthenticationRequestReceived;
            if (handlers != null)
                handlers(this, new MessageEventArgs<RequestMessage>(message));
        }

        /// <summary>
        /// Called when <see cref="FailureMessage"/> message received.
        /// </summary>
        /// <param name="message"><see cref="FailureMessage"/> message.</param>
        internal void OnUserAuthenticationFailureReceived(FailureMessage message)
        {
            var handlers = UserAuthenticationFailureReceived;
            if (handlers != null)
                handlers(this, new MessageEventArgs<FailureMessage>(message));
        }

        /// <summary>
        /// Called when <see cref="SuccessMessage"/> message received.
        /// </summary>
        /// <param name="message"><see cref="SuccessMessage"/> message.</param>
        internal void OnUserAuthenticationSuccessReceived(SuccessMessage message)
        {
            var handlers = UserAuthenticationSuccessReceived;
            if (handlers != null)
                handlers(this, new MessageEventArgs<SuccessMessage>(message));
        }

        /// <summary>
        /// Called when <see cref="BannerMessage"/> message received.
        /// </summary>
        /// <param name="message"><see cref="BannerMessage"/> message.</param>
        internal void OnUserAuthenticationBannerReceived(BannerMessage message)
        {
            var handlers = UserAuthenticationBannerReceived;
            if (handlers != null)
                handlers(this, new MessageEventArgs<BannerMessage>(message));
        }


        /// <summary>
        /// Called when <see cref="InformationRequestMessage"/> message received.
        /// </summary>
        /// <param name="message"><see cref="InformationRequestMessage"/> message.</param>
        internal void OnUserAuthenticationInformationRequestReceived(InformationRequestMessage message)
        {
            var handlers = UserAuthenticationInformationRequestReceived;
            if (handlers != null)
                handlers(this, new MessageEventArgs<InformationRequestMessage>(message));
        }

        internal void OnUserAuthenticationPasswordChangeRequiredReceived(PasswordChangeRequiredMessage message)
        {
            var handlers = UserAuthenticationPasswordChangeRequiredReceived;
            if (handlers != null)
                handlers(this, new MessageEventArgs<PasswordChangeRequiredMessage>(message));
        }

        internal void OnUserAuthenticationPublicKeyReceived(PublicKeyMessage message)
        {
            var handlers = UserAuthenticationPublicKeyReceived;
            if (handlers != null)
                handlers(this, new MessageEventArgs<PublicKeyMessage>(message));
        }

        /// <summary>
        /// Called when <see cref="GlobalRequestMessage"/> message received.
        /// </summary>
        /// <param name="message"><see cref="GlobalRequestMessage"/> message.</param>
        internal void OnGlobalRequestReceived(GlobalRequestMessage message)
        {
            var handlers = GlobalRequestReceived;
            if (handlers != null)
                handlers(this, new MessageEventArgs<GlobalRequestMessage>(message));
        }

        /// <summary>
        /// Called when <see cref="RequestSuccessMessage"/> message received.
        /// </summary>
        /// <param name="message"><see cref="RequestSuccessMessage"/> message.</param>
        internal void OnRequestSuccessReceived(RequestSuccessMessage message)
        {
            var handlers = RequestSuccessReceived;
            if (handlers != null)
                handlers(this, new MessageEventArgs<RequestSuccessMessage>(message));
        }

        /// <summary>
        /// Called when <see cref="RequestFailureMessage"/> message received.
        /// </summary>
        /// <param name="message"><see cref="RequestFailureMessage"/> message.</param>
        internal void OnRequestFailureReceived(RequestFailureMessage message)
        {
            var handlers = RequestFailureReceived;
            if (handlers != null)
                handlers(this, new MessageEventArgs<RequestFailureMessage>(message));
        }

        /// <summary>
        /// Called when <see cref="ChannelOpenMessage"/> message received.
        /// </summary>
        /// <param name="message"><see cref="ChannelOpenMessage"/> message.</param>
        internal void OnChannelOpenReceived(ChannelOpenMessage message)
        {
            var handlers = ChannelOpenReceived;
            if (handlers != null)
                handlers(this, new MessageEventArgs<ChannelOpenMessage>(message));
        }

        /// <summary>
        /// Called when <see cref="ChannelOpenConfirmationMessage"/> message received.
        /// </summary>
        /// <param name="message"><see cref="ChannelOpenConfirmationMessage"/> message.</param>
        internal void OnChannelOpenConfirmationReceived(ChannelOpenConfirmationMessage message)
        {
            var handlers = ChannelOpenConfirmationReceived;
            if (handlers != null)
                handlers(this, new MessageEventArgs<ChannelOpenConfirmationMessage>(message));
        }

        /// <summary>
        /// Called when <see cref="ChannelOpenFailureMessage"/> message received.
        /// </summary>
        /// <param name="message"><see cref="ChannelOpenFailureMessage"/> message.</param>
        internal void OnChannelOpenFailureReceived(ChannelOpenFailureMessage message)
        {
            var handlers = ChannelOpenFailureReceived;
            if (handlers != null)
                handlers(this, new MessageEventArgs<ChannelOpenFailureMessage>(message));
        }

        /// <summary>
        /// Called when <see cref="ChannelWindowAdjustMessage"/> message received.
        /// </summary>
        /// <param name="message"><see cref="ChannelWindowAdjustMessage"/> message.</param>
        internal void OnChannelWindowAdjustReceived(ChannelWindowAdjustMessage message)
        {
            var handlers = ChannelWindowAdjustReceived;
            if (handlers != null)
                handlers(this, new MessageEventArgs<ChannelWindowAdjustMessage>(message));
        }

        /// <summary>
        /// Called when <see cref="ChannelDataMessage"/> message received.
        /// </summary>
        /// <param name="message"><see cref="ChannelDataMessage"/> message.</param>
        internal void OnChannelDataReceived(ChannelDataMessage message)
        {
            var handlers = ChannelDataReceived;
            if (handlers != null)
                handlers(this, new MessageEventArgs<ChannelDataMessage>(message));
        }

        /// <summary>
        /// Called when <see cref="ChannelExtendedDataMessage"/> message received.
        /// </summary>
        /// <param name="message"><see cref="ChannelExtendedDataMessage"/> message.</param>
        internal void OnChannelExtendedDataReceived(ChannelExtendedDataMessage message)
        {
            var handlers = ChannelExtendedDataReceived;
            if (handlers != null)
                handlers(this, new MessageEventArgs<ChannelExtendedDataMessage>(message));
        }

        /// <summary>
        /// Called when <see cref="ChannelCloseMessage"/> message received.
        /// </summary>
        /// <param name="message"><see cref="ChannelCloseMessage"/> message.</param>
        internal void OnChannelEofReceived(ChannelEofMessage message)
        {
            var handlers = ChannelEofReceived;
            if (handlers != null)
                handlers(this, new MessageEventArgs<ChannelEofMessage>(message));
        }

        /// <summary>
        /// Called when <see cref="ChannelCloseMessage"/> message received.
        /// </summary>
        /// <param name="message"><see cref="ChannelCloseMessage"/> message.</param>
        internal void OnChannelCloseReceived(ChannelCloseMessage message)
        {
            var handlers = ChannelCloseReceived;
            if (handlers != null)
                handlers(this, new MessageEventArgs<ChannelCloseMessage>(message));
        }

        /// <summary>
        /// Called when <see cref="ChannelRequestMessage"/> message received.
        /// </summary>
        /// <param name="message"><see cref="ChannelRequestMessage"/> message.</param>
        internal void OnChannelRequestReceived(ChannelRequestMessage message)
        {
            var handlers = ChannelRequestReceived;
            if (handlers != null)
                handlers(this, new MessageEventArgs<ChannelRequestMessage>(message));
        }

        /// <summary>
        /// Called when <see cref="ChannelSuccessMessage"/> message received.
        /// </summary>
        /// <param name="message"><see cref="ChannelSuccessMessage"/> message.</param>
        internal void OnChannelSuccessReceived(ChannelSuccessMessage message)
        {
            var handlers = ChannelSuccessReceived;
            if (handlers != null)
                handlers(this, new MessageEventArgs<ChannelSuccessMessage>(message));
        }

        /// <summary>
        /// Called when <see cref="ChannelFailureMessage"/> message received.
        /// </summary>
        /// <param name="message"><see cref="ChannelFailureMessage"/> message.</param>
        internal void OnChannelFailureReceived(ChannelFailureMessage message)
        {
            var handlers = ChannelFailureReceived;
            if (handlers != null)
                handlers(this, new MessageEventArgs<ChannelFailureMessage>(message));
        }

        #endregion

        private void KeyExchange_HostKeyReceived(object sender, HostKeyEventArgs e)
        {
            var handlers = HostKeyReceived;
            if (handlers != null)
                handlers(this, e);
        }

        #region Message loading functions

        /// <summary>
        /// Registers SSH message with the session.
        /// </summary>
        /// <param name="messageName">The name of the message to register with the session.</param>
        public void RegisterMessage(string messageName)
        {
            _sshMessageFactory.EnableAndActivateMessage(messageName);
        }

        /// <summary>
        /// Unregister SSH message from the session.
        /// </summary>
        /// <param name="messageName">The name of the message to unregister with the session.</param>
        public void UnRegisterMessage(string messageName)
        {
            _sshMessageFactory.DisableAndDeactivateMessage(messageName);
        }

        /// <summary>
        /// Loads a message from a given buffer.
        /// </summary>
        /// <param name="data">An array of bytes from which to construct the message.</param>
        /// <param name="offset">The zero-based byte offset in <paramref name="data"/> at which to begin reading.</param>
        /// <param name="count">The number of bytes to load.</param>
        /// <returns>
        /// A message constructed from <paramref name="data"/>.
        /// </returns>
        /// <exception cref="SshException">The type of the message is not supported.</exception>
        private Message LoadMessage(byte[] data, int offset, int count)
        {
            var messageType = data[offset];

            var message = _sshMessageFactory.Create(messageType);
            message.Load(data, offset + 1, count - 1);

            DiagnosticAbstraction.Log(string.Format("[{0}] Received message '{1}' from server: '{2}'.", ToHex(SessionId), message.GetType().Name, message), TraceEventType.Verbose, TraceEventId.MessageReceived);

            return message;
        }

        private static string ToHex(byte[] bytes, int offset)
        {
            var byteCount = bytes.Length - offset;

            var builder = new StringBuilder(bytes.Length * 2);

            for (var i = offset; i < byteCount; i++)
            {
                var b = bytes[i];
                builder.Append(b.ToString("X2"));
            }

            return builder.ToString();
        }

        internal static string ToHex(byte[] bytes)
        {
            if (bytes == null)
                return null;

            return ToHex(bytes, 0);
        }

        #endregion

#if FEATURE_SOCKET_POLL
        /// <summary>
        /// Gets a value indicating whether the socket is connected.
        /// </summary>
        /// <returns>
        /// <c>true</c> if the socket is connected; otherwise, <c>false</c>.
        /// </returns>
        /// <remarks>
        /// <para>
        /// As a first check we verify whether <see cref="Socket.Connected"/> is
        /// <c>true</c>. However, this only returns the state of the socket as of
        /// the last I/O operation.
        /// </para>
        /// <para>
        /// Therefore we use the combination of <see cref="Socket.Poll(int, SelectMode)"/> with mode <see cref="SelectMode.SelectRead"/>
        /// and <see cref="Socket.Available"/> to verify if the socket is still connected.
        /// </para>
        /// <para>
        /// The MSDN doc mention the following on the return value of <see cref="Socket.Poll(int, SelectMode)"/>
        /// with mode <see cref="SelectMode.SelectRead"/>:
        /// <list type="bullet">
        ///     <item>
        ///         <description><c>true</c> if data is available for reading;</description>
        ///     </item>
        ///     <item>
        ///         <description><c>true</c> if the connection has been closed, reset, or terminated; otherwise, returns <c>false</c>.</description>
        ///     </item>
        /// </list>
        /// </para>
        /// <para>
        /// <c>Conclusion:</c> when the return value is <c>true</c> - but no data is available for reading - then
        /// the socket is no longer connected.
        /// </para>
        /// <para>
        /// When a <see cref="Socket"/> is used from multiple threads, there's a race condition
        /// between the invocation of <see cref="Socket.Poll(int, SelectMode)"/> and the moment
        /// when the value of <see cref="Socket.Available"/> is obtained. To workaround this issue
        /// we synchronize reads from the <see cref="Socket"/>.
        /// </para>
        /// </remarks>
#else
        /// <summary>
        /// Gets a value indicating whether the socket is connected.
        /// </summary>
        /// <returns>
        /// <c>true</c> if the socket is connected; otherwise, <c>false</c>.
        /// </returns>
        /// <remarks>
        /// We verify whether <see cref="Socket.Connected"/> is <c>true</c>. However, this only returns the state
        /// of the socket as of the last I/O operation.
        /// </remarks>
#endif
        private bool IsSocketConnected()
        {
            lock (_socketDisposeLock)
            {
#if FEATURE_SOCKET_POLL
                if (!_socket.IsConnected())
                {
                    return false;
                }

                lock (_socketReadLock)
                {
                    var connectionClosedOrDataAvailable = _socket.Poll(0, SelectMode.SelectRead);
                    return !(connectionClosedOrDataAvailable && _socket.Available == 0);
                }
#else
                return _socket.IsConnected();
#endif // FEATURE_SOCKET_POLL
            }
        }

        /// <summary>
        /// Performs a blocking read on the socket until <paramref name="length"/> bytes are received.
        /// </summary>
        /// <param name="socket">The <see cref="Socket"/> to read from.</param>
        /// <param name="buffer">An array of type <see cref="byte"/> that is the storage location for the received data.</param>
        /// <param name="offset">The position in <paramref name="buffer"/> parameter to store the received data.</param>
        /// <param name="length">The number of bytes to read.</param>
        /// <returns>
        /// The number of bytes read.
        /// </returns>
        /// <exception cref="SshOperationTimeoutException">The read has timed-out.</exception>
        /// <exception cref="SocketException">The read failed.</exception>
        private static int TrySocketRead(Socket socket, byte[] buffer, int offset, int length)
        {
            return SocketAbstraction.Read(socket, buffer, offset, length, InfiniteTimeSpan);
        }

        /// <summary>
        /// Shuts down and disposes the socket.
        /// </summary>
        private void SocketDisconnectAndDispose()
        {
            if (_socket != null)
            {
                lock (_socketDisposeLock)
                {
                    if (_socket != null)
                    {
                        if (_socket.Connected)
                        {
                            try
                            {
                                DiagnosticAbstraction.Log(string.Format("[{0}] Shutting down socket.", ToHex(SessionId)), TraceEventType.Verbose, TraceEventId.ShuttingDownSocket);

                                // Interrupt any pending reads; should be done outside of socket read lock as we
                                // actually want shutdown the socket to make sure blocking reads are interrupted.
                                //
                                // This may result in a SocketException (eg. An existing connection was forcibly
                                // closed by the remote host) which we'll log and ignore as it means the socket
                                // was already shut down.
                                _socket.Shutdown(SocketShutdown.Send);
                            }
                            catch (SocketException ex)
                            {
                                DiagnosticAbstraction.Log("Failure shutting down socket: " + ex, TraceEventType.Warning, TraceEventId.SocketShutdownFailure);
                            }
                        }

                        DiagnosticAbstraction.Log(string.Format("[{0}] Disposing socket.", ToHex(SessionId)), TraceEventType.Verbose, TraceEventId.DisposingSocket);
                        _socket.Dispose();
                        DiagnosticAbstraction.Log(string.Format("[{0}] Disposed socket.", ToHex(SessionId)), TraceEventType.Verbose, TraceEventId.DisposedSocket);
                        _socket = null;
                    }
                }
            }
        }

        /// <summary>
        /// Listens for incoming message from the server and handles them. This method run as a task on separate thread.
        /// </summary>
        private void MessageListener()
        {
            try
            {
                // remain in message loop until socket is shut down or until we're disconnecting
                while (true)
                {
                    var socket = _socket;

                    if (socket == null || !socket.Connected)
                    {
                        break;
                    }

#if FEATURE_SOCKET_POLL || FEATURE_SOCKET_SELECT
                    try
                    {
#if FEATURE_SOCKET_POLL
                        // Block until either data is available or the socket is closed
                        var connectionClosedOrDataAvailable = socket.Poll(-1, SelectMode.SelectRead);
                        if (connectionClosedOrDataAvailable && socket.Available == 0)
                        {
                            // connection with SSH server was closed or connection was reset
                            break;
                        }
#elif FEATURE_SOCKET_SELECT
                        var readSockets = new List<Socket> { socket };

                        // if the socket is already disposed when Select is invoked, then a SocketException
                        // stating "An operation was attempted on something that is not a socket" is thrown;
                        // we attempt to avoid this exception by having an IsConnected() that can break the
                        // message loop
                        //
                        // note that there's no guarantee that the socket will not be disposed between the
                        // IsConnected() check and the Select invocation; we can't take a "dispose" lock
                        // that includes the Select invocation as we want Dispose() to be able to interrupt
                        // the Select

                        // perform a blocking select to determine whether there's is data available to be
                        // read; we do not use a blocking read to allow us to use Socket.Poll to determine
                        // if the connection is still available (in IsSocketConnected)

                        Socket.Select(readSockets, null, null, -1);

                        // the Select invocation will be interrupted in one of the following conditions:
                        // * data is available to be read
                        //   => the socket will not be removed from "readSockets"
                        // * the socket connection is closed during the Select invocation
                        //   => the socket will be removed from "readSockets"
                        // * the socket is disposed during the Select invocation
                        //   => the socket will not be removed from "readSocket"
                        // 
                        // since we handle the second and third condition the same way and Socket.Connected
                        // allows us to check for both conditions, we use that instead of both checking for
                        // the removal from "readSockets" and the Connection check
                        if (!socket.IsConnected())
                        {
                            // connection with SSH server was closed or socket was disposed;
                            // break out of the message loop
                            break;
                        }
#endif // FEATURE_SOCKET_SELECT
                    }
                    catch (ObjectDisposedException)
                    {
                        // The socket was disposed by either:
                        // * a call to Disconnect()
                        // * a call to Dispose()
                        // * a SSH_MSG_DISCONNECT received from server
                        break;
                    }
#endif // FEATURE_SOCKET_POLL || FEATURE_SOCKET_SELECT

                    var message = ReceiveMessage(socket);
                    if (message == null)
                    {
                        // connection with SSH server was closed;
                        // break out of the message loop
                        break;
                    }

                    // process message
                    message.Process(this);
                }

                // connection with SSH server was closed or socket was disposed
                RaiseError(CreateConnectionAbortedByServerException());
            }
            catch (SocketException ex)
            {
                RaiseError(new SshConnectionException(ex.Message, DisconnectReason.ConnectionLost, ex));
            }
            catch (Exception exp)
            {
                RaiseError(exp);
            }
            finally
            {
                // signal that the message listener thread has stopped
                _messageListenerCompleted.Set();
            }
        }

        /// <summary>
        /// Raises the <see cref="ErrorOccured"/> event.
        /// </summary>
        /// <param name="exp">The <see cref="Exception"/>.</param>
        private void RaiseError(Exception exp)
        {
            var connectionException = exp as SshConnectionException;

            DiagnosticAbstraction.Log(string.Format("[{0}] Raised exception: {1}", ToHex(SessionId), exp), TraceEventType.Error, TraceEventId.RaisedException);

            if (_isDisconnecting)
            {
                //  a connection exception which is raised while isDisconnecting is normal and
                //  should be ignored
                if (connectionException != null)
                    return;

                // any timeout while disconnecting can be caused by loss of connectivity
                // altogether and should be ignored
                var socketException = exp as SocketException;
                if (socketException != null && socketException.SocketErrorCode == SocketError.TimedOut)
                    return;
            }

            // "save" exception and set exception wait handle to ensure any waits are interrupted
            _exception = exp;
            _exceptionWaitHandle.Set();

            var errorOccured = ErrorOccured;
            if (errorOccured != null)
                errorOccured(this, new ExceptionEventArgs(exp));

            if (connectionException != null)
            {
                DiagnosticAbstraction.Log(string.Format("[{0}] Disconnecting after exception: {1}", ToHex(SessionId), exp), TraceEventType.Warning, TraceEventId.DisconnectingAfterException);
                Disconnect(connectionException.DisconnectReason, exp.ToString());
            }
        }

        /// <summary>
        /// Resets connection-specific information to ensure state of a previous connection
        /// does not affect new connections.
        /// </summary>
        private void Reset()
        {
            if (_exceptionWaitHandle != null)
                _exceptionWaitHandle.Reset();
            if (_keyExchangeCompletedWaitHandle != null)
                _keyExchangeCompletedWaitHandle.Reset();
            if (_messageListenerCompleted != null)
                _messageListenerCompleted.Set();

            SessionId = null;
            _isDisconnectMessageSent = false;
            _isDisconnecting = false;
            _isAuthenticated = false;
            _exception = null;
            _keyExchangeInProgress = false;
        }

        private static SshConnectionException CreateConnectionAbortedByServerException()
        {
            return new SshConnectionException("An established connection was aborted by the server.",
                                              DisconnectReason.ConnectionLost);
        }

#region IDisposable implementation

        private bool _disposed;

        /// <summary>
        /// Performs application-defined tasks associated with freeing, releasing, or resetting unmanaged resources.
        /// </summary>
        public void Dispose()
        {
            Dispose(true);
            GC.SuppressFinalize(this);
        }

        /// <summary>
        /// Releases unmanaged and - optionally - managed resources
        /// </summary>
        /// <param name="disposing"><c>true</c> to release both managed and unmanaged resources; <c>false</c> to release only unmanaged resources.</param>
        protected virtual void Dispose(bool disposing)
        {
            if (_disposed)
                return;

            if (disposing)
            {
                DiagnosticAbstraction.Log(string.Format("[{0}] Disposing session.", ToHex(SessionId)), TraceEventType.Verbose, TraceEventId.DisposingSession);

                Disconnect();

                var serviceAccepted = _serviceAccepted;
                if (serviceAccepted != null)
                {
                    serviceAccepted.Dispose();
                    _serviceAccepted = null;
                }

                var exceptionWaitHandle = _exceptionWaitHandle;
                if (exceptionWaitHandle != null)
                {
                    exceptionWaitHandle.Dispose();
                    _exceptionWaitHandle = null;
                }

                var keyExchangeCompletedWaitHandle = _keyExchangeCompletedWaitHandle;
                if (keyExchangeCompletedWaitHandle != null)
                {
                    keyExchangeCompletedWaitHandle.Dispose();
                    _keyExchangeCompletedWaitHandle = null;
                }

                var serverMac = _serverMac;
                if (serverMac != null)
                {
                    serverMac.Dispose();
                    _serverMac = null;
                }

                var clientMac = _clientMac;
                if (clientMac != null)
                {
                    clientMac.Dispose();
                    _clientMac = null;
                }

                var keyExchange = _keyExchange;
                if (keyExchange != null)
                {
                    keyExchange.HostKeyReceived -= KeyExchange_HostKeyReceived;
                    keyExchange.Dispose();
                    _keyExchange = null;
                }

                var messageListenerCompleted = _messageListenerCompleted;
                if (messageListenerCompleted != null)
                {
                    messageListenerCompleted.Dispose();
                    _messageListenerCompleted = null;
                }

                _disposed = true;
            }
        }

        /// <summary>
        /// Releases unmanaged resources and performs other cleanup operations before the
        /// <see cref="Session"/> is reclaimed by garbage collection.
        /// </summary>
        ~Session()
        {
            Dispose(false);
        }

#endregion IDisposable implementation

#region ISession implementation

        /// <summary>
        /// Gets or sets the connection info.
        /// </summary>
        /// <value>The connection info.</value>
        IConnectionInfo ISession.ConnectionInfo
        {
            get { return ConnectionInfo; }
        }

        WaitHandle ISession.MessageListenerCompleted
        {
            get { return _messageListenerCompleted; }
        }

        /// <summary>
        /// Create a new SSH session channel.
        /// </summary>
        /// <returns>
        /// A new SSH session channel.
        /// </returns>
        IChannelSession ISession.CreateChannelSession()
        {
            return new ChannelSession(this, NextChannelNumber, InitialLocalWindowSize, LocalChannelDataPacketSize);
        }

        /// <summary>
        /// Create a new channel for a locally forwarded TCP/IP port.
        /// </summary>
        /// <returns>
        /// A new channel for a locally forwarded TCP/IP port.
        /// </returns>
        IChannelDirectTcpip ISession.CreateChannelDirectTcpip()
        {
            return new ChannelDirectTcpip(this, NextChannelNumber, InitialLocalWindowSize, LocalChannelDataPacketSize);
        }

        /// <summary>
        /// Creates a "forwarded-tcpip" SSH channel.
        /// </summary>
        /// <returns>
        /// A new "forwarded-tcpip" SSH channel.
        /// </returns>
        IChannelForwardedTcpip ISession.CreateChannelForwardedTcpip(uint remoteChannelNumber,
                                                                    uint remoteWindowSize,
                                                                    uint remoteChannelDataPacketSize)
        {
            return new ChannelForwardedTcpip(this,
                                             NextChannelNumber,
                                             InitialLocalWindowSize,
                                             LocalChannelDataPacketSize,
                                             remoteChannelNumber,
                                             remoteWindowSize,
                                             remoteChannelDataPacketSize);
        }

        /// <summary>
        /// Sends a message to the server.
        /// </summary>
        /// <param name="message">The message to send.</param>
        /// <exception cref="SshConnectionException">The client is not connected.</exception>
        /// <exception cref="SshOperationTimeoutException">The operation timed out.</exception>
        /// <exception cref="InvalidOperationException">The size of the packet exceeds the maximum size defined by the protocol.</exception>
        void ISession.SendMessage(Message message)
        {
            SendMessage(message);
        }

        /// <summary>
        /// Sends a message to the server.
        /// </summary>
        /// <param name="message">The message to send.</param>
        /// <returns>
        /// <c>true</c> if the message was sent to the server; otherwise, <c>false</c>.
        /// </returns>
        /// <exception cref="InvalidOperationException">The size of the packet exceeds the maximum size defined by the protocol.</exception>
        /// <remarks>
        /// This methods returns <c>false</c> when the attempt to send the message results in a
        /// <see cref="SocketException"/> or a <see cref="SshException"/>.
        /// </remarks>
        bool ISession.TrySendMessage(Message message)
        {
            return TrySendMessage(message);
        }

#endregion ISession implementation
    }

    /// <summary>
    /// Represents the result of a wait operations.
    /// </summary>
    internal enum WaitResult
    {
        /// <summary>
        /// The <see cref="WaitHandle"/> was signaled within the specified interval.
        /// </summary>
        Success = 1,

        /// <summary>
        /// The <see cref="WaitHandle"/> was not signaled within the specified interval.
        /// </summary>
        TimedOut = 2,

        /// <summary>
        /// The session is in a disconnected state.
        /// </summary>
        Disconnected = 3,

        /// <summary>
        /// The session is in a failed state.
        /// </summary>
        Failed = 4
    }
}<|MERGE_RESOLUTION|>--- conflicted
+++ resolved
@@ -1,12 +1,9 @@
 ﻿using System;
-<<<<<<< HEAD
 using System.Collections.Generic;
 using System.Diagnostics;
 using System.Globalization;
 using System.Linq;
 using System.Net;
-=======
->>>>>>> d62594c0
 using System.Net.Sockets;
 using System.Security.Cryptography;
 using System.Text;
@@ -600,11 +597,7 @@
                     ServerVersion = ConnectionInfo.ServerVersion = serverIdentification.ToString();
                     ConnectionInfo.ClientVersion = ClientVersion;
 
-<<<<<<< HEAD
-                    DiagnosticAbstraction.Log(string.Format("Server version '{0}' on '{1}'.", version, softwareName), TraceEventType.Verbose, TraceEventId.ServerVersion);
-=======
-                    DiagnosticAbstraction.Log(string.Format("Server version '{0}' on '{1}'.", serverIdentification.ProtocolVersion, serverIdentification.SoftwareVersion));
->>>>>>> d62594c0
+                    DiagnosticAbstraction.Log(string.Format("Server version '{0}' on '{1}'.", serverIdentification.ProtocolVersion, serverIdentification.SoftwareVersion), TraceEventType.Verbose, TraceEventId.ServerVersion);
 
                     if (!(serverIdentification.ProtocolVersion.Equals("2.0") || serverIdentification.ProtocolVersion.Equals("1.99")))
                     {
