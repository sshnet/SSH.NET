﻿using System;
using System.Collections.Generic;
using System.Threading;
using System.Threading.Tasks;

using Renci.SshNet.Sftp.Responses;

namespace Renci.SshNet.Sftp
{
    /// <summary>
    /// Represents an SFTP session.
    /// </summary>
    internal interface ISftpSession : ISubsystemSession
    {
        /// <summary>
        /// Gets the SFTP protocol version.
        /// </summary>
        /// <value>
        /// The SFTP protocol version.
        /// </value>
        uint ProtocolVersion { get; }

        /// <summary>
        /// Gets the remote working directory.
        /// </summary>
        /// <value>
        /// The remote working directory.
        /// </value>
        string WorkingDirectory { get; }

        /// <summary>
        /// Changes the current working directory to the specified path.
        /// </summary>
        /// <param name="path">The new working directory.</param>
        void ChangeDirectory(string path);

        /// <summary>
        /// Resolves a given path into an absolute path on the server.
        /// </summary>
        /// <param name="path">The path to resolve.</param>
        /// <returns>
        /// The absolute path.
        /// </returns>
        string GetCanonicalPath(string path);

        Task<string> GetCanonicalPathAsync(string path, CancellationToken cancellationToken);

        /// <summary>
        /// Asynchronously resolves a given path into an absolute path on the server.
        /// </summary>
        /// <param name="path">The path to resolve.</param>
        /// <param name="cancellationToken">The token to monitor for cancellation requests.</param>
        /// <returns>
        /// A task that represents an asynchronous operation to resolve <paramref name="path"/> into
        /// an absolute path. The value of its <see cref="Task{Task}.Result"/> contains the absolute
        /// path of the specified path.
        /// </returns>
        Task<string> GetCanonicalPathAsync(string path, CancellationToken cancellationToken);

        /// <summary>
        /// Asynchronously performs a <c>SSH_FXP_FSTAT</c> request.
        /// </summary>
        /// <param name="handle">The handle.</param>
        /// <param name="nullOnError">If set to <see langword="true"/>, <see langword="null"/> is returned in case of an error.</param>
        /// <returns>
        /// The file attributes.
        /// </returns>
        SftpFileAttributes RequestFStat(byte[] handle, bool nullOnError);

        Task<SftpFileAttributes> RequestFStatAsync(byte[] handle, CancellationToken cancellationToken);

        /// <summary>
        /// Asynchronously performs a <c>SSH_FXP_FSTAT</c> request.
        /// </summary>
        /// <param name="handle">The handle.</param>
        /// <param name="cancellationToken">The token to monitor for cancellation requests.</param>
        /// <returns>
        /// A task the represents the asynchronous <c>SSH_FXP_FSTAT</c> request. The value of its
        /// <see cref="Task{Task}.Result"/> contains the file attributes of the specified handle.
        /// </returns>
        Task<SftpFileAttributes> RequestFStatAsync(byte[] handle, CancellationToken cancellationToken);

        /// <summary>
        /// Performs SSH_FXP_STAT request.
        /// </summary>
        /// <param name="path">The path.</param>
        /// <param name="nullOnError">If set to <see langword="true"/>, <see langword="null"/> is returned in case of an error.</param>
        /// <returns>
        /// File attributes.
        /// </returns>
        SftpFileAttributes RequestStat(string path, bool nullOnError = false);

        /// <summary>
        /// Performs SSH_FXP_STAT request.
        /// </summary>
        /// <param name="path">The path.</param>
        /// <param name="callback">The <see cref="AsyncCallback"/> delegate that is executed when <see cref="BeginOpen(string, Flags, AsyncCallback, object)"/> completes.</param>
        /// <param name="state">An object that contains any additional user-defined data.</param>
        /// <returns>
        /// A <see cref="SftpOpenAsyncResult"/> that represents the asynchronous call.
        /// </returns>
        SFtpStatAsyncResult BeginStat(string path, AsyncCallback callback, object state);

        /// <summary>
        /// Handles the end of an asynchronous read.
        /// </summary>
        /// <param name="asyncResult">An <see cref="SFtpStatAsyncResult"/> that represents an asynchronous call.</param>
        /// <returns>
        /// The file attributes.
        /// </returns>
        /// <exception cref="ArgumentNullException"><paramref name="asyncResult"/> is <see langword="null"/>.</exception>
        SftpFileAttributes EndStat(SFtpStatAsyncResult asyncResult);

        /// <summary>
        /// Performs SSH_FXP_LSTAT request.
        /// </summary>
        /// <param name="path">The path.</param>
        /// <returns>
        /// File attributes.
        /// </returns>
        SftpFileAttributes RequestLStat(string path);

        /// <summary>
        /// Performs SSH_FXP_LSTAT request.
        /// </summary>
        /// <param name="path">The path.</param>
        /// <param name="callback">The <see cref="AsyncCallback"/> delegate that is executed when <see cref="BeginLStat(string, AsyncCallback, object)"/> completes.</param>
        /// <param name="state">An object that contains any additional user-defined data.</param>
        /// <returns>
        /// A <see cref="SFtpStatAsyncResult"/> that represents the asynchronous call.
        /// </returns>
        SFtpStatAsyncResult BeginLStat(string path, AsyncCallback callback, object state);

        /// <summary>
        /// Handles the end of an asynchronous SSH_FXP_LSTAT request.
        /// </summary>
        /// <param name="asyncResult">An <see cref="SFtpStatAsyncResult"/> that represents an asynchronous call.</param>
        /// <returns>
        /// The file attributes.
        /// </returns>
        /// <exception cref="ArgumentNullException"><paramref name="asyncResult"/> is <see langword="null"/>.</exception>
        SftpFileAttributes EndLStat(SFtpStatAsyncResult asyncResult);

        /// <summary>
        /// Performs SSH_FXP_MKDIR request.
        /// </summary>
        /// <param name="path">The path.</param>
        void RequestMkDir(string path);

        /// <summary>
<<<<<<< HEAD
        /// Performs SSH_FXP_OPEN request.
=======
        /// Performs a <c>SSH_FXP_OPEN</c> request.
>>>>>>> ffd43dad
        /// </summary>
        /// <param name="path">The path.</param>
        /// <param name="flags">The flags.</param>
        /// <param name="nullOnError">If set to <see langword="true"/>, <see langword="null"/> is returned in case of an error.</param>
        /// <returns>
        /// The file handle for the specified path.
        /// </returns>
        byte[] RequestOpen(string path, Flags flags, bool nullOnError = false);

        Task<byte[]> RequestOpenAsync(string path, Flags flags, CancellationToken cancellationToken);

        /// <summary>
<<<<<<< HEAD
=======
        /// Asynchronously performs a <c>SSH_FXP_OPEN</c> request.
        /// </summary>
        /// <param name="path">The path.</param>
        /// <param name="flags">The flags.</param>
        /// <param name="cancellationToken">The token to monitor for cancellation requests.</param>
        /// <returns>
        /// A task the represents the asynchronous <c>SSH_FXP_OPEN</c> request. The value of its
        /// <see cref="Task{Task}.Result"/> contains the file handle of the specified path.
        /// </returns>
        Task<byte[]> RequestOpenAsync(string path, Flags flags, CancellationToken cancellationToken);

        /// <summary>
>>>>>>> ffd43dad
        /// Performs SSH_FXP_OPEN request.
        /// </summary>
        /// <param name="path">The path.</param>
        /// <param name="flags">The flags.</param>
        /// <param name="callback">The <see cref="AsyncCallback"/> delegate that is executed when <see cref="BeginOpen(string, Flags, AsyncCallback, object)"/> completes.</param>
        /// <param name="state">An object that contains any additional user-defined data.</param>
        /// <returns>
        /// A <see cref="SftpOpenAsyncResult"/> that represents the asynchronous call.
        /// </returns>
        SftpOpenAsyncResult BeginOpen(string path, Flags flags, AsyncCallback callback, object state);

        /// <summary>
        /// Handles the end of an asynchronous read.
        /// </summary>
        /// <param name="asyncResult">An <see cref="SftpOpenAsyncResult"/> that represents an asynchronous call.</param>
        /// <returns>
        /// A <see cref="byte"/> array representing a file handle.
        /// </returns>
        /// <remarks>
        /// If all available data has been read, the <see cref="EndOpen(SftpOpenAsyncResult)"/> method completes
        /// immediately and returns zero bytes.
        /// </remarks>
        /// <exception cref="ArgumentNullException"><paramref name="asyncResult"/> is <see langword="null"/>.</exception>
        byte[] EndOpen(SftpOpenAsyncResult asyncResult);

        /// <summary>
<<<<<<< HEAD
        /// Performs SSH_FXP_OPENDIR request.
=======
        /// Performs a <c>SSH_FXP_OPENDIR</c> request.
>>>>>>> ffd43dad
        /// </summary>
        /// <param name="path">The path.</param>
        /// <param name="nullOnError">If set to <see langword="true"/>, <see langword="null"/> is returned in case of an error.</param>
        /// <returns>
        /// A file handle for the specified path.
        /// </returns>
        byte[] RequestOpenDir(string path, bool nullOnError = false);

        Task<byte[]> RequestOpenDirAsync(string path, CancellationToken cancellationToken);

        /// <summary>
        /// Asynchronously performs a <c>SSH_FXP_OPENDIR</c> request.
        /// </summary>
        /// <param name="path">The path.</param>
        /// <param name="cancellationToken">The token to monitor for cancellation requests.</param>
        /// <returns>
        /// A task that represents the asynchronous <c>SSH_FXP_OPENDIR</c> request. The value of its
        /// <see cref="Task{Task}.Result"/> contains the handle of the specified path.
        /// </returns>
        Task<byte[]> RequestOpenDirAsync(string path, CancellationToken cancellationToken);

        /// <summary>
        /// Performs posix-rename@openssh.com extended request.
        /// </summary>
        /// <param name="oldPath">The old path.</param>
        /// <param name="newPath">The new path.</param>
        void RequestPosixRename(string oldPath, string newPath);

        /// <summary>
        /// Performs SSH_FXP_READ request.
        /// </summary>
        /// <param name="handle">The handle.</param>
        /// <param name="offset">The offset.</param>
        /// <param name="length">The length.</param>
        /// <returns>data array; null if EOF.</returns>
        byte[] RequestRead(byte[] handle, ulong offset, uint length);

        /// <summary>
        /// Begins an asynchronous read using a SSH_FXP_READ request.
        /// </summary>
        /// <param name="handle">The handle to the file to read from.</param>
        /// <param name="offset">The offset in the file to start reading from.</param>
        /// <param name="length">The number of bytes to read.</param>
        /// <param name="callback">The <see cref="AsyncCallback"/> delegate that is executed when <see cref="BeginRead(byte[], ulong, uint, AsyncCallback, object)"/> completes.</param>
        /// <param name="state">An object that contains any additional user-defined data.</param>
        /// <returns>
        /// A <see cref="SftpReadAsyncResult"/> that represents the asynchronous call.
        /// </returns>
        SftpReadAsyncResult BeginRead(byte[] handle, ulong offset, uint length, AsyncCallback callback, object state);

        /// <summary>
        /// Handles the end of an asynchronous read.
        /// </summary>
        /// <param name="asyncResult">An <see cref="SftpReadAsyncResult"/> that represents an asynchronous call.</param>
        /// <returns>
        /// A <see cref="byte"/> array representing the data read.
        /// </returns>
        /// <remarks>
        /// If all available data has been read, the <see cref="EndRead(SftpReadAsyncResult)"/> method completes
        /// immediately and returns zero bytes.
        /// </remarks>
        /// <exception cref="ArgumentNullException"><paramref name="asyncResult"/> is <see langword="null"/>.</exception>
        byte[] EndRead(SftpReadAsyncResult asyncResult);

        Task<byte[]> RequestReadAsync(byte[] handle, ulong offset, uint length, CancellationToken cancellationToken);

        /// <summary>
<<<<<<< HEAD
        /// Performs SSH_FXP_READDIR request.
=======
        /// Asynchronously performs a <c>SSH_FXP_READ</c> request.
>>>>>>> ffd43dad
        /// </summary>
        /// <param name="handle">The handle to the file to read from.</param>
        /// <param name="offset">The offset in the file to start reading from.</param>
        /// <param name="length">The number of bytes to read.</param>
        /// <param name="cancellationToken">The token to monitor for cancellation requests.</param>
        /// <returns>
        /// A task that represents the asynchronous <c>SSH_FXP_READ</c> request. The value of
        /// its <see cref="Task{Task}.Result"/> contains the data read from the file, or an empty
        /// array when the end of the file is reached.
        /// </returns>
        Task<byte[]> RequestReadAsync(byte[] handle, ulong offset, uint length, CancellationToken cancellationToken);

        /// <summary>
        /// Performs a <c>SSH_FXP_READDIR</c> request.
        /// </summary>
        /// <param name="handle">The handle of the directory to read.</param>
        /// <returns>
        /// A <see cref="Dictionary{TKey,TValue}"/> where the <c>key</c> is the name of a file in the directory
        /// and the <c>value</c> is the <see cref="SftpFileAttributes"/> of the file.
        /// </returns>
        KeyValuePair<string, SftpFileAttributes>[] RequestReadDir(byte[] handle);

        Task<KeyValuePair<string, SftpFileAttributes>[]> RequestReadDirAsync(byte[] handle, CancellationToken cancellationToken);

        /// <summary>
        /// Performs a <c>SSH_FXP_READDIR</c> request.
        /// </summary>
        /// <param name="handle">The handle of the directory to read.</param>
        /// <param name="cancellationToken">The token to monitor for cancellation requests.</param>
        /// <returns>
        /// A task that represents the asynchronous <c>SSH_FXP_READDIR</c> request. The value of its
        /// <see cref="Task{Task}.Result"/> contains a <see cref="Dictionary{TKey,TValue}"/> where the
        /// <c>key</c> is the name of a file in the directory and the <c>value</c> is the <see cref="SftpFileAttributes"/>
        /// of the file.
        /// </returns>
        Task<KeyValuePair<string, SftpFileAttributes>[]> RequestReadDirAsync(byte[] handle, CancellationToken cancellationToken);

        /// <summary>
        /// Performs SSH_FXP_REALPATH request.
        /// </summary>
        /// <param name="path">The path.</param>
        /// <param name="callback">The <see cref="AsyncCallback"/> delegate that is executed when <see cref="BeginRealPath(string, AsyncCallback, object)"/> completes.</param>
        /// <param name="state">An object that contains any additional user-defined data.</param>
        /// <returns>
        /// A <see cref="SftpRealPathAsyncResult"/> that represents the asynchronous call.
        /// </returns>
        SftpRealPathAsyncResult BeginRealPath(string path, AsyncCallback callback, object state);

        /// <summary>
        /// Handles the end of an asynchronous SSH_FXP_REALPATH request.
        /// </summary>
        /// <param name="asyncResult">An <see cref="SftpRealPathAsyncResult"/> that represents an asynchronous call.</param>
        /// <returns>
        /// The absolute path.
        /// </returns>
        /// <exception cref="ArgumentNullException"><paramref name="asyncResult"/> is <see langword="null"/>.</exception>
        string EndRealPath(SftpRealPathAsyncResult asyncResult);

        /// <summary>
        /// Performs a <c>SSH_FXP_REMOVE</c> request.
        /// </summary>
        /// <param name="path">The path.</param>
        void RequestRemove(string path);

        Task RequestRemoveAsync(string path, CancellationToken cancellationToken);

        /// <summary>
        /// Asynchronously performs a <c>SSH_FXP_REMOVE</c> request.
        /// </summary>
        /// <param name="path">The path.</param>
        /// <param name="cancellationToken">The token to monitor for cancellation requests.</param>
        /// <returns>
        /// A task that represents the asynchronous <c>SSH_FXP_REMOVE</c> request.
        /// </returns>
        Task RequestRemoveAsync(string path, CancellationToken cancellationToken);

        /// <summary>
        /// Performs a <c>SSH_FXP_RENAME</c> request.
        /// </summary>
        /// <param name="oldPath">The old path.</param>
        /// <param name="newPath">The new path.</param>
        void RequestRename(string oldPath, string newPath);

        Task RequestRenameAsync(string oldPath, string newPath, CancellationToken cancellationToken);

        /// <summary>
        /// Asynchronously performs a <c>SSH_FXP_RENAME</c> request.
        /// </summary>
        /// <param name="oldPath">The old path.</param>
        /// <param name="newPath">The new path.</param>
        /// <param name="cancellationToken">The token to monitor for cancellation requests.</param>
        /// <returns>
        /// A task that represents the asynchronous <c>SSH_FXP_RENAME</c> request.
        /// </returns>
        Task RequestRenameAsync(string oldPath, string newPath, CancellationToken cancellationToken);

        /// <summary>
        /// Performs SSH_FXP_RMDIR request.
        /// </summary>
        /// <param name="path">The path.</param>
        void RequestRmDir(string path);

        /// <summary>
        /// Performs SSH_FXP_SETSTAT request.
        /// </summary>
        /// <param name="path">The path.</param>
        /// <param name="attributes">The attributes.</param>
        void RequestSetStat(string path, SftpFileAttributes attributes);

        /// <summary>
        /// Performs a <c>statvfs@openssh.com</c> extended request.
        /// </summary>
        /// <param name="path">The path.</param>
        /// <param name="nullOnError">If set to <see langword="true"/>, <see langword="null"/> is returned in case of an error.</param>
        /// <returns>
        /// The file system information for the specified path, or <see langword="null"/> when
        /// the request failed and <paramref name="nullOnError"/> is <see langword="true"/>.
        /// </returns>
        SftpFileSystemInformation RequestStatVfs(string path, bool nullOnError = false);

        /// <summary>
        /// Asynchronously performs a <c>statvfs@openssh.com</c> extended request.
        /// </summary>
        /// <param name="path">The path.</param>
        /// <param name="cancellationToken">The token to monitor for cancellation requests.</param>
        /// <returns>
        /// A task that represents the <c>statvfs@openssh.com</c> extended request. The value of its
        /// <see cref="Task{Task}.Result"/> contains the file system information for the specified
        /// path.
        /// </returns>
        Task<SftpFileSystemInformation> RequestStatVfsAsync(string path, CancellationToken cancellationToken);

        Task<SftpFileSytemInformation> RequestStatVfsAsync(string path, CancellationToken cancellationToken);

        /// <summary>
        /// Performs SSH_FXP_SYMLINK request.
        /// </summary>
        /// <param name="linkpath">The linkpath.</param>
        /// <param name="targetpath">The targetpath.</param>
        void RequestSymLink(string linkpath, string targetpath);

        /// <summary>
        /// Performs SSH_FXP_FSETSTAT request.
        /// </summary>
        /// <param name="handle">The handle.</param>
        /// <param name="attributes">The attributes.</param>
        void RequestFSetStat(byte[] handle, SftpFileAttributes attributes);

        /// <summary>
        /// Performs SSH_FXP_WRITE request.
        /// </summary>
        /// <param name="handle">The handle.</param>
        /// <param name="serverOffset">The the zero-based offset (in bytes) relative to the beginning of the file that the write must start at.</param>
        /// <param name="data">The buffer holding the data to write.</param>
        /// <param name="offset">the zero-based offset in <paramref name="data" /> at which to begin taking bytes to write.</param>
        /// <param name="length">The length (in bytes) of the data to write.</param>
        /// <param name="wait">The wait event handle if needed.</param>
        /// <param name="writeCompleted">The callback to invoke when the write has completed.</param>
        void RequestWrite(byte[] handle,
                          ulong serverOffset,
                          byte[] data,
                          int offset,
                          int length,
                          AutoResetEvent wait,
                          Action<SftpStatusResponse> writeCompleted = null);

        Task RequestWriteAsync(byte[] handle, ulong serverOffset, byte[] data, int offset, int length, CancellationToken cancellationToken);

        /// <summary>
        /// Asynchronouly performs a <c>SSH_FXP_WRITE</c> request.
        /// </summary>
        /// <param name="handle">The handle.</param>
        /// <param name="serverOffset">The the zero-based offset (in bytes) relative to the beginning of the file that the write must start at.</param>
        /// <param name="data">The buffer holding the data to write.</param>
        /// <param name="offset">the zero-based offset in <paramref name="data" /> at which to begin taking bytes to write.</param>
        /// <param name="length">The length (in bytes) of the data to write.</param>
        /// <param name="cancellationToken">The token to monitor for cancellation requests.</param>
        /// <returns>
        /// A task that represents the asynchronous <c>SSH_FXP_WRITE</c> request.
        /// </returns>
        Task RequestWriteAsync(byte[] handle, ulong serverOffset, byte[] data, int offset, int length, CancellationToken cancellationToken);

        /// <summary>
        /// Performs a <c>SSH_FXP_CLOSE</c> request.
        /// </summary>
        /// <param name="handle">The handle.</param>
        void RequestClose(byte[] handle);

        Task RequestCloseAsync(byte[] handle, CancellationToken cancellationToken);

        /// <summary>
        /// Performs a <c>SSH_FXP_CLOSE</c> request.
        /// </summary>
        /// <param name="handle">The handle.</param>
        /// <param name="cancellationToken">The token to monitor for cancellation requests.</param>
        /// <returns>
        /// A task that represents the asynchronous <c>SSH_FXP_CLOSE</c> request.
        /// </returns>
        Task RequestCloseAsync(byte[] handle, CancellationToken cancellationToken);

        /// <summary>
        /// Performs SSH_FXP_CLOSE request.
        /// </summary>
        /// <param name="handle">The handle.</param>
        /// <param name="callback">The <see cref="AsyncCallback"/> delegate that is executed when <see cref="BeginClose(byte[], AsyncCallback, object)"/> completes.</param>
        /// <param name="state">An object that contains any additional user-defined data.</param>
        /// <returns>
        /// A <see cref="SftpCloseAsyncResult"/> that represents the asynchronous call.
        /// </returns>
        SftpCloseAsyncResult BeginClose(byte[] handle, AsyncCallback callback, object state);

        /// <summary>
        /// Handles the end of an asynchronous close.
        /// </summary>
        /// <param name="asyncResult">An <see cref="SftpCloseAsyncResult"/> that represents an asynchronous call.</param>
        /// <exception cref="ArgumentNullException"><paramref name="asyncResult"/> is <see langword="null"/>.</exception>
        void EndClose(SftpCloseAsyncResult asyncResult);

        /// <summary>
        /// Calculates the optimal size of the buffer to read data from the channel.
        /// </summary>
        /// <param name="bufferSize">The buffer size configured on the client.</param>
        /// <returns>
        /// The optimal size of the buffer to read data from the channel.
        /// </returns>
        uint CalculateOptimalReadLength(uint bufferSize);

        /// <summary>
        /// Calculates the optimal size of the buffer to write data on the channel.
        /// </summary>
        /// <param name="bufferSize">The buffer size configured on the client.</param>
        /// <param name="handle">The file handle.</param>
        /// <returns>
        /// The optimal size of the buffer to write data on the channel.
        /// </returns>
        /// <remarks>
        /// Currently, we do not take the remote window size into account.
        /// </remarks>
        uint CalculateOptimalWriteLength(uint bufferSize, byte[] handle);

        /// <summary>
        /// Creates an <see cref="ISftpFileReader"/> for reading the content of the file represented by a given <paramref name="handle"/>.
        /// </summary>
        /// <param name="handle">The handle of the file to read.</param>
        /// <param name="sftpSession">The SFTP session.</param>
        /// <param name="chunkSize">The maximum number of bytes to read with each chunk.</param>
        /// <param name="maxPendingReads">The maximum number of pending reads.</param>
        /// <param name="fileSize">The size of the file or <see langword="null"/> when the size could not be determined.</param>
        /// <returns>
        /// An <see cref="ISftpFileReader"/> for reading the content of the file represented by the
        /// specified <paramref name="handle"/>.
        /// </returns>
        ISftpFileReader CreateFileReader(byte[] handle, ISftpSession sftpSession, uint chunkSize, int maxPendingReads, long? fileSize);
    }
}<|MERGE_RESOLUTION|>--- conflicted
+++ resolved
@@ -43,8 +43,6 @@
         /// </returns>
         string GetCanonicalPath(string path);
 
-        Task<string> GetCanonicalPathAsync(string path, CancellationToken cancellationToken);
-
         /// <summary>
         /// Asynchronously resolves a given path into an absolute path on the server.
         /// </summary>
@@ -67,8 +65,6 @@
         /// </returns>
         SftpFileAttributes RequestFStat(byte[] handle, bool nullOnError);
 
-        Task<SftpFileAttributes> RequestFStatAsync(byte[] handle, CancellationToken cancellationToken);
-
         /// <summary>
         /// Asynchronously performs a <c>SSH_FXP_FSTAT</c> request.
         /// </summary>
@@ -148,11 +144,7 @@
         void RequestMkDir(string path);
 
         /// <summary>
-<<<<<<< HEAD
-        /// Performs SSH_FXP_OPEN request.
-=======
         /// Performs a <c>SSH_FXP_OPEN</c> request.
->>>>>>> ffd43dad
         /// </summary>
         /// <param name="path">The path.</param>
         /// <param name="flags">The flags.</param>
@@ -162,11 +154,7 @@
         /// </returns>
         byte[] RequestOpen(string path, Flags flags, bool nullOnError = false);
 
-        Task<byte[]> RequestOpenAsync(string path, Flags flags, CancellationToken cancellationToken);
-
-        /// <summary>
-<<<<<<< HEAD
-=======
+        /// <summary>
         /// Asynchronously performs a <c>SSH_FXP_OPEN</c> request.
         /// </summary>
         /// <param name="path">The path.</param>
@@ -179,7 +167,6 @@
         Task<byte[]> RequestOpenAsync(string path, Flags flags, CancellationToken cancellationToken);
 
         /// <summary>
->>>>>>> ffd43dad
         /// Performs SSH_FXP_OPEN request.
         /// </summary>
         /// <param name="path">The path.</param>
@@ -206,11 +193,7 @@
         byte[] EndOpen(SftpOpenAsyncResult asyncResult);
 
         /// <summary>
-<<<<<<< HEAD
-        /// Performs SSH_FXP_OPENDIR request.
-=======
         /// Performs a <c>SSH_FXP_OPENDIR</c> request.
->>>>>>> ffd43dad
         /// </summary>
         /// <param name="path">The path.</param>
         /// <param name="nullOnError">If set to <see langword="true"/>, <see langword="null"/> is returned in case of an error.</param>
@@ -218,8 +201,6 @@
         /// A file handle for the specified path.
         /// </returns>
         byte[] RequestOpenDir(string path, bool nullOnError = false);
-
-        Task<byte[]> RequestOpenDirAsync(string path, CancellationToken cancellationToken);
 
         /// <summary>
         /// Asynchronously performs a <c>SSH_FXP_OPENDIR</c> request.
@@ -275,14 +256,8 @@
         /// <exception cref="ArgumentNullException"><paramref name="asyncResult"/> is <see langword="null"/>.</exception>
         byte[] EndRead(SftpReadAsyncResult asyncResult);
 
-        Task<byte[]> RequestReadAsync(byte[] handle, ulong offset, uint length, CancellationToken cancellationToken);
-
-        /// <summary>
-<<<<<<< HEAD
-        /// Performs SSH_FXP_READDIR request.
-=======
+        /// <summary>
         /// Asynchronously performs a <c>SSH_FXP_READ</c> request.
->>>>>>> ffd43dad
         /// </summary>
         /// <param name="handle">The handle to the file to read from.</param>
         /// <param name="offset">The offset in the file to start reading from.</param>
@@ -304,8 +279,6 @@
         /// and the <c>value</c> is the <see cref="SftpFileAttributes"/> of the file.
         /// </returns>
         KeyValuePair<string, SftpFileAttributes>[] RequestReadDir(byte[] handle);
-
-        Task<KeyValuePair<string, SftpFileAttributes>[]> RequestReadDirAsync(byte[] handle, CancellationToken cancellationToken);
 
         /// <summary>
         /// Performs a <c>SSH_FXP_READDIR</c> request.
@@ -347,8 +320,6 @@
         /// <param name="path">The path.</param>
         void RequestRemove(string path);
 
-        Task RequestRemoveAsync(string path, CancellationToken cancellationToken);
-
         /// <summary>
         /// Asynchronously performs a <c>SSH_FXP_REMOVE</c> request.
         /// </summary>
@@ -366,8 +337,6 @@
         /// <param name="newPath">The new path.</param>
         void RequestRename(string oldPath, string newPath);
 
-        Task RequestRenameAsync(string oldPath, string newPath, CancellationToken cancellationToken);
-
         /// <summary>
         /// Asynchronously performs a <c>SSH_FXP_RENAME</c> request.
         /// </summary>
@@ -414,8 +383,6 @@
         /// path.
         /// </returns>
         Task<SftpFileSystemInformation> RequestStatVfsAsync(string path, CancellationToken cancellationToken);
-
-        Task<SftpFileSytemInformation> RequestStatVfsAsync(string path, CancellationToken cancellationToken);
 
         /// <summary>
         /// Performs SSH_FXP_SYMLINK request.
@@ -449,8 +416,6 @@
                           AutoResetEvent wait,
                           Action<SftpStatusResponse> writeCompleted = null);
 
-        Task RequestWriteAsync(byte[] handle, ulong serverOffset, byte[] data, int offset, int length, CancellationToken cancellationToken);
-
         /// <summary>
         /// Asynchronouly performs a <c>SSH_FXP_WRITE</c> request.
         /// </summary>
@@ -470,8 +435,6 @@
         /// </summary>
         /// <param name="handle">The handle.</param>
         void RequestClose(byte[] handle);
-
-        Task RequestCloseAsync(byte[] handle, CancellationToken cancellationToken);
 
         /// <summary>
         /// Performs a <c>SSH_FXP_CLOSE</c> request.
