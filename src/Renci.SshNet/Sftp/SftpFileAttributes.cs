﻿using System;
using System.Collections.Generic;
using System.Globalization;
using System.Linq;

using Renci.SshNet.Common;

namespace Renci.SshNet.Sftp
{
    /// <summary>
    /// Contains SFTP file attributes.
    /// </summary>
    public class SftpFileAttributes
    {
#pragma warning disable IDE1006 // Naming Styles
<<<<<<< HEAD
=======
#pragma warning disable SA1310 // Field names should not contain underscore
>>>>>>> ffd43dad
        private const uint S_IFMT = 0xF000; // bitmask for the file type bitfields
        private const uint S_IFSOCK = 0xC000; // socket
        private const uint S_IFLNK = 0xA000; // symbolic link
        private const uint S_IFREG = 0x8000; // regular file
        private const uint S_IFBLK = 0x6000; // block device
        private const uint S_IFDIR = 0x4000; // directory
        private const uint S_IFCHR = 0x2000; // character device
        private const uint S_IFIFO = 0x1000; // FIFO
        private const uint S_ISUID = 0x0800; // set UID bit
        private const uint S_ISGID = 0x0400; // set-group-ID bit (see below)
        private const uint S_ISVTX = 0x0200; // sticky bit (see below)
        private const uint S_IRUSR = 0x0100; // owner has read permission
        private const uint S_IWUSR = 0x0080; // owner has write permission
        private const uint S_IXUSR = 0x0040; // owner has execute permission
        private const uint S_IRGRP = 0x0020; // group has read permission
        private const uint S_IWGRP = 0x0010; // group has write permission
        private const uint S_IXGRP = 0x0008; // group has execute permission
        private const uint S_IROTH = 0x0004; // others have read permission
        private const uint S_IWOTH = 0x0002; // others have write permission
        private const uint S_IXOTH = 0x0001; // others have execute permission
<<<<<<< HEAD
=======
#pragma warning restore SA1310 // Field names should not contain underscore
>>>>>>> ffd43dad
#pragma warning restore IDE1006 // Naming Styles

        private readonly DateTime _originalLastAccessTimeUtc;
        private readonly DateTime _originalLastWriteTimeUtc;
        private readonly long _originalSize;
        private readonly int _originalUserId;
        private readonly int _originalGroupId;
        private readonly uint _originalPermissions;
        private readonly IDictionary<string, string> _originalExtensions;

        private bool _isBitFiledsBitSet;
        private bool _isUIDBitSet;
        private bool _isGroupIDBitSet;
        private bool _isStickyBitSet;

        internal bool IsLastAccessTimeChanged
        {
            get { return _originalLastAccessTimeUtc != LastAccessTimeUtc; }
        }

        internal bool IsLastWriteTimeChanged
        {
            get { return _originalLastWriteTimeUtc != LastWriteTimeUtc; }
        }

        internal bool IsSizeChanged
        {
            get { return _originalSize != Size; }
        }

        internal bool IsUserIdChanged
        {
            get { return _originalUserId != UserId; }
        }

        internal bool IsGroupIdChanged
        {
            get { return _originalGroupId != GroupId; }
        }

        internal bool IsPermissionsChanged
        {
            get { return _originalPermissions != Permissions; }
        }

        internal bool IsExtensionsChanged
        {
            get { return _originalExtensions != null && Extensions != null && !_originalExtensions.SequenceEqual(Extensions); }
        }

        /// <summary>
        /// Gets or sets the local time the current file or directory was last accessed.
        /// </summary>
        /// <value>
        /// The local time that the current file or directory was last accessed.
        /// </value>
        public DateTime LastAccessTime
        {
            get
            {
                return ToLocalTime(LastAccessTimeUtc);
            }

            set
            {
                LastAccessTimeUtc = ToUniversalTime(value);
            }
        }

        /// <summary>
        /// Gets or sets the local time when the current file or directory was last written to.
        /// </summary>
        /// <value>
        /// The local time the current file was last written.
        /// </value>
        public DateTime LastWriteTime
        {
            get
            {
                return ToLocalTime(LastWriteTimeUtc);
            }

            set
            {
                LastWriteTimeUtc = ToUniversalTime(value);
            }
        }

        /// <summary>
        /// Gets or sets the UTC time the current file or directory was last accessed.
        /// </summary>
        /// <value>
        /// The UTC time that the current file or directory was last accessed.
        /// </value>
        public DateTime LastAccessTimeUtc { get; set; }

        /// <summary>
        /// Gets or sets the UTC time when the current file or directory was last written to.
        /// </summary>
        /// <value>
        /// The UTC time the current file was last written.
        /// </value>
        public DateTime LastWriteTimeUtc { get; set; }

        /// <summary>
        /// Gets or sets the size, in bytes, of the current file.
        /// </summary>
        /// <value>
        /// The size of the current file in bytes.
        /// </value>
        public long Size { get; set; }

        /// <summary>
        /// Gets or sets file user id.
        /// </summary>
        /// <value>
        /// File user id.
        /// </value>
        public int UserId { get; set; }

        /// <summary>
        /// Gets or sets file group id.
        /// </summary>
        /// <value>
        /// File group id.
        /// </value>
        public int GroupId { get; set; }

        /// <summary>
        /// Gets a value indicating whether file represents a socket.
        /// </summary>
        /// <value>
        /// <see langword="true"/> if file represents a socket; otherwise, <see langword="false"/>.
        /// </value>
        public bool IsSocket { get; private set; }

        /// <summary>
        /// Gets a value indicating whether file represents a symbolic link.
        /// </summary>
        /// <value>
<<<<<<< HEAD
        /// <c>true</c> if file represents a symbolic link; otherwise, <c>false</c>.
=======
        /// <see langword="true"/> if file represents a symbolic link; otherwise, <see langword="false"/>.
>>>>>>> ffd43dad
        /// </value>
        public bool IsSymbolicLink { get; private set; }

        /// <summary>
        /// Gets a value indicating whether file represents a regular file.
        /// </summary>
        /// <value>
<<<<<<< HEAD
        /// <c>true</c> if file represents a regular file; otherwise, <c>false</c>.
=======
        /// <see langword="true"/> if file represents a regular file; otherwise, <see langword="false"/>.
>>>>>>> ffd43dad
        /// </value>
        public bool IsRegularFile { get; private set; }

        /// <summary>
        /// Gets a value indicating whether file represents a block device.
        /// </summary>
        /// <value>
<<<<<<< HEAD
        /// <c>true</c> if file represents a block device; otherwise, <c>false</c>.
=======
        /// <see langword="true"/> if file represents a block device; otherwise, <see langword="false"/>.
>>>>>>> ffd43dad
        /// </value>
        public bool IsBlockDevice { get; private set; }

        /// <summary>
        /// Gets a value indicating whether file represents a directory.
        /// </summary>
        /// <value>
<<<<<<< HEAD
        /// <c>true</c> if file represents a directory; otherwise, <c>false</c>.
=======
        /// <see langword="true"/> if file represents a directory; otherwise, <see langword="false"/>.
>>>>>>> ffd43dad
        /// </value>
        public bool IsDirectory { get; private set; }

        /// <summary>
        /// Gets a value indicating whether file represents a character device.
        /// </summary>
        /// <value>
<<<<<<< HEAD
        /// <c>true</c> if file represents a character device; otherwise, <c>false</c>.
=======
        /// <see langword="true"/> if file represents a character device; otherwise, <see langword="false"/>.
>>>>>>> ffd43dad
        /// </value>
        public bool IsCharacterDevice { get; private set; }

        /// <summary>
        /// Gets a value indicating whether file represents a named pipe.
        /// </summary>
        /// <value>
<<<<<<< HEAD
        /// <c>true</c> if file represents a named pipe; otherwise, <c>false</c>.
=======
        /// <see langword="true"/> if file represents a named pipe; otherwise, <see langword="false"/>.
>>>>>>> ffd43dad
        /// </value>
        public bool IsNamedPipe { get; private set; }

        /// <summary>
        /// Gets or sets a value indicating whether the owner can read from this file.
        /// </summary>
        /// <value>
<<<<<<< HEAD
        /// <c>true</c> if owner can read from this file; otherwise, <c>false</c>.
=======
        /// <see langword="true"/> if owner can read from this file; otherwise, <see langword="false"/>.
>>>>>>> ffd43dad
        /// </value>
        public bool OwnerCanRead { get; set; }

        /// <summary>
        /// Gets or sets a value indicating whether the owner can write into this file.
        /// </summary>
        /// <value>
<<<<<<< HEAD
        /// <c>true</c> if owner can write into this file; otherwise, <c>false</c>.
=======
        /// <see langword="true"/> if owner can write into this file; otherwise, <see langword="false"/>.
>>>>>>> ffd43dad
        /// </value>
        public bool OwnerCanWrite { get; set; }

        /// <summary>
        /// Gets or sets a value indicating whether the owner can execute this file.
        /// </summary>
        /// <value>
<<<<<<< HEAD
        /// <c>true</c> if owner can execute this file; otherwise, <c>false</c>.
=======
        /// <see langword="true"/> if owner can execute this file; otherwise, <see langword="false"/>.
>>>>>>> ffd43dad
        /// </value>
        public bool OwnerCanExecute { get; set; }

        /// <summary>
        /// Gets or sets a value indicating whether the group members can read from this file.
        /// </summary>
        /// <value>
<<<<<<< HEAD
        /// <c>true</c> if group members can read from this file; otherwise, <c>false</c>.
=======
        /// <see langword="true"/> if group members can read from this file; otherwise, <see langword="false"/>.
>>>>>>> ffd43dad
        /// </value>
        public bool GroupCanRead { get; set; }

        /// <summary>
        /// Gets or sets a value indicating whether the group members can write into this file.
        /// </summary>
        /// <value>
<<<<<<< HEAD
        /// <c>true</c> if group members can write into this file; otherwise, <c>false</c>.
=======
        /// <see langword="true"/> if group members can write into this file; otherwise, <see langword="false"/>.
>>>>>>> ffd43dad
        /// </value>
        public bool GroupCanWrite { get; set; }

        /// <summary>
        /// Gets or sets a value indicating whether the group members can execute this file.
        /// </summary>
        /// <value>
<<<<<<< HEAD
        /// <c>true</c> if group members can execute this file; otherwise, <c>false</c>.
=======
        /// <see langword="true"/> if group members can execute this file; otherwise, <see langword="false"/>.
>>>>>>> ffd43dad
        /// </value>
        public bool GroupCanExecute { get; set; }

        /// <summary>
        /// Gets or sets a value indicating whether the others can read from this file.
        /// </summary>
        /// <value>
<<<<<<< HEAD
        /// <c>true</c> if others can read from this file; otherwise, <c>false</c>.
=======
        /// <see langword="true"/> if others can read from this file; otherwise, <see langword="false"/>.
>>>>>>> ffd43dad
        /// </value>
        public bool OthersCanRead { get; set; }

        /// <summary>
        /// Gets or sets a value indicating whether the others can write into this file.
        /// </summary>
        /// <value>
<<<<<<< HEAD
        /// <c>true</c> if others can write into this file; otherwise, <c>false</c>.
=======
        /// <see langword="true"/> if others can write into this file; otherwise, <see langword="false"/>.
>>>>>>> ffd43dad
        /// </value>
        public bool OthersCanWrite { get; set; }

        /// <summary>
        /// Gets or sets a value indicating whether the others can execute this file.
        /// </summary>
        /// <value>
<<<<<<< HEAD
        /// <c>true</c> if others can execute this file; otherwise, <c>false</c>.
=======
        /// <see langword="true"/> if others can execute this file; otherwise, <see langword="false"/>.
>>>>>>> ffd43dad
        /// </value>
        public bool OthersCanExecute { get; set; }

        /// <summary>
        /// Gets the extensions.
        /// </summary>
        /// <value>
        /// The extensions.
        /// </value>
        public IDictionary<string, string> Extensions { get; private set; }

        internal uint Permissions
        {
            get
            {
                uint permission = 0;

                if (_isBitFiledsBitSet)
                {
                    permission |= S_IFMT;
                }

                if (IsSocket)
                {
                    permission |= S_IFSOCK;
                }

                if (IsSymbolicLink)
                {
                    permission |= S_IFLNK;
                }

                if (IsRegularFile)
                {
                    permission |= S_IFREG;
                }

                if (IsBlockDevice)
                {
                    permission |= S_IFBLK;
                }

                if (IsDirectory)
                {
                    permission |= S_IFDIR;
                }

                if (IsCharacterDevice)
                {
                    permission |= S_IFCHR;
                }

                if (IsNamedPipe)
                {
                    permission |= S_IFIFO;
                }

                if (_isUIDBitSet)
                {
                    permission |= S_ISUID;
                }

                if (_isGroupIDBitSet)
                {
                    permission |= S_ISGID;
                }

                if (_isStickyBitSet)
                {
                    permission |= S_ISVTX;
                }

                if (OwnerCanRead)
                {
                    permission |= S_IRUSR;
                }

                if (OwnerCanWrite)
                {
                    permission |= S_IWUSR;
                }

                if (OwnerCanExecute)
                {
                    permission |= S_IXUSR;
                }

                if (GroupCanRead)
                {
                    permission |= S_IRGRP;
                }

                if (GroupCanWrite)
                {
                    permission |= S_IWGRP;
                }

                if (GroupCanExecute)
                {
                    permission |= S_IXGRP;
                }

                if (OthersCanRead)
                {
                    permission |= S_IROTH;
                }

                if (OthersCanWrite)
                {
                    permission |= S_IWOTH;
                }

                if (OthersCanExecute)
                {
                    permission |= S_IXOTH;
                }

                return permission;
            }
            private set
            {
                _isBitFiledsBitSet = (value & S_IFMT) == S_IFMT;

                IsSocket = (value & S_IFSOCK) == S_IFSOCK;

                IsSymbolicLink = (value & S_IFLNK) == S_IFLNK;

                IsRegularFile = (value & S_IFREG) == S_IFREG;

                IsBlockDevice = (value & S_IFBLK) == S_IFBLK;

                IsDirectory = (value & S_IFDIR) == S_IFDIR;

                IsCharacterDevice = (value & S_IFCHR) == S_IFCHR;

                IsNamedPipe = (value & S_IFIFO) == S_IFIFO;

                _isUIDBitSet = (value & S_ISUID) == S_ISUID;

                _isGroupIDBitSet = (value & S_ISGID) == S_ISGID;

                _isStickyBitSet = (value & S_ISVTX) == S_ISVTX;

                OwnerCanRead = (value & S_IRUSR) == S_IRUSR;

                OwnerCanWrite = (value & S_IWUSR) == S_IWUSR;

                OwnerCanExecute = (value & S_IXUSR) == S_IXUSR;

                GroupCanRead = (value & S_IRGRP) == S_IRGRP;

                GroupCanWrite = (value & S_IWGRP) == S_IWGRP;

                GroupCanExecute = (value & S_IXGRP) == S_IXGRP;

                OthersCanRead = (value & S_IROTH) == S_IROTH;

                OthersCanWrite = (value & S_IWOTH) == S_IWOTH;

                OthersCanExecute = (value & S_IXOTH) == S_IXOTH;
            }
        }

        private SftpFileAttributes()
        {
        }

        internal SftpFileAttributes(DateTime lastAccessTimeUtc, DateTime lastWriteTimeUtc, long size, int userId, int groupId, uint permissions, IDictionary<string, string> extensions)
        {
            LastAccessTimeUtc = _originalLastAccessTimeUtc = lastAccessTimeUtc;
            LastWriteTimeUtc = _originalLastWriteTimeUtc = lastWriteTimeUtc;
            Size = _originalSize = size;
            UserId = _originalUserId = userId;
            GroupId = _originalGroupId = groupId;
            Permissions = _originalPermissions = permissions;
            Extensions = _originalExtensions = extensions;
        }

        /// <summary>
        /// Sets the permissions.
        /// </summary>
        /// <param name="mode">The mode.</param>
        public void SetPermissions(short mode)
        {
            if (mode is < 0 or > 999)
            {
                throw new ArgumentOutOfRangeException(nameof(mode));
            }

            var modeBytes = mode.ToString(CultureInfo.InvariantCulture).PadLeft(3, '0').ToCharArray();

            var permission = ((modeBytes[0] & 0x0F) * 8 * 8) + ((modeBytes[1] & 0x0F) * 8) + (modeBytes[2] & 0x0F);

            OwnerCanRead = (permission & S_IRUSR) == S_IRUSR;
            OwnerCanWrite = (permission & S_IWUSR) == S_IWUSR;
            OwnerCanExecute = (permission & S_IXUSR) == S_IXUSR;

            GroupCanRead = (permission & S_IRGRP) == S_IRGRP;
            GroupCanWrite = (permission & S_IWGRP) == S_IWGRP;
            GroupCanExecute = (permission & S_IXGRP) == S_IXGRP;

            OthersCanRead = (permission & S_IROTH) == S_IROTH;
            OthersCanWrite = (permission & S_IWOTH) == S_IWOTH;
            OthersCanExecute = (permission & S_IXOTH) == S_IXOTH;
        }

        /// <summary>
        /// Returns a byte array representing the current <see cref="SftpFileAttributes"/>.
        /// </summary>
        /// <returns>
        /// A byte array representing the current <see cref="SftpFileAttributes"/>.
        /// </returns>
        public byte[] GetBytes()
        {
            using (var stream = new SshDataStream(4))
            {
                uint flag = 0;

                if (IsSizeChanged && IsRegularFile)
                {
                    flag |= 0x00000001;
                }

                if (IsUserIdChanged || IsGroupIdChanged)
                {
                    flag |= 0x00000002;
                }

                if (IsPermissionsChanged)
                {
                    flag |= 0x00000004;
                }

                if (IsLastAccessTimeChanged || IsLastWriteTimeChanged)
                {
                    flag |= 0x00000008;
                }

                if (IsExtensionsChanged)
                {
                    flag |= 0x80000000;
                }

                stream.Write(flag);

                if (IsSizeChanged && IsRegularFile)
                {
                    stream.Write((ulong)Size);
                }

                if (IsUserIdChanged || IsGroupIdChanged)
                {
                    stream.Write((uint)UserId);
                    stream.Write((uint)GroupId);
                }

                if (IsPermissionsChanged)
                {
                    stream.Write(Permissions);
                }

                if (IsLastAccessTimeChanged || IsLastWriteTimeChanged)
                {
                    var time = (uint)((LastAccessTimeUtc.ToFileTimeUtc() / 10000000) - 11644473600);
                    stream.Write(time);
                    time = (uint)((LastWriteTimeUtc.ToFileTimeUtc() / 10000000) - 11644473600);
                    stream.Write(time);
                }

                if (IsExtensionsChanged)
                {
                    foreach (var item in Extensions)
                    {
                        /*
                         * TODO: we write as ASCII but read as UTF8 !!!
                         */

                        stream.Write(item.Key, SshData.Ascii);
                        stream.Write(item.Value, SshData.Ascii);
                    }
                }

                return stream.ToArray();
            }
        }

        internal static readonly SftpFileAttributes Empty = new SftpFileAttributes();

        internal static SftpFileAttributes FromBytes(SshDataStream stream)
        {
            const uint SSH_FILEXFER_ATTR_SIZE = 0x00000001;
            const uint SSH_FILEXFER_ATTR_UIDGID = 0x00000002;
            const uint SSH_FILEXFER_ATTR_PERMISSIONS = 0x00000004;
            const uint SSH_FILEXFER_ATTR_ACMODTIME = 0x00000008;
            const uint SSH_FILEXFER_ATTR_EXTENDED = 0x80000000;

            var flag = stream.ReadUInt32();

            long size = -1;
            var userId = -1;
            var groupId = -1;
            uint permissions = 0;
            DateTime accessTime;
            DateTime modifyTime;
            Dictionary<string, string> extensions = null;

<<<<<<< HEAD
            if ((flag & 0x00000001) == 0x00000001) // SSH_FILEXFER_ATTR_SIZE
=======
            if ((flag & SSH_FILEXFER_ATTR_SIZE) == SSH_FILEXFER_ATTR_SIZE)
>>>>>>> ffd43dad
            {
                size = (long)stream.ReadUInt64();
            }

<<<<<<< HEAD
            if ((flag & 0x00000002) == 0x00000002) // SSH_FILEXFER_ATTR_UIDGID
=======
            if ((flag & SSH_FILEXFER_ATTR_UIDGID) == SSH_FILEXFER_ATTR_UIDGID)
>>>>>>> ffd43dad
            {
                userId = (int)stream.ReadUInt32();

                groupId = (int)stream.ReadUInt32();
            }

<<<<<<< HEAD
            if ((flag & 0x00000004) == 0x00000004) // SSH_FILEXFER_ATTR_PERMISSIONS
=======
            if ((flag & SSH_FILEXFER_ATTR_PERMISSIONS) == SSH_FILEXFER_ATTR_PERMISSIONS)
>>>>>>> ffd43dad
            {
                permissions = stream.ReadUInt32();
            }

<<<<<<< HEAD
            if ((flag & 0x00000008) == 0x00000008) // SSH_FILEXFER_ATTR_ACMODTIME
=======
            if ((flag & SSH_FILEXFER_ATTR_ACMODTIME) == SSH_FILEXFER_ATTR_ACMODTIME)
>>>>>>> ffd43dad
            {
                // The incoming times are "Unix times", so they're already in UTC.  We need to preserve that
                // to avoid losing information in a local time conversion during the "fall back" hour in DST.
                var time = stream.ReadUInt32();
                accessTime = DateTime.FromFileTimeUtc((time + 11644473600) * 10000000);
                time = stream.ReadUInt32();
                modifyTime = DateTime.FromFileTimeUtc((time + 11644473600) * 10000000);
            }
            else
            {
                accessTime = DateTime.SpecifyKind(DateTime.MinValue, DateTimeKind.Utc);
                modifyTime = DateTime.SpecifyKind(DateTime.MinValue, DateTimeKind.Utc);
            }

<<<<<<< HEAD
            if ((flag & 0x80000000) == 0x80000000) // SSH_FILEXFER_ATTR_EXTENDED
=======
            if ((flag & SSH_FILEXFER_ATTR_EXTENDED) == SSH_FILEXFER_ATTR_EXTENDED)
>>>>>>> ffd43dad
            {
                var extendedCount = (int)stream.ReadUInt32();
                extensions = new Dictionary<string, string>(extendedCount);
                for (var i = 0; i < extendedCount; i++)
                {
                    var extensionName = stream.ReadString(SshData.Utf8);
                    var extensionData = stream.ReadString(SshData.Utf8);
                    extensions.Add(extensionName, extensionData);
                }
            }

            return new SftpFileAttributes(accessTime, modifyTime, size, userId, groupId, permissions, extensions);
        }

        internal static SftpFileAttributes FromBytes(byte[] buffer)
        {
            using (var stream = new SshDataStream(buffer))
            {
                return FromBytes(stream);
            }
        }

        private static DateTime ToLocalTime(DateTime value)
        {
            DateTime result;

            if (value == DateTime.MinValue)
            {
                result = DateTime.SpecifyKind(DateTime.MinValue, DateTimeKind.Local);
            }
            else
            {
                result = value.ToLocalTime();
            }

            return result;
        }

        private static DateTime ToUniversalTime(DateTime value)
        {
            DateTime result;

            if (value == DateTime.MinValue)
            {
                result = DateTime.SpecifyKind(DateTime.MinValue, DateTimeKind.Utc);
            }
            else
            {
                result = value.ToUniversalTime();
            }

            return result;
        }
    }
}<|MERGE_RESOLUTION|>--- conflicted
+++ resolved
@@ -13,10 +13,7 @@
     public class SftpFileAttributes
     {
 #pragma warning disable IDE1006 // Naming Styles
-<<<<<<< HEAD
-=======
 #pragma warning disable SA1310 // Field names should not contain underscore
->>>>>>> ffd43dad
         private const uint S_IFMT = 0xF000; // bitmask for the file type bitfields
         private const uint S_IFSOCK = 0xC000; // socket
         private const uint S_IFLNK = 0xA000; // symbolic link
@@ -37,10 +34,7 @@
         private const uint S_IROTH = 0x0004; // others have read permission
         private const uint S_IWOTH = 0x0002; // others have write permission
         private const uint S_IXOTH = 0x0001; // others have execute permission
-<<<<<<< HEAD
-=======
 #pragma warning restore SA1310 // Field names should not contain underscore
->>>>>>> ffd43dad
 #pragma warning restore IDE1006 // Naming Styles
 
         private readonly DateTime _originalLastAccessTimeUtc;
@@ -181,11 +175,7 @@
         /// Gets a value indicating whether file represents a symbolic link.
         /// </summary>
         /// <value>
-<<<<<<< HEAD
-        /// <c>true</c> if file represents a symbolic link; otherwise, <c>false</c>.
-=======
         /// <see langword="true"/> if file represents a symbolic link; otherwise, <see langword="false"/>.
->>>>>>> ffd43dad
         /// </value>
         public bool IsSymbolicLink { get; private set; }
 
@@ -193,11 +183,7 @@
         /// Gets a value indicating whether file represents a regular file.
         /// </summary>
         /// <value>
-<<<<<<< HEAD
-        /// <c>true</c> if file represents a regular file; otherwise, <c>false</c>.
-=======
         /// <see langword="true"/> if file represents a regular file; otherwise, <see langword="false"/>.
->>>>>>> ffd43dad
         /// </value>
         public bool IsRegularFile { get; private set; }
 
@@ -205,11 +191,7 @@
         /// Gets a value indicating whether file represents a block device.
         /// </summary>
         /// <value>
-<<<<<<< HEAD
-        /// <c>true</c> if file represents a block device; otherwise, <c>false</c>.
-=======
         /// <see langword="true"/> if file represents a block device; otherwise, <see langword="false"/>.
->>>>>>> ffd43dad
         /// </value>
         public bool IsBlockDevice { get; private set; }
 
@@ -217,11 +199,7 @@
         /// Gets a value indicating whether file represents a directory.
         /// </summary>
         /// <value>
-<<<<<<< HEAD
-        /// <c>true</c> if file represents a directory; otherwise, <c>false</c>.
-=======
         /// <see langword="true"/> if file represents a directory; otherwise, <see langword="false"/>.
->>>>>>> ffd43dad
         /// </value>
         public bool IsDirectory { get; private set; }
 
@@ -229,11 +207,7 @@
         /// Gets a value indicating whether file represents a character device.
         /// </summary>
         /// <value>
-<<<<<<< HEAD
-        /// <c>true</c> if file represents a character device; otherwise, <c>false</c>.
-=======
         /// <see langword="true"/> if file represents a character device; otherwise, <see langword="false"/>.
->>>>>>> ffd43dad
         /// </value>
         public bool IsCharacterDevice { get; private set; }
 
@@ -241,11 +215,7 @@
         /// Gets a value indicating whether file represents a named pipe.
         /// </summary>
         /// <value>
-<<<<<<< HEAD
-        /// <c>true</c> if file represents a named pipe; otherwise, <c>false</c>.
-=======
         /// <see langword="true"/> if file represents a named pipe; otherwise, <see langword="false"/>.
->>>>>>> ffd43dad
         /// </value>
         public bool IsNamedPipe { get; private set; }
 
@@ -253,11 +223,7 @@
         /// Gets or sets a value indicating whether the owner can read from this file.
         /// </summary>
         /// <value>
-<<<<<<< HEAD
-        /// <c>true</c> if owner can read from this file; otherwise, <c>false</c>.
-=======
         /// <see langword="true"/> if owner can read from this file; otherwise, <see langword="false"/>.
->>>>>>> ffd43dad
         /// </value>
         public bool OwnerCanRead { get; set; }
 
@@ -265,11 +231,7 @@
         /// Gets or sets a value indicating whether the owner can write into this file.
         /// </summary>
         /// <value>
-<<<<<<< HEAD
-        /// <c>true</c> if owner can write into this file; otherwise, <c>false</c>.
-=======
         /// <see langword="true"/> if owner can write into this file; otherwise, <see langword="false"/>.
->>>>>>> ffd43dad
         /// </value>
         public bool OwnerCanWrite { get; set; }
 
@@ -277,11 +239,7 @@
         /// Gets or sets a value indicating whether the owner can execute this file.
         /// </summary>
         /// <value>
-<<<<<<< HEAD
-        /// <c>true</c> if owner can execute this file; otherwise, <c>false</c>.
-=======
         /// <see langword="true"/> if owner can execute this file; otherwise, <see langword="false"/>.
->>>>>>> ffd43dad
         /// </value>
         public bool OwnerCanExecute { get; set; }
 
@@ -289,11 +247,7 @@
         /// Gets or sets a value indicating whether the group members can read from this file.
         /// </summary>
         /// <value>
-<<<<<<< HEAD
-        /// <c>true</c> if group members can read from this file; otherwise, <c>false</c>.
-=======
         /// <see langword="true"/> if group members can read from this file; otherwise, <see langword="false"/>.
->>>>>>> ffd43dad
         /// </value>
         public bool GroupCanRead { get; set; }
 
@@ -301,11 +255,7 @@
         /// Gets or sets a value indicating whether the group members can write into this file.
         /// </summary>
         /// <value>
-<<<<<<< HEAD
-        /// <c>true</c> if group members can write into this file; otherwise, <c>false</c>.
-=======
         /// <see langword="true"/> if group members can write into this file; otherwise, <see langword="false"/>.
->>>>>>> ffd43dad
         /// </value>
         public bool GroupCanWrite { get; set; }
 
@@ -313,11 +263,7 @@
         /// Gets or sets a value indicating whether the group members can execute this file.
         /// </summary>
         /// <value>
-<<<<<<< HEAD
-        /// <c>true</c> if group members can execute this file; otherwise, <c>false</c>.
-=======
         /// <see langword="true"/> if group members can execute this file; otherwise, <see langword="false"/>.
->>>>>>> ffd43dad
         /// </value>
         public bool GroupCanExecute { get; set; }
 
@@ -325,11 +271,7 @@
         /// Gets or sets a value indicating whether the others can read from this file.
         /// </summary>
         /// <value>
-<<<<<<< HEAD
-        /// <c>true</c> if others can read from this file; otherwise, <c>false</c>.
-=======
         /// <see langword="true"/> if others can read from this file; otherwise, <see langword="false"/>.
->>>>>>> ffd43dad
         /// </value>
         public bool OthersCanRead { get; set; }
 
@@ -337,11 +279,7 @@
         /// Gets or sets a value indicating whether the others can write into this file.
         /// </summary>
         /// <value>
-<<<<<<< HEAD
-        /// <c>true</c> if others can write into this file; otherwise, <c>false</c>.
-=======
         /// <see langword="true"/> if others can write into this file; otherwise, <see langword="false"/>.
->>>>>>> ffd43dad
         /// </value>
         public bool OthersCanWrite { get; set; }
 
@@ -349,11 +287,7 @@
         /// Gets or sets a value indicating whether the others can execute this file.
         /// </summary>
         /// <value>
-<<<<<<< HEAD
-        /// <c>true</c> if others can execute this file; otherwise, <c>false</c>.
-=======
         /// <see langword="true"/> if others can execute this file; otherwise, <see langword="false"/>.
->>>>>>> ffd43dad
         /// </value>
         public bool OthersCanExecute { get; set; }
 
@@ -660,40 +594,24 @@
             DateTime modifyTime;
             Dictionary<string, string> extensions = null;
 
-<<<<<<< HEAD
-            if ((flag & 0x00000001) == 0x00000001) // SSH_FILEXFER_ATTR_SIZE
-=======
             if ((flag & SSH_FILEXFER_ATTR_SIZE) == SSH_FILEXFER_ATTR_SIZE)
->>>>>>> ffd43dad
             {
                 size = (long)stream.ReadUInt64();
             }
 
-<<<<<<< HEAD
-            if ((flag & 0x00000002) == 0x00000002) // SSH_FILEXFER_ATTR_UIDGID
-=======
             if ((flag & SSH_FILEXFER_ATTR_UIDGID) == SSH_FILEXFER_ATTR_UIDGID)
->>>>>>> ffd43dad
             {
                 userId = (int)stream.ReadUInt32();
 
                 groupId = (int)stream.ReadUInt32();
             }
 
-<<<<<<< HEAD
-            if ((flag & 0x00000004) == 0x00000004) // SSH_FILEXFER_ATTR_PERMISSIONS
-=======
             if ((flag & SSH_FILEXFER_ATTR_PERMISSIONS) == SSH_FILEXFER_ATTR_PERMISSIONS)
->>>>>>> ffd43dad
             {
                 permissions = stream.ReadUInt32();
             }
 
-<<<<<<< HEAD
-            if ((flag & 0x00000008) == 0x00000008) // SSH_FILEXFER_ATTR_ACMODTIME
-=======
             if ((flag & SSH_FILEXFER_ATTR_ACMODTIME) == SSH_FILEXFER_ATTR_ACMODTIME)
->>>>>>> ffd43dad
             {
                 // The incoming times are "Unix times", so they're already in UTC.  We need to preserve that
                 // to avoid losing information in a local time conversion during the "fall back" hour in DST.
@@ -708,11 +626,7 @@
                 modifyTime = DateTime.SpecifyKind(DateTime.MinValue, DateTimeKind.Utc);
             }
 
-<<<<<<< HEAD
-            if ((flag & 0x80000000) == 0x80000000) // SSH_FILEXFER_ATTR_EXTENDED
-=======
             if ((flag & SSH_FILEXFER_ATTR_EXTENDED) == SSH_FILEXFER_ATTR_EXTENDED)
->>>>>>> ffd43dad
             {
                 var extendedCount = (int)stream.ReadUInt32();
                 extensions = new Dictionary<string, string>(extendedCount);
