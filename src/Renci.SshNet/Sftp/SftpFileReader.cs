﻿using System;
using System.Collections.Generic;
using System.Globalization;
using System.Runtime.ExceptionServices;
using System.Threading;

using Renci.SshNet.Abstractions;
using Renci.SshNet.Common;

namespace Renci.SshNet.Sftp
{
    internal sealed class SftpFileReader : ISftpFileReader
    {
        private const int ReadAheadWaitTimeoutInMilliseconds = 1000;

        private readonly byte[] _handle;
        private readonly ISftpSession _sftpSession;
        private readonly uint _chunkSize;
<<<<<<< HEAD
        private readonly SemaphoreLight _semaphore;
=======
        private readonly SemaphoreSlim _semaphore;
>>>>>>> ffd43dad
        private readonly object _readLock;
        private readonly ManualResetEvent _disposingWaitHandle;
        private readonly ManualResetEvent _readAheadCompleted;
        private readonly Dictionary<int, BufferedRead> _queue;
        private readonly WaitHandle[] _waitHandles;

        /// <summary>
        /// Holds the size of the file, when available.
        /// </summary>
        private readonly long? _fileSize;

        private ulong _offset;
        private int _readAheadChunkIndex;
        private ulong _readAheadOffset;
        private int _nextChunkIndex;

        /// <summary>
        /// Holds a value indicating whether EOF has already been signaled by the SSH server.
        /// </summary>
        private bool _endOfFileReceived;

        /// <summary>
        /// Holds a value indicating whether the client has read up to the end of the file.
        /// </summary>
        private bool _isEndOfFileRead;

        private bool _disposingOrDisposed;

        private Exception _exception;

        /// <summary>
        /// Initializes a new instance of the <see cref="SftpFileReader"/> class with the specified handle,
        /// <see cref="ISftpSession"/> and the maximum number of pending reads.
        /// </summary>
        /// <param name="handle">The file handle.</param>
        /// <param name="sftpSession">The SFT session.</param>
        /// <param name="chunkSize">The size of a individual read-ahead chunk.</param>
        /// <param name="maxPendingReads">The maximum number of pending reads.</param>
        /// <param name="fileSize">The size of the file, if known; otherwise, <see langword="null"/>.</param>
        public SftpFileReader(byte[] handle, ISftpSession sftpSession, uint chunkSize, int maxPendingReads, long? fileSize)
        {
            _handle = handle;
            _sftpSession = sftpSession;
            _chunkSize = chunkSize;
            _fileSize = fileSize;
            _semaphore = new SemaphoreSlim(maxPendingReads);
            _queue = new Dictionary<int, BufferedRead>(maxPendingReads);
            _readLock = new object();
            _readAheadCompleted = new ManualResetEvent(initialState: false);
            _disposingWaitHandle = new ManualResetEvent(initialState: false);
            _waitHandles = _sftpSession.CreateWaitHandleArray(_disposingWaitHandle, _semaphore.AvailableWaitHandle);

            StartReadAhead();
        }

        public byte[] Read()
        {
#if NET7_0_OR_GREATER
            ObjectDisposedException.ThrowIf(_disposingOrDisposed, this);
#else
            if (_disposingOrDisposed)
            {
                throw new ObjectDisposedException(GetType().FullName);
            }
<<<<<<< HEAD
=======
#endif // NET7_0_OR_GREATER
>>>>>>> ffd43dad

            if (_exception is not null)
            {
                ExceptionDispatchInfo.Capture(_exception).Throw();
            }

            if (_isEndOfFileRead)
            {
                throw new SshException("Attempting to read beyond the end of the file.");
            }

            BufferedRead nextChunk;

            lock (_readLock)
            {
                // wait until either the next chunk is available, an exception has occurred or the current
                // instance is already disposed
                while (!_queue.TryGetValue(_nextChunkIndex, out nextChunk) && _exception is null)
                {
<<<<<<< HEAD
                    _ =Monitor.Wait(_readLock);
=======
                    _ = Monitor.Wait(_readLock);
>>>>>>> ffd43dad
                }

                // throw when exception occured in read-ahead, or the current instance is already disposed
                if (_exception != null)
                {
                    ExceptionDispatchInfo.Capture(_exception).Throw();
                }

                var data = nextChunk.Data;

                if (nextChunk.Offset == _offset)
                {
                    // have we reached EOF?
                    if (data.Length == 0)
                    {
                        // PERF: we do not bother updating all of the internal state when we've reached EOF
                        _isEndOfFileRead = true;
                    }
                    else
                    {
                        // remove processed chunk
                        _ = _queue.Remove(_nextChunkIndex);

                        // update offset
<<<<<<< HEAD
                        _offset += (ulong) data.Length;
=======
                        _offset += (ulong)data.Length;
>>>>>>> ffd43dad

                        // move to next chunk
                        _nextChunkIndex++;
                    }

                    // unblock wait in read-ahead
                    _ = _semaphore.Release();

                    return data;
                }

                // When we received an EOF for the next chunk and the size of the file is known, then
                // we only complete the current chunk if we haven't already read up to the file size.
                // This way we save an extra round-trip to the server.
<<<<<<< HEAD
                if (data.Length == 0 && _fileSize.HasValue && _offset == (ulong) _fileSize.Value)
=======
                if (data.Length == 0 && _fileSize.HasValue && _offset == (ulong)_fileSize.Value)
>>>>>>> ffd43dad
                {
                    // avoid future reads
                    _isEndOfFileRead = true;

                    // unblock wait in read-ahead
                    _ = _semaphore.Release();

                    // signal EOF to caller
                    return nextChunk.Data;
                }
            }

            /*
             * When the server returned less bytes than requested (for the previous chunk)
             * we'll synchronously request the remaining data.
             *
             * Due to the optimization above, we'll only get here in one of the following cases:
             * - an EOF situation for files for which we were unable to obtain the file size
             * - fewer bytes that requested were returned
             *
             * According to the SSH specification, this last case should never happen for normal
             * disk files (but can happen for device files). In practice, OpenSSH - for example -
             * returns less bytes than requested when requesting more than 64 KB.
             *
             * Important:
             * To avoid a deadlock, this read must be done outside of the read lock.
             */

            var bytesToCatchUp = nextChunk.Offset - _offset;

            /*
             * TODO: break loop and interrupt blocking wait in case of exception
             */

            var read = _sftpSession.RequestRead(_handle, _offset, (uint)bytesToCatchUp);
            if (read.Length == 0)
            {
                // process data in read lock to avoid ObjectDisposedException while releasing semaphore
                lock (_readLock)
                {
                    // a zero-length (EOF) response is only valid for the read-back when EOF has
                    // been signaled for the next read-ahead chunk
                    if (nextChunk.Data.Length == 0)
                    {
                        _isEndOfFileRead = true;

                        // ensure we've not yet disposed the current instance
                        if (!_disposingOrDisposed)
                        {
                            // unblock wait in read-ahead
                            _ = _semaphore.Release();
                        }

                        // signal EOF to caller
                        return read;
                    }

                    // move reader to error state
                    _exception = new SshException("Unexpectedly reached end of file.");

                    // ensure we've not yet disposed the current instance
                    if (!_disposingOrDisposed)
                    {
                        // unblock wait in read-ahead
                        _ = _semaphore.Release();
                    }

                    // notify caller of error
                    throw _exception;
                }
            }

            _offset += (uint)read.Length;

            return read;
        }

        ~SftpFileReader()
        {
            Dispose(disposing: false);
        }

        public void Dispose()
        {
            Dispose(disposing: true);
            GC.SuppressFinalize(this);
        }

        /// <summary>
        /// Releases unmanaged and - optionally - managed resources.
        /// </summary>
<<<<<<< HEAD
        /// <param name="disposing"><c>true</c> to release both managed and unmanaged resources; <c>false</c> to release only unmanaged resources.</param>
=======
        /// <param name="disposing"><see langword="true"/> to release both managed and unmanaged resources; <see langword="false"/> to release only unmanaged resources.</param>
>>>>>>> ffd43dad
        private void Dispose(bool disposing)
        {
            if (_disposingOrDisposed)
            {
                return;
            }

            // transition to disposing state
            _disposingOrDisposed = true;

            if (disposing)
            {
                // record exception to break prevent future Read()
                _exception = new ObjectDisposedException(GetType().FullName);

                // signal that we're disposing to interrupt wait in read-ahead
                _ = _disposingWaitHandle.Set();

                // wait until the read-ahead thread has completed
                _ = _readAheadCompleted.WaitOne();

                // unblock the Read()
                lock (_readLock)
                {
                    // dispose semaphore in read lock to ensure we don't run into an ObjectDisposedException
                    // in Read()
                    _semaphore.Dispose();

                    // awake Read
                    Monitor.PulseAll(_readLock);
                }

                _readAheadCompleted.Dispose();
                _disposingWaitHandle.Dispose();

                if (_sftpSession.IsOpen)
                {
                    try
                    {
                        var closeAsyncResult = _sftpSession.BeginClose(_handle, callback: null, state: null);
                        _sftpSession.EndClose(closeAsyncResult);
                    }
                    catch (Exception ex)
                    {
                        DiagnosticAbstraction.Log("Failure closing handle: " + ex);
                    }
                }
            }
        }

        private void StartReadAhead()
        {
            ThreadAbstraction.ExecuteThread(() =>
            {
                while (!_endOfFileReceived && _exception is null)
                {
                    // check if we should continue with the read-ahead loop
                    // note that the EOF and exception check are not included
                    // in this check as they do not require Read() to be
                    // unblocked (or have already done this)
                    if (!ContinueReadAhead())
                    {
                        // unblock the Read()
                        lock (_readLock)
                        {
                            Monitor.PulseAll(_readLock);
                        }

                        // break the read-ahead loop
                        break;
                    }

                    // attempt to obtain the semaphore; this may time out when all semaphores are
                    // in use due to pending read-aheads (which in turn can happen when the server
                    // is slow to respond or when the session is broken)
                    if (!_semaphore.Wait(ReadAheadWaitTimeoutInMilliseconds))
                    {
                        // re-evaluate whether an exception occurred, and - if not - wait again
                        continue;
                    }

                    // don't bother reading any more chunks if we received EOF, an exception has occurred
                    // or the current instance is disposed
                    if (_endOfFileReceived || _exception != null)
                    {
                        break;
                    }

                    // start reading next chunk
                    var bufferedRead = new BufferedRead(_readAheadChunkIndex, _readAheadOffset);

                    try
                    {
                        // even if we know the size of the file and have read up to EOF, we still want
                        // to keep reading (ahead) until we receive zero bytes from the remote host as
                        // we do not want to rely purely on the reported file size
                        //
                        // if the offset of the read-ahead chunk is greater than that file size, then
                        // we can expect to be reading the last (zero-byte) chunk and switch to synchronous
                        // mode to avoid having multiple read-aheads that read beyond EOF
                        if (_fileSize != null && (long)_readAheadOffset > _fileSize.Value)
                        {
                            var asyncResult = _sftpSession.BeginRead(_handle, _readAheadOffset, _chunkSize, callback: null, bufferedRead);
                            var data = _sftpSession.EndRead(asyncResult);
                            ReadCompletedCore(bufferedRead, data);
                        }
                        else
                        {
                            _ = _sftpSession.BeginRead(_handle, _readAheadOffset, _chunkSize, ReadCompleted, bufferedRead);
                        }
                    }
                    catch (Exception ex)
                    {
                        HandleFailure(ex);
                        break;
                    }

                    // advance read-ahead offset
                    _readAheadOffset += _chunkSize;

                    // increment index of read-ahead chunk
                    _readAheadChunkIndex++;
                }

                _ = _readAheadCompleted.Set();
            });
        }

        /// <summary>
        /// Returns a value indicating whether the read-ahead loop should be continued.
        /// </summary>
        /// <returns>
        /// <see langword="true"/> if the read-ahead loop should be continued; otherwise, <see langword="false"/>.
        /// </returns>
        private bool ContinueReadAhead()
        {
            try
            {
                var waitResult = _sftpSession.WaitAny(_waitHandles, _sftpSession.OperationTimeout);
                switch (waitResult)
                {
                    case 0: // disposing
                        return false;
                    case 1: // semaphore available
                        return true;
                    default:
                        throw new NotImplementedException(string.Format(CultureInfo.InvariantCulture, "WaitAny return value '{0}' is not implemented.", waitResult));
                }
            }
            catch (Exception ex)
            {
                _ = Interlocked.CompareExchange(ref _exception, ex, comparand: null);
                return false;
            }
        }

        private void ReadCompleted(IAsyncResult result)
        {
            if (_disposingOrDisposed)
            {
                // skip further processing if we're disposing the current instance
                // to avoid accessing disposed members
                return;
            }

            var readAsyncResult = (SftpReadAsyncResult)result;

            byte[] data;

            try
            {
                data = readAsyncResult.EndInvoke();
            }
            catch (Exception ex)
            {
                HandleFailure(ex);
                return;
            }

            // a read that completes with a zero-byte result signals EOF
            // but there may be pending reads before that read
            var bufferedRead = (BufferedRead)readAsyncResult.AsyncState;
            ReadCompletedCore(bufferedRead, data);
        }

        private void ReadCompletedCore(BufferedRead bufferedRead, byte[] data)
        {
            bufferedRead.Complete(data);

            lock (_readLock)
            {
                // add item to queue
                _queue.Add(bufferedRead.ChunkIndex, bufferedRead);

                // Signal that a chunk has been read or EOF has been reached.
                // In both cases, Read() will eventually also unblock the "read-ahead" thread.
                Monitor.PulseAll(_readLock);
            }

            // check if server signaled EOF
            if (data.Length == 0)
            {
                // set a flag to stop read-aheads
                _endOfFileReceived = true;
            }
        }

        private void HandleFailure(Exception cause)
        {
            _ = Interlocked.CompareExchange(ref _exception, cause, comparand: null);

            // unblock read-ahead
            _ = _semaphore.Release();

            // unblock Read()
            lock (_readLock)
            {
                Monitor.PulseAll(_readLock);
            }
        }

        internal sealed class BufferedRead
        {
            public int ChunkIndex { get; }

            public byte[] Data { get; private set; }

            public ulong Offset { get; }

            public BufferedRead(int chunkIndex, ulong offset)
            {
                ChunkIndex = chunkIndex;
                Offset = offset;
            }

            public void Complete(byte[] data)
            {
                Data = data;
            }
        }
    }
}<|MERGE_RESOLUTION|>--- conflicted
+++ resolved
@@ -16,11 +16,7 @@
         private readonly byte[] _handle;
         private readonly ISftpSession _sftpSession;
         private readonly uint _chunkSize;
-<<<<<<< HEAD
-        private readonly SemaphoreLight _semaphore;
-=======
         private readonly SemaphoreSlim _semaphore;
->>>>>>> ffd43dad
         private readonly object _readLock;
         private readonly ManualResetEvent _disposingWaitHandle;
         private readonly ManualResetEvent _readAheadCompleted;
@@ -85,10 +81,7 @@
             {
                 throw new ObjectDisposedException(GetType().FullName);
             }
-<<<<<<< HEAD
-=======
 #endif // NET7_0_OR_GREATER
->>>>>>> ffd43dad
 
             if (_exception is not null)
             {
@@ -108,11 +101,7 @@
                 // instance is already disposed
                 while (!_queue.TryGetValue(_nextChunkIndex, out nextChunk) && _exception is null)
                 {
-<<<<<<< HEAD
-                    _ =Monitor.Wait(_readLock);
-=======
                     _ = Monitor.Wait(_readLock);
->>>>>>> ffd43dad
                 }
 
                 // throw when exception occured in read-ahead, or the current instance is already disposed
@@ -137,11 +126,7 @@
                         _ = _queue.Remove(_nextChunkIndex);
 
                         // update offset
-<<<<<<< HEAD
-                        _offset += (ulong) data.Length;
-=======
                         _offset += (ulong)data.Length;
->>>>>>> ffd43dad
 
                         // move to next chunk
                         _nextChunkIndex++;
@@ -156,11 +141,7 @@
                 // When we received an EOF for the next chunk and the size of the file is known, then
                 // we only complete the current chunk if we haven't already read up to the file size.
                 // This way we save an extra round-trip to the server.
-<<<<<<< HEAD
-                if (data.Length == 0 && _fileSize.HasValue && _offset == (ulong) _fileSize.Value)
-=======
                 if (data.Length == 0 && _fileSize.HasValue && _offset == (ulong)_fileSize.Value)
->>>>>>> ffd43dad
                 {
                     // avoid future reads
                     _isEndOfFileRead = true;
@@ -252,11 +233,7 @@
         /// <summary>
         /// Releases unmanaged and - optionally - managed resources.
         /// </summary>
-<<<<<<< HEAD
-        /// <param name="disposing"><c>true</c> to release both managed and unmanaged resources; <c>false</c> to release only unmanaged resources.</param>
-=======
         /// <param name="disposing"><see langword="true"/> to release both managed and unmanaged resources; <see langword="false"/> to release only unmanaged resources.</param>
->>>>>>> ffd43dad
         private void Dispose(bool disposing)
         {
             if (_disposingOrDisposed)
