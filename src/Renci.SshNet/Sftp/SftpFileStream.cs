--- conflicted
+++ resolved
@@ -1,9 +1,6 @@
 ﻿using System;
 using System.Diagnostics.CodeAnalysis;
-<<<<<<< HEAD
-=======
 using System.Globalization;
->>>>>>> ffd43dad
 using System.IO;
 using System.Threading;
 using System.Threading.Tasks;
@@ -16,12 +13,9 @@
     /// Exposes a <see cref="Stream"/> around a remote SFTP file, supporting both synchronous and asynchronous read and write operations.
     /// </summary>
     /// <threadsafety static="true" instance="false"/>
-<<<<<<< HEAD
-=======
 #pragma warning disable IDE0079 // We intentionally want to suppress the below warning.
     [SuppressMessage("Performance", "CA1844: Provide memory-based overrides of async methods when subclassing 'Stream'", Justification = "TODO: This should be addressed in the future.")]
 #pragma warning restore IDE0079
->>>>>>> ffd43dad
     public class SftpFileStream : Stream
     {
         private readonly object _lock = new object();
@@ -42,10 +36,7 @@
         private bool _canRead;
         private bool _canSeek;
         private bool _canWrite;
-<<<<<<< HEAD
-=======
         private TimeSpan _timeout;
->>>>>>> ffd43dad
 
         /// <summary>
         /// Gets a value indicating whether the current stream supports reading.
@@ -224,30 +215,6 @@
             _position = position;
         }
 
-        private SftpFileStream(ISftpSession session, string path, FileAccess access, int bufferSize, byte[] handle, long position)
-        {
-            Timeout = TimeSpan.FromSeconds(30);
-            Name = path;
-
-            _session = session;
-            _canRead = (access & FileAccess.Read) != 0;
-            _canSeek = true;
-            _canWrite = (access & FileAccess.Write) != 0;
-
-            _handle = handle;
-
-            /*
-             * Instead of using the specified buffer size as is, we use it to calculate a buffer size
-             * that ensures we always receive or send the max. number of bytes in a single SSH_FXP_READ
-             * or SSH_FXP_WRITE message.
-             */
-
-            _readBufferSize = (int) session.CalculateOptimalReadLength((uint) bufferSize);
-            _writeBufferSize = (int) session.CalculateOptimalWriteLength((uint) bufferSize, _handle);
-
-            _position = position;
-        }
-
         internal SftpFileStream(ISftpSession session, string path, FileMode mode, FileAccess access, int bufferSize)
         {
             if (session is null)
@@ -304,13 +271,6 @@
             {
                 if (mode is FileMode.Create or FileMode.CreateNew or FileMode.Truncate or FileMode.Append)
                 {
-<<<<<<< HEAD
-                    throw new ArgumentException(string.Format("Combining {0}: {1} with {2}: {3} is invalid.",
-                                                              nameof(FileMode),
-                                                              mode,
-                                                              nameof(FileAccess),
-                                                              access));
-=======
                     throw new ArgumentException(string.Format(CultureInfo.InvariantCulture,
                                                               "Combining {0}: {1} with {2}: {3} is invalid.",
                                                               nameof(FileMode),
@@ -318,7 +278,6 @@
                                                               nameof(FileAccess),
                                                               access),
                                                 nameof(mode));
->>>>>>> ffd43dad
                 }
             }
 
@@ -407,22 +366,6 @@
                     throw new ArgumentOutOfRangeException(nameof(access));
             }
 
-<<<<<<< HEAD
-            if ((access & FileAccess.Read) != 0 && mode == FileMode.Append)
-            {
-                throw new ArgumentException(string.Format("{0} mode can be requested only when combined with write-only access.", mode.ToString("G")));
-            }
-
-            if ((access & FileAccess.Write) == 0)
-            {
-                if (mode is FileMode.Create or FileMode.CreateNew or FileMode.Truncate or FileMode.Append)
-                {
-                    throw new ArgumentException(string.Format("Combining {0}: {1} with {2}: {3} is invalid.",
-                                                              nameof(FileMode),
-                                                              mode,
-                                                              nameof(FileAccess),
-                                                              access));
-=======
             if ((access & FileAccess.Read) == FileAccess.Read && mode == FileMode.Append)
             {
                 throw new ArgumentException(string.Format(CultureInfo.InvariantCulture,
@@ -442,7 +385,6 @@
                                                               nameof(FileAccess),
                                                               access),
                                                 nameof(mode));
->>>>>>> ffd43dad
                 }
             }
 
@@ -590,13 +532,10 @@
                 throw new ArgumentNullException(nameof(buffer));
             }
 
-<<<<<<< HEAD
-=======
 #if NET8_0_OR_GREATER
             ArgumentOutOfRangeException.ThrowIfNegative(offset);
             ArgumentOutOfRangeException.ThrowIfNegative(count);
 #else
->>>>>>> ffd43dad
             if (offset < 0)
             {
                 throw new ArgumentOutOfRangeException(nameof(offset));
@@ -606,11 +545,7 @@
             {
                 throw new ArgumentOutOfRangeException(nameof(count));
             }
-<<<<<<< HEAD
-
-=======
 #endif
->>>>>>> ffd43dad
             if ((buffer.Length - offset) < count)
             {
                 throw new ArgumentException("Invalid array range.");
@@ -742,13 +677,10 @@
                 throw new ArgumentNullException(nameof(buffer));
             }
 
-<<<<<<< HEAD
-=======
 #if NET8_0_OR_GREATER
             ArgumentOutOfRangeException.ThrowIfNegative(offset);
             ArgumentOutOfRangeException.ThrowIfNegative(count);
 #else
->>>>>>> ffd43dad
             if (offset < 0)
             {
                 throw new ArgumentOutOfRangeException(nameof(offset));
@@ -758,11 +690,7 @@
             {
                 throw new ArgumentOutOfRangeException(nameof(count));
             }
-<<<<<<< HEAD
-
-=======
 #endif
->>>>>>> ffd43dad
             if ((buffer.Length - offset) < count)
             {
                 throw new ArgumentException("Invalid array range.");
@@ -1051,10 +979,7 @@
             {
                 throw new ArgumentOutOfRangeException(nameof(value));
             }
-<<<<<<< HEAD
-=======
 #endif
->>>>>>> ffd43dad
 
             // Lock down the file stream while we do this.
             lock (_lock)
@@ -1105,13 +1030,10 @@
                 throw new ArgumentNullException(nameof(buffer));
             }
 
-<<<<<<< HEAD
-=======
 #if NET8_0_OR_GREATER
             ArgumentOutOfRangeException.ThrowIfNegative(offset);
             ArgumentOutOfRangeException.ThrowIfNegative(count);
 #else
->>>>>>> ffd43dad
             if (offset < 0)
             {
                 throw new ArgumentOutOfRangeException(nameof(offset));
@@ -1121,11 +1043,7 @@
             {
                 throw new ArgumentOutOfRangeException(nameof(count));
             }
-<<<<<<< HEAD
-
-=======
 #endif
->>>>>>> ffd43dad
             if ((buffer.Length - offset) < count)
             {
                 throw new ArgumentException("Invalid array range.");
@@ -1203,11 +1121,7 @@
         /// <param name="cancellationToken">The <see cref="CancellationToken"/> to observe.</param>
         /// <returns>A <see cref="Task"/> that represents the asynchronous write operation.</returns>
         /// <exception cref="ArgumentException">The sum of <paramref name="offset"/> and <paramref name="count"/> is greater than the buffer length.</exception>
-<<<<<<< HEAD
-        /// <exception cref="ArgumentNullException"><paramref name="buffer"/> is <c>null</c>.</exception>
-=======
         /// <exception cref="ArgumentNullException"><paramref name="buffer"/> is <see langword="null"/>.</exception>
->>>>>>> ffd43dad
         /// <exception cref="ArgumentOutOfRangeException"><paramref name="offset"/> or <paramref name="count"/> is negative.</exception>
         /// <exception cref="IOException">An I/O error occurs.</exception>
         /// <exception cref="NotSupportedException">The stream does not support writing.</exception>
@@ -1219,13 +1133,10 @@
                 throw new ArgumentNullException(nameof(buffer));
             }
 
-<<<<<<< HEAD
-=======
 #if NET8_0_OR_GREATER
             ArgumentOutOfRangeException.ThrowIfNegative(offset);
             ArgumentOutOfRangeException.ThrowIfNegative(count);
 #else
->>>>>>> ffd43dad
             if (offset < 0)
             {
                 throw new ArgumentOutOfRangeException(nameof(offset));
@@ -1235,11 +1146,7 @@
             {
                 throw new ArgumentOutOfRangeException(nameof(count));
             }
-<<<<<<< HEAD
-
-=======
 #endif
->>>>>>> ffd43dad
             if ((buffer.Length - offset) < count)
             {
                 throw new ArgumentException("Invalid array range.");
@@ -1457,20 +1364,14 @@
 
         private void CheckSessionIsOpen()
         {
-<<<<<<< HEAD
-=======
 #if NET7_0_OR_GREATER
             ObjectDisposedException.ThrowIf(_session is null, this);
 #else
->>>>>>> ffd43dad
             if (_session is null)
             {
                 throw new ObjectDisposedException(GetType().FullName);
             }
-<<<<<<< HEAD
-=======
 #endif // NET7_0_OR_GREATER
->>>>>>> ffd43dad
 
             if (!_session.IsOpen)
             {
