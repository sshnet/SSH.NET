--- conflicted
+++ resolved
@@ -5,9 +5,6 @@
 using System.Threading.Tasks;
 
 using Renci.SshNet.Common;
-#if FEATURE_TAP
-using System.Threading.Tasks;
-#endif
 
 namespace Renci.SshNet.Sftp
 {
@@ -190,14 +187,6 @@
 
             _handle = handle;
 
-<<<<<<< HEAD
-            // instead of using the specified buffer size as is, we use it to calculate a buffer size
-            // that ensures we always receive or send the max. number of bytes in a single SSH_FXP_READ
-            // or SSH_FXP_WRITE message
-
-            _readBufferSize = (int)session.CalculateOptimalReadLength((uint)bufferSize);
-            _writeBufferSize = (int)session.CalculateOptimalWriteLength((uint)bufferSize, _handle);
-=======
             /*
              * Instead of using the specified buffer size as is, we use it to calculate a buffer size
              * that ensures we always receive or send the max. number of bytes in a single SSH_FXP_READ
@@ -206,7 +195,6 @@
 
             _readBufferSize = (int) session.CalculateOptimalReadLength((uint) bufferSize);
             _writeBufferSize = (int) session.CalculateOptimalWriteLength((uint) bufferSize, _handle);
->>>>>>> 2bbfee4a
 
             _position = position;
         }
@@ -224,13 +212,9 @@
             }
 
             if (bufferSize <= 0)
-<<<<<<< HEAD
-                throw new ArgumentOutOfRangeException("bufferSize", "Cannot be less than or equal to zero.");
-=======
             {
                 throw new ArgumentOutOfRangeException(nameof(bufferSize), "Cannot be less than or equal to zero.");
             }
->>>>>>> 2bbfee4a
 
             Timeout = TimeSpan.FromSeconds(30);
             Name = path;
@@ -326,34 +310,22 @@
             }
         }
 
-<<<<<<< HEAD
-#if FEATURE_TAP
         internal static async Task<SftpFileStream> OpenAsync(ISftpSession session, string path, FileMode mode, FileAccess access, int bufferSize, CancellationToken cancellationToken)
         {
-            if (session == null)
+            if (session is null)
+            {
                 throw new SshConnectionException("Client not connected.");
-            if (path == null)
-                throw new ArgumentNullException("path");
+            }
+
+            if (path is null)
+            {
+                throw new ArgumentNullException(nameof(path));
+            }
+
             if (bufferSize <= 0)
-                throw new ArgumentOutOfRangeException("bufferSize", "Cannot be less than or equal to zero.");
-=======
-        internal static async Task<SftpFileStream> OpenAsync(ISftpSession session, string path, FileMode mode, FileAccess access, int bufferSize, CancellationToken cancellationToken)
-        {
-            if (session is null)
-            {
-                throw new SshConnectionException("Client not connected.");
-            }
-
-            if (path is null)
-            {
-                throw new ArgumentNullException(nameof(path));
-            }
-
-            if (bufferSize <= 0)
             {
                 throw new ArgumentOutOfRangeException(nameof(bufferSize), "Cannot be less than or equal to zero.");
             }
->>>>>>> 2bbfee4a
 
             var flags = Flags.None;
 
@@ -370,11 +342,7 @@
                     flags |= Flags.Write;
                     break;
                 default:
-<<<<<<< HEAD
-                    throw new ArgumentOutOfRangeException("access");
-=======
                     throw new ArgumentOutOfRangeException(nameof(access));
->>>>>>> 2bbfee4a
             }
 
             if ((access & FileAccess.Read) != 0 && mode == FileMode.Append)
@@ -384,20 +352,6 @@
 
             if ((access & FileAccess.Write) == 0)
             {
-<<<<<<< HEAD
-                if (mode == FileMode.Create || mode == FileMode.CreateNew || mode == FileMode.Truncate || mode == FileMode.Append)
-                {
-                    throw new ArgumentException(string.Format("Combining {0}: {1} with {2}: {3} is invalid.",
-                        typeof(FileMode).Name,
-                        mode,
-                        typeof(FileAccess).Name,
-                        access));
-                }
-            }
-
-            byte[] handle = null;
-
-=======
                 if (mode is FileMode.Create or FileMode.CreateNew or FileMode.Truncate or FileMode.Append)
                 {
                     throw new ArgumentException(string.Format("Combining {0}: {1} with {2}: {3} is invalid.",
@@ -408,7 +362,6 @@
                 }
             }
 
->>>>>>> 2bbfee4a
             switch (mode)
             {
                 case FileMode.Append:
@@ -429,18 +382,10 @@
                     flags |= Flags.Truncate;
                     break;
                 default:
-<<<<<<< HEAD
-                    throw new ArgumentOutOfRangeException("mode");
-            }
-
-            if (handle == null)
-                handle = await session.RequestOpenAsync(path, flags, cancellationToken).ConfigureAwait(false);
-=======
                     throw new ArgumentOutOfRangeException(nameof(mode));
             }
 
             var handle = await session.RequestOpenAsync(path, flags, cancellationToken).ConfigureAwait(false);
->>>>>>> 2bbfee4a
 
             long position = 0;
             if (mode == FileMode.Append)
@@ -457,26 +402,16 @@
                         await session.RequestCloseAsync(handle, cancellationToken).ConfigureAwait(false);
                     }
                     catch
-<<<<<<< HEAD
-                    { 
+                    {
                         // The original exception is presumably more informative, so we just ignore this one.
                     }
-=======
-                    {
-                        // The original exception is presumably more informative, so we just ignore this one.
-                    }
-
->>>>>>> 2bbfee4a
+
                     throw;
                 }
             }
 
             return new SftpFileStream(session, path, access, bufferSize, handle, position);
         }
-<<<<<<< HEAD
-#endif
-=======
->>>>>>> 2bbfee4a
 
         /// <summary>
         /// Finalizes an instance of the <see cref="SftpFileStream"/> class.
@@ -507,31 +442,6 @@
                 }
             }
         }
-
-#if FEATURE_TAP
-        /// <summary>
-        /// Asynchronously clears all buffers for this stream and causes any buffered data to be written to the file.
-        /// </summary>
-        /// <param name="cancellationToken">The <see cref="CancellationToken"/> to observe.</param>
-        /// <returns>A <see cref="Task"/> that represents the asynchronous flush operation.</returns>
-        /// <exception cref="IOException">An I/O error occurs. </exception>
-        /// <exception cref="ObjectDisposedException">Stream is closed.</exception>
-        public override Task FlushAsync(CancellationToken cancellationToken)
-        {
-            CheckSessionIsOpen();
-
-            if (_bufferOwnedByWrite)
-            {
-                return FlushWriteBufferAsync(cancellationToken);
-            }
-            else
-            {
-                FlushReadBuffer();
-            }
-
-            return Task.CompletedTask;
-        }
-#endif
 
         /// <summary>
         /// Asynchronously clears all buffers for this stream and causes any buffered data to be written to the file.
@@ -719,120 +629,6 @@
             return readLen;
         }
 
-#if FEATURE_TAP
-        /// <summary>
-        /// Asynchronously reads a sequence of bytes from the current stream and advances the position within the stream by the
-        /// number of bytes read.
-        /// </summary>
-        /// <param name="buffer">An array of bytes. When this method returns, the buffer contains the specified byte array with the values between <paramref name="offset"/> and (<paramref name="offset"/> + <paramref name="count"/> - 1) replaced by the bytes read from the current source.</param>
-        /// <param name="offset">The zero-based byte offset in <paramref name="buffer"/> at which to begin storing the data read from the current stream.</param>
-        /// <param name="count">The maximum number of bytes to be read from the current stream.</param>
-        /// <param name="cancellationToken">The <see cref="CancellationToken" /> to observe.</param>
-        /// <returns>A <see cref="Task" /> that represents the asynchronous read operation.</returns>
-        public override async Task<int> ReadAsync(byte[] buffer, int offset, int count, CancellationToken cancellationToken)
-        {
-            var readLen = 0;
-
-            if (buffer == null)
-                throw new ArgumentNullException("buffer");
-            if (offset < 0)
-                throw new ArgumentOutOfRangeException("offset");
-            if (count < 0)
-                throw new ArgumentOutOfRangeException("count");
-            if ((buffer.Length - offset) < count)
-                throw new ArgumentException("Invalid array range.");
-
-            CheckSessionIsOpen();
-
-            // Set up for the read operation.
-            SetupRead();
-
-            // Read data into the caller's buffer.
-            while (count > 0)
-            {
-                // How much data do we have available in the buffer?
-                var bytesAvailableInBuffer = _bufferLen - _bufferPosition;
-                if (bytesAvailableInBuffer <= 0)
-                {
-                    var data = await _session.RequestReadAsync(_handle, (ulong)_position, (uint)_readBufferSize, cancellationToken).ConfigureAwait(false);
-
-                    if (data.Length == 0)
-                    {
-                        _bufferPosition = 0;
-                        _bufferLen = 0;
-
-                        break;
-                    }
-
-                    var bytesToWriteToCallerBuffer = count;
-                    if (bytesToWriteToCallerBuffer >= data.Length)
-                    {
-                        // write all data read to caller-provided buffer
-                        bytesToWriteToCallerBuffer = data.Length;
-                        // reset buffer since we will skip buffering
-                        _bufferPosition = 0;
-                        _bufferLen = 0;
-                    }
-                    else
-                    {
-                        // determine number of bytes that we should write into read buffer
-                        var bytesToWriteToReadBuffer = data.Length - bytesToWriteToCallerBuffer;
-                        // write remaining bytes to read buffer
-                        Buffer.BlockCopy(data, count, GetOrCreateReadBuffer(), 0, bytesToWriteToReadBuffer);
-                        // update position in read buffer
-                        _bufferPosition = 0;
-                        // update number of bytes in read buffer
-                        _bufferLen = bytesToWriteToReadBuffer;
-                    }
-
-                    // write bytes to caller-provided buffer
-                    Buffer.BlockCopy(data, 0, buffer, offset, bytesToWriteToCallerBuffer);
-                    // update stream position
-                    _position += bytesToWriteToCallerBuffer;
-                    // record total number of bytes read into caller-provided buffer
-                    readLen += bytesToWriteToCallerBuffer;
-
-                    // break out of the read loop when the server returned less than the request number of bytes
-                    // as that *may* indicate that we've reached EOF
-                    //
-                    // doing this avoids reading from server twice to determine EOF: once in the read loop, and
-                    // once upon the next Read or ReadByte invocation by the caller
-                    if (data.Length < _readBufferSize)
-                    {
-                        break;
-                    }
-
-                    // advance offset to start writing bytes into caller-provided buffer
-                    offset += bytesToWriteToCallerBuffer;
-                    // update number of bytes left to read into caller-provided buffer
-                    count -= bytesToWriteToCallerBuffer;
-                }
-                else
-                {
-                    // limit the number of bytes to use from read buffer to the caller-request number of bytes
-                    if (bytesAvailableInBuffer > count)
-                        bytesAvailableInBuffer = count;
-
-                    // copy data from read buffer to the caller-provided buffer
-                    Buffer.BlockCopy(GetOrCreateReadBuffer(), _bufferPosition, buffer, offset, bytesAvailableInBuffer);
-                    // update position in read buffer
-                    _bufferPosition += bytesAvailableInBuffer;
-                    // update stream position
-                    _position += bytesAvailableInBuffer;
-                    // record total number of bytes read into caller-provided buffer
-                    readLen += bytesAvailableInBuffer;
-                    // advance offset to start writing bytes into caller-provided buffer
-                    offset += bytesAvailableInBuffer;
-                    // update number of bytes left to read
-                    count -= bytesAvailableInBuffer;
-                }
-            }
-
-            // return the number of bytes that were read to the caller.
-            return readLen;
-        }
-#endif
-
         /// <summary>
         /// Asynchronously reads a sequence of bytes from the current stream and advances the position within the stream by the
         /// number of bytes read.
@@ -1274,7 +1070,6 @@
             }
         }
 
-#if FEATURE_TAP
         /// <summary>
         /// Asynchronously writes a sequence of bytes to the current stream and advances the current position within this stream by the number of bytes written.
         /// </summary>
@@ -1291,83 +1086,6 @@
         /// <exception cref="ObjectDisposedException">Methods were called after the stream was closed.</exception>
         public override async Task WriteAsync(byte[] buffer, int offset, int count, CancellationToken cancellationToken)
         {
-            if (buffer == null)
-                throw new ArgumentNullException("buffer");
-            if (offset < 0)
-                throw new ArgumentOutOfRangeException("offset");
-            if (count < 0)
-                throw new ArgumentOutOfRangeException("count");
-            if ((buffer.Length - offset) < count)
-                throw new ArgumentException("Invalid array range.");
-
-            CheckSessionIsOpen();
-
-            // Setup this object for writing.
-            SetupWrite();
-
-            // Write data to the file stream.
-            while (count > 0)
-            {
-                // Determine how many bytes we can write to the buffer.
-                var tempLen = _writeBufferSize - _bufferPosition;
-                if (tempLen <= 0)
-                {
-                    // flush write buffer, and mark it empty
-                    await FlushWriteBufferAsync(cancellationToken).ConfigureAwait(false);
-                    // we can now write or buffer the full buffer size
-                    tempLen = _writeBufferSize;
-                }
-
-                // limit the number of bytes to write to the actual number of bytes requested
-                if (tempLen > count)
-                {
-                    tempLen = count;
-                }
-
-                // Can we short-cut the internal buffer?
-                if (_bufferPosition == 0 && tempLen == _writeBufferSize)
-                {
-                    await _session.RequestWriteAsync(_handle, (ulong)_position, buffer, offset, tempLen, cancellationToken).ConfigureAwait(false);
-                }
-                else
-                {
-                    // No: copy the data to the write buffer first.
-                    Buffer.BlockCopy(buffer, offset, GetOrCreateWriteBuffer(), _bufferPosition, tempLen);
-                    _bufferPosition += tempLen;
-                }
-
-                // Advance the buffer and stream positions.
-                _position += tempLen;
-                offset += tempLen;
-                count -= tempLen;
-            }
-
-            // If the buffer is full, then do a speculative flush now,
-            // rather than waiting for the next call to this method.
-            if (_bufferPosition >= _writeBufferSize)
-            {
-                await _session.RequestWriteAsync(_handle, (ulong)(_position - _bufferPosition), GetOrCreateWriteBuffer(), 0, _bufferPosition, cancellationToken).ConfigureAwait(false);
-                _bufferPosition = 0;
-            }
-        }
-#endif
-
-        /// <summary>
-        /// Asynchronously writes a sequence of bytes to the current stream and advances the current position within this stream by the number of bytes written.
-        /// </summary>
-        /// <param name="buffer">An array of bytes. This method copies <paramref name="count"/> bytes from <paramref name="buffer"/> to the current stream.</param>
-        /// <param name="offset">The zero-based byte offset in <paramref name="buffer"/> at which to begin copying bytes to the current stream.</param>
-        /// <param name="count">The number of bytes to be written to the current stream.</param>
-        /// <param name="cancellationToken">The <see cref="CancellationToken"/> to observe.</param>
-        /// <returns>A <see cref="Task"/> that represents the asynchronous write operation.</returns>
-        /// <exception cref="ArgumentException">The sum of <paramref name="offset"/> and <paramref name="count"/> is greater than the buffer length.</exception>
-        /// <exception cref="ArgumentNullException"><paramref name="buffer"/> is <c>null</c>.</exception>
-        /// <exception cref="ArgumentOutOfRangeException"><paramref name="offset"/> or <paramref name="count"/> is negative.</exception>
-        /// <exception cref="IOException">An I/O error occurs.</exception>
-        /// <exception cref="NotSupportedException">The stream does not support writing.</exception>
-        /// <exception cref="ObjectDisposedException">Methods were called after the stream was closed.</exception>
-        public override async Task WriteAsync(byte[] buffer, int offset, int count, CancellationToken cancellationToken)
-        {
             if (buffer is null)
             {
                 throw new ArgumentNullException(nameof(buffer));
@@ -1555,26 +1273,14 @@
             }
         }
 
-<<<<<<< HEAD
-#if FEATURE_TAP
-=======
->>>>>>> 2bbfee4a
         private async Task FlushWriteBufferAsync(CancellationToken cancellationToken)
         {
             if (_bufferPosition > 0)
             {
-<<<<<<< HEAD
-                await _session.RequestWriteAsync(_handle, (ulong)(_position - _bufferPosition), _writeBuffer, 0, _bufferPosition, cancellationToken);
-                _bufferPosition = 0;
-            }
-        }
-#endif
-=======
                 await _session.RequestWriteAsync(_handle, (ulong)(_position - _bufferPosition), _writeBuffer, 0, _bufferPosition, cancellationToken).ConfigureAwait(false);
                 _bufferPosition = 0;
             }
         }
->>>>>>> 2bbfee4a
 
         /// <summary>
         /// Setups the read.
