--- conflicted
+++ resolved
@@ -7,13 +7,7 @@
 
 using Renci.SshNet.Common;
 using Renci.SshNet.Sftp.Requests;
-<<<<<<< HEAD
-#if FEATURE_TAP
-using System.Threading.Tasks;
-#endif
-=======
 using Renci.SshNet.Sftp.Responses;
->>>>>>> 2bbfee4a
 
 namespace Renci.SshNet.Sftp
 {
@@ -155,65 +149,41 @@
             return string.Format(CultureInfo.InvariantCulture, "{0}{1}{2}", canonizedPath, slash, pathParts[pathParts.Length - 1]);
         }
 
-<<<<<<< HEAD
-#if FEATURE_TAP
-=======
->>>>>>> 2bbfee4a
         public async Task<string> GetCanonicalPathAsync(string path, CancellationToken cancellationToken)
         {
             var fullPath = GetFullRemotePath(path);
 
             var canonizedPath = string.Empty;
-<<<<<<< HEAD
-            var realPathFiles = await RequestRealPathAsync(fullPath, true, cancellationToken).ConfigureAwait(false);
-=======
             var realPathFiles = await RequestRealPathAsync(fullPath, nullOnError: true, cancellationToken).ConfigureAwait(false);
->>>>>>> 2bbfee4a
             if (realPathFiles != null)
             {
                 canonizedPath = realPathFiles[0].Key;
             }
 
             if (!string.IsNullOrEmpty(canonizedPath))
-<<<<<<< HEAD
+            {
                 return canonizedPath;
-
-            //  Check for special cases
-=======
-            {
-                return canonizedPath;
             }
 
             // Check for special cases
->>>>>>> 2bbfee4a
             if (fullPath.EndsWith("/.", StringComparison.Ordinal) ||
                 fullPath.EndsWith("/..", StringComparison.Ordinal) ||
                 fullPath.Equals("/", StringComparison.Ordinal) ||
                 fullPath.IndexOf('/') < 0)
-<<<<<<< HEAD
+            {
                 return fullPath;
-=======
-            {
-                return fullPath;
-            }
->>>>>>> 2bbfee4a
+            }
 
             var pathParts = fullPath.Split('/');
 
             var partialFullPath = string.Join("/", pathParts, 0, pathParts.Length - 1);
 
             if (string.IsNullOrEmpty(partialFullPath))
-<<<<<<< HEAD
+            {
                 partialFullPath = "/";
-
-            realPathFiles = await RequestRealPathAsync(partialFullPath, true, cancellationToken).ConfigureAwait(false);
-=======
-            {
-                partialFullPath = "/";
             }
 
             realPathFiles = await RequestRealPathAsync(partialFullPath, nullOnError: true, cancellationToken).ConfigureAwait(false);
->>>>>>> 2bbfee4a
 
             if (realPathFiles != null)
             {
@@ -227,19 +197,12 @@
 
             var slash = string.Empty;
             if (canonizedPath[canonizedPath.Length - 1] != '/')
-<<<<<<< HEAD
+            {
                 slash = "/";
+            }
+
             return canonizedPath + slash + pathParts[pathParts.Length - 1];
         }
-#endif
-=======
-            {
-                slash = "/";
-            }
-
-            return canonizedPath + slash + pathParts[pathParts.Length - 1];
-        }
->>>>>>> 2bbfee4a
 
         public ISftpFileReader CreateFileReader(byte[] handle, ISftpSession sftpSession, uint chunkSize, int maxPendingReads, long? fileSize)
         {
@@ -492,23 +455,10 @@
             return handle;
         }
 
-<<<<<<< HEAD
-#if FEATURE_TAP
-=======
->>>>>>> 2bbfee4a
         public async Task<byte[]> RequestOpenAsync(string path, Flags flags, CancellationToken cancellationToken)
         {
             cancellationToken.ThrowIfCancellationRequested();
 
-<<<<<<< HEAD
-            TaskCompletionSource<byte[]> tcs = new TaskCompletionSource<byte[]>(TaskCreationOptions.RunContinuationsAsynchronously);
-
-            using (cancellationToken.Register((s) => ((TaskCompletionSource<byte[]>)s).TrySetCanceled(), tcs, false))
-            {
-                SendRequest(new SftpOpenRequest(ProtocolVersion, NextRequestId, path, Encoding, flags,
-                    response => tcs.TrySetResult(response.Handle),
-                    response => tcs.TrySetException(GetSftpException(response))));
-=======
             var tcs = new TaskCompletionSource<byte[]>(TaskCreationOptions.RunContinuationsAsynchronously);
 
             using (cancellationToken.Register((s) => ((TaskCompletionSource<byte[]>) s).TrySetCanceled(), tcs, useSynchronizationContext: false))
@@ -520,15 +470,10 @@
                                                 flags,
                                                 response => tcs.TrySetResult(response.Handle),
                                                 response => tcs.TrySetException(GetSftpException(response))));
->>>>>>> 2bbfee4a
 
                 return await tcs.Task.ConfigureAwait(false);
             }
         }
-<<<<<<< HEAD
-#endif
-=======
->>>>>>> 2bbfee4a
 
         /// <summary>
         /// Performs SSH_FXP_OPEN request.
@@ -629,35 +574,6 @@
             }
         }
 
-<<<<<<< HEAD
-#if FEATURE_TAP
-        public async Task RequestCloseAsync(byte[] handle, CancellationToken cancellationToken)
-        {
-            TaskCompletionSource<bool> tcs = new TaskCompletionSource<bool>(TaskCreationOptions.RunContinuationsAsynchronously);
-
-            SendRequest(new SftpCloseRequest(ProtocolVersion, NextRequestId, handle,
-                response =>
-                {
-                    if (response.StatusCode == StatusCodes.Ok)
-                    {
-                        tcs.TrySetResult(true);
-                    }
-                    else
-                    {
-                        tcs.TrySetException(GetSftpException(response));
-                    }
-                }));
-
-            // Only check for cancellation after the SftpCloseRequest was sent
-            cancellationToken.ThrowIfCancellationRequested();
-            using (cancellationToken.Register((s) => ((TaskCompletionSource<bool>)s).TrySetCanceled(), tcs, false))
-            {
-                await tcs.Task.ConfigureAwait(false);
-            }
-        }
-#endif
-
-=======
         public async Task RequestCloseAsync(byte[] handle, CancellationToken cancellationToken)
         {
             var tcs = new TaskCompletionSource<bool>(TaskCreationOptions.RunContinuationsAsynchronously);
@@ -685,7 +601,6 @@
                 _ = await tcs.Task.ConfigureAwait(false);
             }
         }
->>>>>>> 2bbfee4a
 
         /// <summary>
         /// Performs SSH_FXP_CLOSE request.
@@ -871,33 +786,10 @@
             return data;
         }
 
-<<<<<<< HEAD
-#if FEATURE_TAP
-=======
->>>>>>> 2bbfee4a
         public async Task<byte[]> RequestReadAsync(byte[] handle, ulong offset, uint length, CancellationToken cancellationToken)
         {
             cancellationToken.ThrowIfCancellationRequested();
 
-<<<<<<< HEAD
-            TaskCompletionSource<byte[]> tcs = new TaskCompletionSource<byte[]>(TaskCreationOptions.RunContinuationsAsynchronously);
-
-            using (cancellationToken.Register((s) => ((TaskCompletionSource<byte[]>)s).TrySetCanceled(), tcs, false))
-            {
-                SendRequest(new SftpReadRequest(ProtocolVersion, NextRequestId, handle, offset, length,
-                    response => tcs.TrySetResult(response.Data),
-                    response =>
-                    {
-                        if (response.StatusCode == StatusCodes.Eof)
-                        {
-                            tcs.TrySetResult(Array<byte>.Empty);
-                        }
-                        else
-                        {
-                            tcs.TrySetException(GetSftpException(response));
-                        }
-                    }));
-=======
             var tcs = new TaskCompletionSource<byte[]>(TaskCreationOptions.RunContinuationsAsynchronously);
 
             using (cancellationToken.Register((s) => ((TaskCompletionSource<byte[]>) s).TrySetCanceled(), tcs, useSynchronizationContext: false))
@@ -919,15 +811,10 @@
                                                         _ = tcs.TrySetException(GetSftpException(response));
                                                     }
                                                 }));
->>>>>>> 2bbfee4a
 
                 return await tcs.Task.ConfigureAwait(false);
             }
         }
-<<<<<<< HEAD
-#endif
-=======
->>>>>>> 2bbfee4a
 
         /// <summary>
         /// Performs SSH_FXP_WRITE request.
@@ -980,37 +867,10 @@
             }
         }
 
-<<<<<<< HEAD
-#if FEATURE_TAP
-=======
->>>>>>> 2bbfee4a
         public async Task RequestWriteAsync(byte[] handle, ulong serverOffset, byte[] data, int offset, int length, CancellationToken cancellationToken)
         {
             cancellationToken.ThrowIfCancellationRequested();
 
-<<<<<<< HEAD
-            TaskCompletionSource<bool> tcs = new TaskCompletionSource<bool>(TaskCreationOptions.RunContinuationsAsynchronously);
-
-            using (cancellationToken.Register((s) => ((TaskCompletionSource<bool>)s).TrySetCanceled(), tcs, false))
-            {
-                SendRequest(new SftpWriteRequest(ProtocolVersion, NextRequestId, handle, serverOffset, data, offset, length,
-                    response =>
-                    {
-                        if (response.StatusCode == StatusCodes.Ok)
-                        {
-                            tcs.TrySetResult(true);
-                        }
-                        else
-                        {
-                            tcs.TrySetException(GetSftpException(response));
-                        }
-                    }));
-
-                await tcs.Task.ConfigureAwait(false);
-            }
-        }
-#endif
-=======
             var tcs = new TaskCompletionSource<bool>(TaskCreationOptions.RunContinuationsAsynchronously);
 
             using (cancellationToken.Register((s) => ((TaskCompletionSource<bool>) s).TrySetCanceled(), tcs, useSynchronizationContext: false))
@@ -1037,7 +897,6 @@
                 _ = await tcs.Task.ConfigureAwait(false);
             }
         }
->>>>>>> 2bbfee4a
 
         /// <summary>
         /// Performs SSH_FXP_LSTAT request.
@@ -1185,23 +1044,10 @@
             return attributes;
         }
 
-<<<<<<< HEAD
-#if FEATURE_TAP
-=======
->>>>>>> 2bbfee4a
         public async Task<SftpFileAttributes> RequestFStatAsync(byte[] handle, CancellationToken cancellationToken)
         {
             cancellationToken.ThrowIfCancellationRequested();
 
-<<<<<<< HEAD
-            TaskCompletionSource<SftpFileAttributes> tcs = new TaskCompletionSource<SftpFileAttributes>(TaskCreationOptions.RunContinuationsAsynchronously);
-
-            using (cancellationToken.Register((s) => ((TaskCompletionSource<SftpFileAttributes>)s).TrySetCanceled(), tcs, false))
-            {
-                SendRequest(new SftpFStatRequest(ProtocolVersion, NextRequestId, handle,
-                    response => tcs.TrySetResult(response.Attributes),
-                    response => tcs.TrySetException(GetSftpException(response))));
-=======
             var tcs = new TaskCompletionSource<SftpFileAttributes>(TaskCreationOptions.RunContinuationsAsynchronously);
 
             using (cancellationToken.Register((s) => ((TaskCompletionSource<SftpFileAttributes>) s).TrySetCanceled(), tcs, useSynchronizationContext: false))
@@ -1211,15 +1057,10 @@
                                                  handle,
                                                  response => tcs.TrySetResult(response.Attributes),
                                                  response => tcs.TrySetException(GetSftpException(response))));
->>>>>>> 2bbfee4a
 
                 return await tcs.Task.ConfigureAwait(false);
             }
         }
-<<<<<<< HEAD
-#endif
-=======
->>>>>>> 2bbfee4a
 
         /// <summary>
         /// Performs SSH_FXP_SETSTAT request.
@@ -1328,23 +1169,10 @@
             return handle;
         }
 
-<<<<<<< HEAD
-#if FEATURE_TAP
-=======
->>>>>>> 2bbfee4a
         public async Task<byte[]> RequestOpenDirAsync(string path, CancellationToken cancellationToken)
         {
             cancellationToken.ThrowIfCancellationRequested();
 
-<<<<<<< HEAD
-            TaskCompletionSource<byte[]> tcs = new TaskCompletionSource<byte[]>(TaskCreationOptions.RunContinuationsAsynchronously);
-
-            using (cancellationToken.Register((s) => ((TaskCompletionSource<byte[]>)s).TrySetCanceled(), tcs, false))
-            {
-                SendRequest(new SftpOpenDirRequest(ProtocolVersion, NextRequestId, path, Encoding,
-                    response => tcs.TrySetResult(response.Handle),
-                    response => tcs.TrySetException(GetSftpException(response))));
-=======
             var tcs = new TaskCompletionSource<byte[]>(TaskCreationOptions.RunContinuationsAsynchronously);
 
             using (cancellationToken.Register((s) => ((TaskCompletionSource<byte[]>) s).TrySetCanceled(), tcs, useSynchronizationContext: false))
@@ -1355,15 +1183,10 @@
                                                    _encoding,
                                                    response => tcs.TrySetResult(response.Handle),
                                                    response => tcs.TrySetException(GetSftpException(response))));
->>>>>>> 2bbfee4a
 
                 return await tcs.Task.ConfigureAwait(false);
             }
         }
-<<<<<<< HEAD
-#endif
-=======
->>>>>>> 2bbfee4a
 
         /// <summary>
         /// Performs SSH_FXP_READDIR request.
@@ -1409,33 +1232,10 @@
             return result;
         }
 
-<<<<<<< HEAD
-#if FEATURE_TAP
-=======
->>>>>>> 2bbfee4a
         public async Task<KeyValuePair<string, SftpFileAttributes>[]> RequestReadDirAsync(byte[] handle, CancellationToken cancellationToken)
         {
             cancellationToken.ThrowIfCancellationRequested();
 
-<<<<<<< HEAD
-            TaskCompletionSource<KeyValuePair<string, SftpFileAttributes>[]> tcs = new TaskCompletionSource<KeyValuePair<string, SftpFileAttributes>[]>(TaskCreationOptions.RunContinuationsAsynchronously);
-
-            using (cancellationToken.Register((s) => ((TaskCompletionSource<KeyValuePair<string, SftpFileAttributes>[]>)s).TrySetCanceled(), tcs, false))
-            {
-                SendRequest(new SftpReadDirRequest(ProtocolVersion, NextRequestId, handle,
-                    response => tcs.TrySetResult(response.Files),
-                    response =>
-                    {
-                        if (response.StatusCode == StatusCodes.Eof)
-                        {
-                            tcs.TrySetResult(null);
-                        }
-                        else
-                        {
-                            tcs.TrySetException(GetSftpException(response));
-                        }
-                    }));
-=======
             var tcs = new TaskCompletionSource<KeyValuePair<string, SftpFileAttributes>[]>(TaskCreationOptions.RunContinuationsAsynchronously);
 
             using (cancellationToken.Register((s) => ((TaskCompletionSource<KeyValuePair<string, SftpFileAttributes>[]>) s).TrySetCanceled(), tcs, useSynchronizationContext: false))
@@ -1455,16 +1255,10 @@
                                                                _ = tcs.TrySetException(GetSftpException(response));
                                                            }
                                                        }));
->>>>>>> 2bbfee4a
 
                 return await tcs.Task.ConfigureAwait(false);
             }
         }
-<<<<<<< HEAD
-#endif
-
-=======
->>>>>>> 2bbfee4a
 
         /// <summary>
         /// Performs SSH_FXP_REMOVE request.
@@ -1497,38 +1291,10 @@
             }
         }
 
-<<<<<<< HEAD
-#if FEATURE_TAP
-=======
->>>>>>> 2bbfee4a
         public async Task RequestRemoveAsync(string path, CancellationToken cancellationToken)
         {
             cancellationToken.ThrowIfCancellationRequested();
 
-<<<<<<< HEAD
-            TaskCompletionSource<bool> tcs = new TaskCompletionSource<bool>(TaskCreationOptions.RunContinuationsAsynchronously);
-
-            using (cancellationToken.Register((s) => ((TaskCompletionSource<bool>)s).TrySetCanceled(), tcs, false))
-            {
-                SendRequest(new SftpRemoveRequest(ProtocolVersion, NextRequestId, path, Encoding,
-                    response =>
-                    {
-                        if (response.StatusCode == StatusCodes.Ok)
-                        {
-                            tcs.TrySetResult(true);
-                        }
-                        else
-                        {
-                            tcs.TrySetException(GetSftpException(response));
-                        }
-                    }));
-
-                await tcs.Task.ConfigureAwait(false);
-            }
-        }
-#endif
-
-=======
             var tcs = new TaskCompletionSource<bool>(TaskCreationOptions.RunContinuationsAsynchronously);
 
             using (cancellationToken.Register((s) => ((TaskCompletionSource<bool>) s).TrySetCanceled(), tcs, useSynchronizationContext: false))
@@ -1552,7 +1318,6 @@
                 _ = await tcs.Task.ConfigureAwait(false);
             }
         }
->>>>>>> 2bbfee4a
 
         /// <summary>
         /// Performs SSH_FXP_MKDIR request.
@@ -1660,33 +1425,10 @@
             return result;
         }
 
-<<<<<<< HEAD
-#if FEATURE_TAP
-=======
->>>>>>> 2bbfee4a
         internal async Task<KeyValuePair<string, SftpFileAttributes>[]> RequestRealPathAsync(string path, bool nullOnError, CancellationToken cancellationToken)
         {
             cancellationToken.ThrowIfCancellationRequested();
 
-<<<<<<< HEAD
-            TaskCompletionSource<KeyValuePair<string, SftpFileAttributes>[]> tcs = new TaskCompletionSource<KeyValuePair<string, SftpFileAttributes>[]>(TaskCreationOptions.RunContinuationsAsynchronously);
-
-            using (cancellationToken.Register((s) => ((TaskCompletionSource<KeyValuePair<string, SftpFileAttributes>[]>)s).TrySetCanceled(), tcs, false))
-            {
-                SendRequest(new SftpRealPathRequest(ProtocolVersion, NextRequestId, path, Encoding,
-                    response => tcs.TrySetResult(response.Files),
-                    response =>
-                    {
-                        if (nullOnError)
-                        {
-                            tcs.TrySetResult(null);
-                        }
-                        else
-                        {
-                            tcs.TrySetException(GetSftpException(response));
-                        }
-                    }));
-=======
             var tcs = new TaskCompletionSource<KeyValuePair<string, SftpFileAttributes>[]>(TaskCreationOptions.RunContinuationsAsynchronously);
 
             using (cancellationToken.Register((s) => ((TaskCompletionSource<KeyValuePair<string, SftpFileAttributes>[]>) s).TrySetCanceled(), tcs, useSynchronizationContext: false))
@@ -1707,15 +1449,10 @@
                                                                 _ = tcs.TrySetException(GetSftpException(response));
                                                             }
                                                     }));
->>>>>>> 2bbfee4a
 
                 return await tcs.Task.ConfigureAwait(false);
             }
         }
-<<<<<<< HEAD
-#endif
-=======
->>>>>>> 2bbfee4a
 
         /// <summary>
         /// Performs SSH_FXP_REALPATH request.
@@ -1911,38 +1648,10 @@
             }
         }
 
-<<<<<<< HEAD
-
-#if FEATURE_TAP
-=======
->>>>>>> 2bbfee4a
         public async Task RequestRenameAsync(string oldPath, string newPath, CancellationToken cancellationToken)
         {
             cancellationToken.ThrowIfCancellationRequested();
 
-<<<<<<< HEAD
-            TaskCompletionSource<bool> tcs = new TaskCompletionSource<bool>(TaskCreationOptions.RunContinuationsAsynchronously);
-
-            using (cancellationToken.Register((s) => ((TaskCompletionSource<bool>)s).TrySetCanceled(), tcs, false))
-            {
-                SendRequest(new SftpRenameRequest(ProtocolVersion, NextRequestId, oldPath, newPath, Encoding,
-                    response =>
-                    {
-                        if (response.StatusCode == StatusCodes.Ok)
-                        {
-                            tcs.TrySetResult(true);
-                        }
-                        else
-                        {
-                            tcs.TrySetException(GetSftpException(response));
-                        }
-                    }));
-
-                await tcs.Task.ConfigureAwait(false);
-            }
-        }
-#endif
-=======
             var tcs = new TaskCompletionSource<bool>(TaskCreationOptions.RunContinuationsAsynchronously);
 
             using (cancellationToken.Register((s) => ((TaskCompletionSource<bool>) s).TrySetCanceled(), tcs, useSynchronizationContext: false))
@@ -1967,7 +1676,6 @@
                 _ = await tcs.Task.ConfigureAwait(false);
             }
         }
->>>>>>> 2bbfee4a
 
         /// <summary>
         /// Performs SSH_FXP_READLINK request.
@@ -2151,11 +1859,6 @@
             return information;
         }
 
-<<<<<<< HEAD
-
-#if FEATURE_TAP
-=======
->>>>>>> 2bbfee4a
         public async Task<SftpFileSytemInformation> RequestStatVfsAsync(string path, CancellationToken cancellationToken)
         {
             if (ProtocolVersion < 3)
@@ -2165,15 +1868,6 @@
 
             cancellationToken.ThrowIfCancellationRequested();
 
-<<<<<<< HEAD
-            TaskCompletionSource<SftpFileSytemInformation> tcs = new TaskCompletionSource<SftpFileSytemInformation>(TaskCreationOptions.RunContinuationsAsynchronously);
-
-            using (cancellationToken.Register((s) => ((TaskCompletionSource<SftpFileSytemInformation>)s).TrySetCanceled(), tcs, false))
-            {
-                SendRequest(new StatVfsRequest(ProtocolVersion, NextRequestId, path, Encoding,
-                    response => tcs.TrySetResult(response.GetReply<StatVfsReplyInfo>().Information),
-                    response => tcs.TrySetException(GetSftpException(response))));
-=======
             var tcs = new TaskCompletionSource<SftpFileSytemInformation>(TaskCreationOptions.RunContinuationsAsynchronously);
 
             using (cancellationToken.Register((s) => ((TaskCompletionSource<SftpFileSytemInformation>) s).TrySetCanceled(), tcs, useSynchronizationContext: false))
@@ -2184,15 +1878,10 @@
                                                _encoding,
                                                response => tcs.TrySetResult(response.GetReply<StatVfsReplyInfo>().Information),
                                                response => tcs.TrySetException(GetSftpException(response))));
->>>>>>> 2bbfee4a
 
                 return await tcs.Task.ConfigureAwait(false);
             }
         }
-<<<<<<< HEAD
-#endif
-=======
->>>>>>> 2bbfee4a
 
         /// <summary>
         /// Performs fstatvfs@openssh.com extended request.
