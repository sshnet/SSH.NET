﻿using System;
using System.Collections.Generic;
using System.IO;
using System.Threading;

using Renci.SshNet.Abstractions;
using Renci.SshNet.Channels;
using Renci.SshNet.Common;

namespace Renci.SshNet
{
    /// <summary>
    /// Represents instance of the SSH shell object.
    /// </summary>
    public class Shell : IDisposable
    {
        private const int DefaultBufferSize = 1024;

        private readonly ISession _session;
        private readonly string _terminalName;
        private readonly uint _columns;
        private readonly uint _rows;
        private readonly uint _width;
        private readonly uint _height;
        private readonly IDictionary<TerminalModes, uint> _terminalModes;
        private readonly Stream _outputStream;
        private readonly Stream _extendedOutputStream;
        private readonly int _bufferSize;
<<<<<<< HEAD
        private EventWaitHandle _dataReaderTaskCompleted;
        private IChannelSession _channel;
        private EventWaitHandle _channelClosedWaitHandle;
=======
        private readonly bool _noTerminal;
        private ManualResetEvent _dataReaderTaskCompleted;
        private IChannelSession _channel;
        private AutoResetEvent _channelClosedWaitHandle;
>>>>>>> ffd43dad
        private Stream _input;

        /// <summary>
        /// Gets a value indicating whether this shell is started.
        /// </summary>
        /// <value>
        /// <see langword="true"/> if started is started; otherwise, <see langword="false"/>.
        /// </value>
        public bool IsStarted { get; private set; }

        /// <summary>
        /// Occurs when shell is starting.
        /// </summary>
        public event EventHandler<EventArgs> Starting;

        /// <summary>
        /// Occurs when shell is started.
        /// </summary>
        public event EventHandler<EventArgs> Started;

        /// <summary>
        /// Occurs when shell is stopping.
        /// </summary>
        public event EventHandler<EventArgs> Stopping;

        /// <summary>
        /// Occurs when shell is stopped.
        /// </summary>
        public event EventHandler<EventArgs> Stopped;

        /// <summary>
        /// Occurs when an error occurred.
        /// </summary>
        public event EventHandler<ExceptionEventArgs> ErrorOccurred;

        /// <summary>
        /// Initializes a new instance of the <see cref="Shell"/> class.
        /// </summary>
        /// <param name="session">The session.</param>
        /// <param name="input">The input.</param>
        /// <param name="output">The output.</param>
        /// <param name="extendedOutput">The extended output.</param>
        /// <param name="terminalName">Name of the terminal.</param>
        /// <param name="columns">The columns.</param>
        /// <param name="rows">The rows.</param>
        /// <param name="width">The width.</param>
        /// <param name="height">The height.</param>
        /// <param name="terminalModes">The terminal modes.</param>
        /// <param name="bufferSize">Size of the buffer for output stream.</param>
        internal Shell(ISession session, Stream input, Stream output, Stream extendedOutput, string terminalName, uint columns, uint rows, uint width, uint height, IDictionary<TerminalModes, uint> terminalModes, int bufferSize)
            : this(session, input, output, extendedOutput, bufferSize, noTerminal: false)
        {
            _terminalName = terminalName;
            _columns = columns;
            _rows = rows;
            _width = width;
            _height = height;
            _terminalModes = terminalModes;
        }

        /// <summary>
        /// Initializes a new instance of the <see cref="Shell"/> class.
        /// </summary>
        /// <param name="session">The session.</param>
        /// <param name="input">The input.</param>
        /// <param name="output">The output.</param>
        /// <param name="extendedOutput">The extended output.</param>
        /// <param name="bufferSize">Size of the buffer for output stream.</param>
        internal Shell(ISession session, Stream input, Stream output, Stream extendedOutput, int bufferSize)
            : this(session, input, output, extendedOutput, bufferSize, noTerminal: true)
        {
        }

        /// <summary>
        /// Initializes a new instance of the <see cref="Shell"/> class.
        /// </summary>
        /// <param name="session">The session.</param>
        /// <param name="input">The input.</param>
        /// <param name="output">The output.</param>
        /// <param name="extendedOutput">The extended output.</param>
        /// <param name="bufferSize">Size of the buffer for output stream.</param>
        /// <param name="noTerminal">Disables pseudo terminal allocation or not.</param>
        private Shell(ISession session, Stream input, Stream output, Stream extendedOutput, int bufferSize, bool noTerminal)
        {
            if (bufferSize == -1)
            {
                bufferSize = DefaultBufferSize;
            }
#if NET8_0_OR_GREATER
            ArgumentOutOfRangeException.ThrowIfNegativeOrZero(bufferSize);
#else
            if (bufferSize <= 0)
            {
                throw new ArgumentOutOfRangeException(nameof(bufferSize));
            }
#endif
            _session = session;
            _input = input;
            _outputStream = output;
            _extendedOutputStream = extendedOutput;
            _bufferSize = bufferSize;
            _noTerminal = noTerminal;
        }

        /// <summary>
        /// Starts this shell.
        /// </summary>
        /// <exception cref="SshException">Shell is started.</exception>
        /// <exception cref="SshException">The pseudo-terminal request was not accepted by the server.</exception>
        /// <exception cref="SshException">The request to start a shell was not accepted by the server.</exception>
        public void Start()
        {
            if (IsStarted)
            {
                throw new SshException("Shell is started.");
            }

            Starting?.Invoke(this, EventArgs.Empty);

            _channel = _session.CreateChannelSession();
            _channel.DataReceived += Channel_DataReceived;
            _channel.ExtendedDataReceived += Channel_ExtendedDataReceived;
            _channel.Closed += Channel_Closed;
            _session.Disconnected += Session_Disconnected;
            _session.ErrorOccured += Session_ErrorOccured;

            _channel.Open();
<<<<<<< HEAD
            _ = _channel.SendPseudoTerminalRequest(_terminalName, _columns, _rows, _width, _height, _terminalModes);
            _ = _channel.SendShellRequest();

            _channelClosedWaitHandle = new AutoResetEvent(initialState: false);

=======
            if (!_noTerminal)
            {
                if (!_channel.SendPseudoTerminalRequest(_terminalName, _columns, _rows, _width, _height, _terminalModes))
                {
                    throw new SshException("The pseudo-terminal request was not accepted by the server. Consult the server log for more information.");
                }
            }

            if (!_channel.SendShellRequest())
            {
                throw new SshException("The request to start a shell was not accepted by the server. Consult the server log for more information.");
            }

            _channelClosedWaitHandle = new AutoResetEvent(initialState: false);

>>>>>>> ffd43dad
            // Start input stream listener
            _dataReaderTaskCompleted = new ManualResetEvent(initialState: false);
            ThreadAbstraction.ExecuteThread(() =>
            {
                try
                {
                    var buffer = new byte[_bufferSize];

                    while (_channel.IsOpen)
                    {
                        var readTask = _input.ReadAsync(buffer, 0, buffer.Length);
                        var readWaitHandle = ((IAsyncResult)readTask).AsyncWaitHandle;

                        if (WaitHandle.WaitAny(new[] { readWaitHandle, _channelClosedWaitHandle }) == 0)
                        {
                            var read = readTask.GetAwaiter().GetResult();
                            _channel.SendData(buffer, 0, read);
                            continue;
                        }

                        break;
                    }
                }
                catch (Exception exp)
                {
                    RaiseError(new ExceptionEventArgs(exp));
                }
                finally
                {
                    _ = _dataReaderTaskCompleted.Set();
                }
            });

            IsStarted = true;

            Started?.Invoke(this, EventArgs.Empty);
        }

        /// <summary>
        /// Stops this shell.
        /// </summary>
        /// <exception cref="SshException">Shell is not started.</exception>
        public void Stop()
        {
            if (!IsStarted)
            {
                throw new SshException("Shell is not started.");
            }

            _channel?.Dispose();
        }

        private void Session_ErrorOccured(object sender, ExceptionEventArgs e)
        {
            RaiseError(e);
        }

        private void RaiseError(ExceptionEventArgs e)
        {
            ErrorOccurred?.Invoke(this, e);
        }

        private void Session_Disconnected(object sender, EventArgs e)
        {
            Stop();
        }

        private void Channel_ExtendedDataReceived(object sender, ChannelExtendedDataEventArgs e)
        {
            _extendedOutputStream?.Write(e.Data, 0, e.Data.Length);
        }

        private void Channel_DataReceived(object sender, ChannelDataEventArgs e)
        {
            _outputStream?.Write(e.Data, 0, e.Data.Length);
        }

        private void Channel_Closed(object sender, ChannelEventArgs e)
        {
            if (Stopping is not null)
            {
                // Handle event on different thread
                ThreadAbstraction.ExecuteThread(() => Stopping(this, EventArgs.Empty));
            }

            _channel.Dispose();
            _ = _channelClosedWaitHandle.Set();

            _input.Dispose();
            _input = null;

            _ = _dataReaderTaskCompleted.WaitOne(_session.ConnectionInfo.Timeout);
            _dataReaderTaskCompleted.Dispose();
            _dataReaderTaskCompleted = null;

            _channel.DataReceived -= Channel_DataReceived;
            _channel.ExtendedDataReceived -= Channel_ExtendedDataReceived;
            _channel.Closed -= Channel_Closed;

            UnsubscribeFromSessionEvents(_session);

            if (Stopped != null)
            {
                // Handle event on different thread
                ThreadAbstraction.ExecuteThread(() => Stopped(this, EventArgs.Empty));
            }

            _channel = null;
        }

        /// <summary>
        /// Unsubscribes the current <see cref="Shell"/> from session events.
        /// </summary>
        /// <param name="session">The session.</param>
        /// <remarks>
        /// Does nothing when <paramref name="session"/> is <see langword="null"/>.
        /// </remarks>
        private void UnsubscribeFromSessionEvents(ISession session)
        {
            if (session is null)
            {
                return;
            }

            session.Disconnected -= Session_Disconnected;
            session.ErrorOccured -= Session_ErrorOccured;
        }

        private bool _disposed;

        /// <summary>
        /// Performs application-defined tasks associated with freeing, releasing, or resetting unmanaged resources.
        /// </summary>
        public void Dispose()
        {
            Dispose(disposing: true);
            GC.SuppressFinalize(this);
        }

        /// <summary>
        /// Releases unmanaged and - optionally - managed resources.
        /// </summary>
        /// <param name="disposing"><see langword="true"/> to release both managed and unmanaged resources; <see langword="false"/> to release only unmanaged resources.</param>
        protected virtual void Dispose(bool disposing)
        {
            if (_disposed)
            {
                return;
            }

            if (disposing)
            {
                UnsubscribeFromSessionEvents(_session);

                var channelClosedWaitHandle = _channelClosedWaitHandle;
                if (channelClosedWaitHandle is not null)
                {
                    channelClosedWaitHandle.Dispose();
                    _channelClosedWaitHandle = null;
                }

                var channel = _channel;
                if (channel is not null)
                {
                    channel.Dispose();
                    _channel = null;
                }

                var dataReaderTaskCompleted = _dataReaderTaskCompleted;
                if (dataReaderTaskCompleted is not null)
                {
                    dataReaderTaskCompleted.Dispose();
                    _dataReaderTaskCompleted = null;
                }

                _disposed = true;
            }
        }

        /// <summary>
        /// Finalizes an instance of the <see cref="Shell"/> class.
        /// </summary>
        ~Shell()
        {
            Dispose(disposing: false);
        }
    }
}<|MERGE_RESOLUTION|>--- conflicted
+++ resolved
@@ -26,16 +26,10 @@
         private readonly Stream _outputStream;
         private readonly Stream _extendedOutputStream;
         private readonly int _bufferSize;
-<<<<<<< HEAD
-        private EventWaitHandle _dataReaderTaskCompleted;
-        private IChannelSession _channel;
-        private EventWaitHandle _channelClosedWaitHandle;
-=======
         private readonly bool _noTerminal;
         private ManualResetEvent _dataReaderTaskCompleted;
         private IChannelSession _channel;
         private AutoResetEvent _channelClosedWaitHandle;
->>>>>>> ffd43dad
         private Stream _input;
 
         /// <summary>
@@ -163,29 +157,21 @@
             _session.ErrorOccured += Session_ErrorOccured;
 
             _channel.Open();
-<<<<<<< HEAD
-            _ = _channel.SendPseudoTerminalRequest(_terminalName, _columns, _rows, _width, _height, _terminalModes);
-            _ = _channel.SendShellRequest();
+            if (!_noTerminal)
+            {
+                if (!_channel.SendPseudoTerminalRequest(_terminalName, _columns, _rows, _width, _height, _terminalModes))
+                {
+                    throw new SshException("The pseudo-terminal request was not accepted by the server. Consult the server log for more information.");
+                }
+            }
+
+            if (!_channel.SendShellRequest())
+            {
+                throw new SshException("The request to start a shell was not accepted by the server. Consult the server log for more information.");
+            }
 
             _channelClosedWaitHandle = new AutoResetEvent(initialState: false);
 
-=======
-            if (!_noTerminal)
-            {
-                if (!_channel.SendPseudoTerminalRequest(_terminalName, _columns, _rows, _width, _height, _terminalModes))
-                {
-                    throw new SshException("The pseudo-terminal request was not accepted by the server. Consult the server log for more information.");
-                }
-            }
-
-            if (!_channel.SendShellRequest())
-            {
-                throw new SshException("The request to start a shell was not accepted by the server. Consult the server log for more information.");
-            }
-
-            _channelClosedWaitHandle = new AutoResetEvent(initialState: false);
-
->>>>>>> ffd43dad
             // Start input stream listener
             _dataReaderTaskCompleted = new ManualResetEvent(initialState: false);
             ThreadAbstraction.ExecuteThread(() =>
