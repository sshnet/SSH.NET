﻿#nullable enable
using System;
using System.Collections.Generic;
<<<<<<< HEAD
=======
using System.Diagnostics;
using System.Globalization;
>>>>>>> ffd43dad
using System.IO;
using System.Text;
using System.Text.RegularExpressions;
using System.Threading;
<<<<<<< HEAD
=======
using System.Threading.Tasks;
>>>>>>> ffd43dad

using Renci.SshNet.Abstractions;
using Renci.SshNet.Channels;
using Renci.SshNet.Common;

namespace Renci.SshNet
{
    /// <summary>
    /// Contains operation for working with SSH Shell.
    /// </summary>
    public class ShellStream : Stream
    {
        private const int DefaultBufferSize = 1024;

        private readonly ISession _session;
        private readonly Encoding _encoding;
<<<<<<< HEAD
        private readonly int _bufferSize;
        private readonly Queue<byte> _incoming;
        private readonly Queue<byte> _outgoing;
        private IChannelSession _channel;
        private AutoResetEvent _dataReceived = new AutoResetEvent(initialState: false);
        private bool _isDisposed;
=======
        private readonly IChannelSession _channel;
        private readonly byte[] _carriageReturnBytes;
        private readonly byte[] _lineFeedBytes;

        private readonly object _sync = new object();

        private readonly byte[] _writeBuffer;
        private readonly bool _noTerminal;
        private int _writeLength; // The length of the data in _writeBuffer.

        private byte[] _readBuffer;
        private int _readHead; // The index from which the data starts in _readBuffer.
        private int _readTail; // The index at which to add new data into _readBuffer.
        private bool _disposed;
>>>>>>> ffd43dad

        /// <summary>
        /// Occurs when data was received.
        /// </summary>
        public event EventHandler<ShellDataEventArgs>? DataReceived;

        /// <summary>
        /// Occurs when an error occurred.
        /// </summary>
        public event EventHandler<ExceptionEventArgs>? ErrorOccurred;

        /// <summary>
<<<<<<< HEAD
=======
        /// Occurs when the channel was closed.
        /// </summary>
        public event EventHandler<EventArgs>? Closed;

        /// <summary>
>>>>>>> ffd43dad
        /// Gets a value indicating whether data is available on the <see cref="ShellStream"/> to be read.
        /// </summary>
        /// <value>
        /// <see langword="true"/> if data is available to be read; otherwise, <see langword="false"/>.
        /// </value>
        public bool DataAvailable
        {
            get
            {
                lock (_sync)
                {
                    AssertValid();
                    return _readTail != _readHead;
                }
            }
        }

        [Conditional("DEBUG")]
        private void AssertValid()
        {
            Debug.Assert(Monitor.IsEntered(_sync), $"Should be in lock on {nameof(_sync)}");
            Debug.Assert(_readHead >= 0, $"{nameof(_readHead)} should be non-negative but is {_readHead.ToString(CultureInfo.InvariantCulture)}");
            Debug.Assert(_readTail >= 0, $"{nameof(_readTail)} should be non-negative but is {_readTail.ToString(CultureInfo.InvariantCulture)}");
            Debug.Assert(_readHead <= _readBuffer.Length, $"{nameof(_readHead)} should be <= {nameof(_readBuffer)}.Length but is {_readHead.ToString(CultureInfo.InvariantCulture)}");
            Debug.Assert(_readTail <= _readBuffer.Length, $"{nameof(_readTail)} should be <= {nameof(_readBuffer)}.Length but is {_readTail.ToString(CultureInfo.InvariantCulture)}");
            Debug.Assert(_readHead <= _readTail, $"Should have {nameof(_readHead)} <= {nameof(_readTail)} but have {_readHead.ToString(CultureInfo.InvariantCulture)} <= {_readTail.ToString(CultureInfo.InvariantCulture)}");
        }

        /// <summary>
        /// Initializes a new instance of the <see cref="ShellStream"/> class.
        /// </summary>
        /// <param name="session">The SSH session.</param>
        /// <param name="terminalName">The <c>TERM</c> environment variable.</param>
        /// <param name="columns">The terminal width in columns.</param>
        /// <param name="rows">The terminal width in rows.</param>
        /// <param name="width">The terminal width in pixels.</param>
        /// <param name="height">The terminal height in pixels.</param>
        /// <param name="terminalModeValues">The terminal mode values.</param>
        /// <param name="bufferSize">The size of the buffer.</param>
        /// <exception cref="SshException">The channel could not be opened.</exception>
        /// <exception cref="SshException">The pseudo-terminal request was not accepted by the server.</exception>
        /// <exception cref="SshException">The request to start a shell was not accepted by the server.</exception>
        internal ShellStream(ISession session, string terminalName, uint columns, uint rows, uint width, uint height, IDictionary<TerminalModes, uint> terminalModeValues, int bufferSize)
               : this(session, bufferSize, noTerminal: false)
        {
            try
            {
                _channel.Open();

                if (!_channel.SendPseudoTerminalRequest(terminalName, columns, rows, width, height, terminalModeValues))
                {
                    throw new SshException("The pseudo-terminal request was not accepted by the server. Consult the server log for more information.");
                }

                if (!_channel.SendShellRequest())
                {
                    throw new SshException("The request to start a shell was not accepted by the server. Consult the server log for more information.");
                }
            }
            catch
            {
                Dispose();
                throw;
            }
        }

<<<<<<< HEAD
=======
        /// <summary>
        /// Initializes a new instance of the <see cref="ShellStream"/> class.
        /// </summary>
        /// <param name="session">The SSH session.</param>
        /// <param name="bufferSize">The size of the buffer.</param>
        /// <exception cref="SshException">The channel could not be opened.</exception>
        /// <exception cref="SshException">The request to start a shell was not accepted by the server.</exception>
        internal ShellStream(ISession session, int bufferSize)
            : this(session, bufferSize, noTerminal: true)
        {
            try
            {
                _channel.Open();

                if (!_channel.SendShellRequest())
                {
                    throw new SshException("The request to start a shell was not accepted by the server. Consult the server log for more information.");
                }
            }
            catch
            {
                Dispose();
                throw;
            }
        }

        /// <summary>
        /// Initializes a new instance of the <see cref="ShellStream"/> class.
        /// </summary>
        /// <param name="session">The SSH session.</param>
        /// <param name="bufferSize">The size of the buffer.</param>
        /// <param name="noTerminal">Disables pseudo terminal allocation or not.</param>
        /// <exception cref="SshException">The channel could not be opened.</exception>
        private ShellStream(ISession session, int bufferSize, bool noTerminal)
        {
            if (bufferSize == -1)
            {
                bufferSize = DefaultBufferSize;
            }
#if NET8_0_OR_GREATER
            ArgumentOutOfRangeException.ThrowIfNegativeOrZero(bufferSize);
#else
            if (bufferSize <= 0)
            {
                throw new ArgumentOutOfRangeException(nameof(bufferSize));
            }
#endif

            _encoding = session.ConnectionInfo.Encoding;
            _session = session;
            _carriageReturnBytes = _encoding.GetBytes("\r");
            _lineFeedBytes = _encoding.GetBytes("\n");

            _channel = _session.CreateChannelSession();
            _channel.DataReceived += Channel_DataReceived;
            _channel.Closed += Channel_Closed;
            _session.Disconnected += Session_Disconnected;
            _session.ErrorOccured += Session_ErrorOccured;

            _readBuffer = new byte[bufferSize];
            _writeBuffer = new byte[bufferSize];

            _noTerminal = noTerminal;
        }

>>>>>>> ffd43dad
        /// <summary>
        /// Gets a value indicating whether the current stream supports reading.
        /// </summary>
        /// <value>
        /// <see langword="true"/>.
        /// </value>
        /// <remarks>
        /// It is safe to read from <see cref="ShellStream"/> even after disposal.
        /// </remarks>
        public override bool CanRead
        {
            get { return true; }
        }

        /// <summary>
        /// Gets a value indicating whether the current stream supports seeking.
        /// </summary>
        /// <value>
        /// <see langword="false"/>.
        /// </value>
        public override bool CanSeek
        {
            get { return false; }
        }

        /// <summary>
        /// Gets a value indicating whether the current stream supports writing.
        /// </summary>
        /// <value>
        /// <see langword="true"/> if this stream has not been disposed and the underlying channel
        /// is still open, otherwise <see langword="false"/>.
        /// </value>
        /// <remarks>
        /// A value of <see langword="true"/> does not necessarily mean a write will succeed. It is possible
        /// that the channel is closed and/or the stream is disposed by another thread between a call to
        /// <see cref="CanWrite"/> and the call to write.
        /// </remarks>
        public override bool CanWrite
        {
            get { return !_disposed; }
        }

<<<<<<< HEAD
        /// <summary>
        /// Clears all buffers for this stream and causes any buffered data to be written to the underlying device.
        /// </summary>
        /// <exception cref="IOException">An I/O error occurs.</exception>
        /// <exception cref="ObjectDisposedException">Methods were called after the stream was closed.</exception>
        public override void Flush()
        {
            if (_channel is null)
            {
                throw new ObjectDisposedException("ShellStream");
            }
=======
        /// <inheritdoc/>
        public override void Flush()
        {
            ThrowIfDisposed();

            Debug.Assert(_writeLength >= 0 && _writeLength <= _writeBuffer.Length);
>>>>>>> ffd43dad

            if (_writeLength > 0)
            {
                _channel.SendData(_writeBuffer, 0, _writeLength);
                _writeLength = 0;
            }
        }

        /// <summary>
        /// Gets the number of bytes currently available for reading.
        /// </summary>
        /// <value>A value representing the length of the stream in bytes.</value>
        public override long Length
        {
            get
            {
                lock (_sync)
                {
                    AssertValid();
                    return _readTail - _readHead;
                }
            }
        }

        /// <summary>
        /// This property always returns 0, and throws <see cref="NotSupportedException"/>
        /// when calling the setter.
        /// </summary>
<<<<<<< HEAD
        /// <returns>
        /// The current position within the stream.
        /// </returns>
        /// <exception cref="IOException">An I/O error occurs.</exception>
        /// <exception cref="NotSupportedException">The stream does not support seeking.</exception>
        /// <exception cref="ObjectDisposedException">Methods were called after the stream was closed.</exception>
=======
        /// <value>
        /// 0.
        /// </value>
        /// <exception cref="NotSupportedException">The setter is called.</exception>
#pragma warning disable SA1623 // The property's documentation should begin with 'Gets or sets'
>>>>>>> ffd43dad
        public override long Position
#pragma warning restore SA1623 // The property's documentation should begin with 'Gets or sets'
        {
            get { return 0; }
            set { throw new NotSupportedException(); }
        }

        /// <summary>
<<<<<<< HEAD
        /// Reads a sequence of bytes from the current stream and advances the position within the stream by the number of bytes read.
        /// </summary>
        /// <param name="buffer">An array of bytes. When this method returns, the buffer contains the specified byte array with the values between <paramref name="offset"/> and (<paramref name="offset"/> + <paramref name="count"/> - 1) replaced by the bytes read from the current source.</param>
        /// <param name="offset">The zero-based byte offset in <paramref name="buffer"/> at which to begin storing the data read from the current stream.</param>
        /// <param name="count">The maximum number of bytes to be read from the current stream.</param>
        /// <returns>
        /// The total number of bytes read into the buffer. This can be less than the number of bytes requested if that many bytes are not currently available, or zero (0) if the end of the stream has been reached.
        /// </returns>
        /// <exception cref="ArgumentException">The sum of <paramref name="offset"/> and <paramref name="count"/> is larger than the buffer length. </exception>
        /// <exception cref="ArgumentNullException"><paramref name="buffer"/> is <c>null</c>.</exception>
        /// <exception cref="ArgumentOutOfRangeException"><paramref name="offset"/> or <paramref name="count"/> is negative.</exception>
        /// <exception cref="IOException">An I/O error occurs.</exception>
        /// <exception cref="NotSupportedException">The stream does not support reading.</exception>
        /// <exception cref="ObjectDisposedException">Methods were called after the stream was closed.</exception>
        public override int Read(byte[] buffer, int offset, int count)
        {
            var i = 0;

            lock (_incoming)
            {
                for (; i < count && _incoming.Count > 0; i++)
                {
                    buffer[offset + i] = _incoming.Dequeue();
                }
            }

            return i;
        }

        /// <summary>
        /// This method is not supported.
        /// </summary>
        /// <param name="offset">A byte offset relative to the <paramref name="origin"/> parameter.</param>
        /// <param name="origin">A value of type <see cref="SeekOrigin"/> indicating the reference point used to obtain the new position.</param>
        /// <returns>
        /// The new position within the current stream.
        /// </returns>
        /// <exception cref="IOException">An I/O error occurs.</exception>
        /// <exception cref="NotSupportedException">The stream does not support seeking, such as if the stream is constructed from a pipe or console output.</exception>
        /// <exception cref="ObjectDisposedException">Methods were called after the stream was closed.</exception>
=======
        /// This method always throws <see cref="NotSupportedException"/>.
        /// </summary>
        /// <param name="offset">A byte offset relative to the <paramref name="origin"/> parameter.</param>
        /// <param name="origin">A value of type <see cref="SeekOrigin"/> indicating the reference point used to obtain the new position.</param>
        /// <returns>Never.</returns>
        /// <exception cref="NotSupportedException">Always.</exception>
>>>>>>> ffd43dad
        public override long Seek(long offset, SeekOrigin origin)
        {
            throw new NotSupportedException();
        }

        /// <summary>
        /// This method always throws <see cref="NotSupportedException"/>.
        /// </summary>
        /// <param name="value">The desired length of the current stream in bytes.</param>
<<<<<<< HEAD
        /// <exception cref="IOException">An I/O error occurs.</exception>
        /// <exception cref="NotSupportedException">The stream does not support both writing and seeking, such as if the stream is constructed from a pipe or console output.</exception>
        /// <exception cref="ObjectDisposedException">Methods were called after the stream was closed.</exception>
=======
        /// <exception cref="NotSupportedException">Always.</exception>
>>>>>>> ffd43dad
        public override void SetLength(long value)
        {
            throw new NotSupportedException();
        }

        /// <summary>
        /// Expects the specified expression and performs action when one is found.
        /// </summary>
<<<<<<< HEAD
        /// <param name="buffer">An array of bytes. This method copies <paramref name="count"/> bytes from <paramref name="buffer"/> to the current stream.</param>
        /// <param name="offset">The zero-based byte offset in <paramref name="buffer"/> at which to begin copying bytes to the current stream.</param>
        /// <param name="count">The number of bytes to be written to the current stream.</param>
        /// <exception cref="ArgumentException">The sum of <paramref name="offset"/> and <paramref name="count"/> is greater than the buffer length.</exception>
        /// <exception cref="ArgumentNullException"><paramref name="buffer"/> is <c>null</c>.</exception>
        /// <exception cref="ArgumentOutOfRangeException"><paramref name="offset"/> or <paramref name="count"/> is negative.</exception>
        /// <exception cref="IOException">An I/O error occurs.</exception>
        /// <exception cref="NotSupportedException">The stream does not support writing.</exception>
        /// <exception cref="ObjectDisposedException">Methods were called after the stream was closed.</exception>
        public override void Write(byte[] buffer, int offset, int count)
=======
        /// <param name="expectActions">The expected expressions and actions to perform.</param>
        public void Expect(params ExpectAction[] expectActions)
>>>>>>> ffd43dad
        {
            Expect(Timeout.InfiniteTimeSpan, expectActions);
        }

        /// <summary>
        /// Expects the specified expression and performs action when one is found.
        /// </summary>
        /// <param name="timeout">Time to wait for input. Must non-negative or equal to -1 millisecond (for infinite timeout).</param>
        /// <param name="expectActions">The expected expressions and actions to perform, if the specified time elapsed and expected condition have not met, that method will exit without executing any action.</param>
        /// <remarks>
        /// If a TimeSpan representing -1 millisecond is specified for the <paramref name="timeout"/> parameter,
        /// this method blocks indefinitely until either the regex matches the data in the buffer, or the stream
        /// is closed (via disposal or via the underlying channel closing).
        /// </remarks>
        public void Expect(TimeSpan timeout, params ExpectAction[] expectActions)
        {
            _ = ExpectRegex(timeout, lookback: -1, expectActions);
        }

        /// <summary>
        /// Expects the specified expression and performs action when one is found.
        /// </summary>
        /// <param name="timeout">Time to wait for input. Must non-negative or equal to -1 millisecond (for infinite timeout).</param>
        /// <param name="lookback">The amount of data to search through from the most recent data in the buffer, or -1 to always search the entire buffer.</param>
        /// <param name="expectActions">The expected expressions and actions to perform, if the specified time elapsed and expected condition have not met, that method will exit without executing any action.</param>
        /// <remarks>
        /// <para>
        /// If a TimeSpan representing -1 millisecond is specified for the <paramref name="timeout"/> parameter,
        /// this method blocks indefinitely until either the regex matches the data in the buffer, or the stream
        /// is closed (via disposal or via the underlying channel closing).
        /// </para>
        /// <para>
        /// Use the <paramref name="lookback"/> parameter to constrain the search space to a fixed-size rolling window at the end of the buffer.
        /// This can reduce the amount of work done in cases where lots of output from the shell is expected to be received before the matching expression is found.
        /// </para>
        /// <para>
        /// Note: in situations with high volumes of data and a small value for <paramref name="lookback"/>, some data may not be searched through.
        /// It is recommended to set <paramref name="lookback"/> to a large enough value to be able to search all data as it comes in,
        /// but which still places a limit on the amount of work needed.
        /// </para>
        /// </remarks>
        public void Expect(TimeSpan timeout, int lookback, params ExpectAction[] expectActions)
        {
            _ = ExpectRegex(timeout, lookback, expectActions);
        }

        /// <summary>
        /// Expects the expression specified by text.
        /// </summary>
        /// <param name="text">The text to expect.</param>
        /// <returns>
        /// The text available in the shell up to and including the expected text,
        /// or <see langword="null"/> if the the stream is closed without a match.
        /// </returns>
        public string? Expect(string text)
        {
            return Expect(text, Timeout.InfiniteTimeSpan);
        }

        /// <summary>
        /// Expects the expression specified by text.
        /// </summary>
        /// <param name="text">The text to expect.</param>
        /// <param name="timeout">Time to wait for input. Must non-negative or equal to -1 millisecond (for infinite timeout).</param>
        /// <param name="lookback">The amount of data to search through from the most recent data in the buffer, or -1 to always search the entire buffer.</param>
        /// <returns>
        /// The text available in the shell up to and including the expected expression,
        /// or <see langword="null"/> if the specified time has elapsed or the stream is closed
        /// without a match.
        /// </returns>
        /// <remarks><inheritdoc cref="Expect(TimeSpan, int, ExpectAction[])"/></remarks>
        public string? Expect(string text, TimeSpan timeout, int lookback = -1)
        {
            ValidateTimeout(timeout);
            ValidateLookback(lookback);

            var timeoutTime = DateTime.Now.Add(timeout);

            var expectBytes = _encoding.GetBytes(text);

            lock (_sync)
            {
                while (true)
                {
                    AssertValid();

                    var searchHead = lookback == -1
                        ? _readHead
                        : Math.Max(_readTail - lookback, _readHead);

                    Debug.Assert(_readHead <= searchHead && searchHead <= _readTail);

                    var indexOfMatch = _readBuffer.AsSpan(searchHead, _readTail - searchHead).IndexOf(expectBytes);

                    if (indexOfMatch >= 0)
                    {
                        var returnText = _encoding.GetString(_readBuffer, _readHead, searchHead - _readHead + indexOfMatch + expectBytes.Length);

                        _readHead = searchHead + indexOfMatch + expectBytes.Length;

                        AssertValid();

                        return returnText;
                    }

                    if (_disposed)
                    {
                        return null;
                    }

<<<<<<< HEAD
                                for (var i = 0; i < match.Index + match.Length && _incoming.Count > 0; i++)
                                {
                                    // Remove processed items from the queue
                                    _ = _incoming.Dequeue();
                                }
=======
                    if (timeout == Timeout.InfiniteTimeSpan)
                    {
                        _ = Monitor.Wait(_sync);
                    }
                    else
                    {
                        var waitTimeout = timeoutTime - DateTime.Now;
>>>>>>> ffd43dad

                        if (waitTimeout < TimeSpan.Zero || !Monitor.Wait(_sync, waitTimeout))
                        {
                            return null;
                        }
                    }
                }
            }
        }

        /// <summary>
        /// Expects the expression specified by regular expression.
        /// </summary>
        /// <param name="regex">The regular expression to expect.</param>
        /// <returns>
        /// The text available in the shell up to and including the expected expression,
        /// or <see langword="null"/> if the stream is closed without a match.
        /// </returns>
        public string? Expect(Regex regex)
        {
            return Expect(regex, Timeout.InfiniteTimeSpan);
        }

        /// <summary>
        /// Expects the expression specified by regular expression.
        /// </summary>
        /// <param name="regex">The regular expression to expect.</param>
        /// <param name="timeout">Time to wait for input. Must non-negative or equal to -1 millisecond (for infinite timeout).</param>
        /// <param name="lookback">The amount of data to search through from the most recent data in the buffer, or -1 to always search the entire buffer.</param>
        /// <returns>
        /// The text available in the shell up to and including the expected expression,
        /// or <see langword="null"/> if the specified timeout has elapsed or the stream
        /// is closed without a match.
        /// </returns>
        /// <remarks>
        /// <inheritdoc cref="Expect(TimeSpan, int, ExpectAction[])"/>
        /// </remarks>
        public string? Expect(Regex regex, TimeSpan timeout, int lookback = -1)
        {
            return ExpectRegex(timeout, lookback, [new ExpectAction(regex, s => { })]);
        }

        private string? ExpectRegex(TimeSpan timeout, int lookback, ExpectAction[] expectActions)
        {
            ValidateTimeout(timeout);
            ValidateLookback(lookback);

            var timeoutTime = DateTime.Now.Add(timeout);

            lock (_sync)
            {
                while (true)
                {
                    AssertValid();

                    var bufferText = _encoding.GetString(_readBuffer, _readHead, _readTail - _readHead);

                    var searchStart = lookback == -1
                        ? 0
                        : Math.Max(bufferText.Length - lookback, 0);

                    foreach (var expectAction in expectActions)
                    {
#if NET7_0_OR_GREATER
                        var matchEnumerator = expectAction.Expect.EnumerateMatches(bufferText.AsSpan(searchStart));

                        if (matchEnumerator.MoveNext())
                        {
                            var match = matchEnumerator.Current;

                            var returnText = bufferText.Substring(0, searchStart + match.Index + match.Length);
#else
                        var match = expectAction.Expect.Match(bufferText, searchStart);

                        if (match.Success)
                        {
                            var returnText = bufferText.Substring(0, match.Index + match.Length);
#endif
                            _readHead += _encoding.GetByteCount(returnText);

                            AssertValid();

                            expectAction.Action(returnText);

                            return returnText;
                        }
                    }

                    if (_disposed)
                    {
                        return null;
                    }

                    if (timeout == Timeout.InfiniteTimeSpan)
                    {
                        Monitor.Wait(_sync);
                    }
                    else
                    {
<<<<<<< HEAD
                        _ = _dataReceived.WaitOne();
=======
                        var waitTimeout = timeoutTime - DateTime.Now;

                        if (waitTimeout < TimeSpan.Zero || !Monitor.Wait(_sync, waitTimeout))
                        {
                            return null;
                        }
>>>>>>> ffd43dad
                    }
                }
            }
        }

        /// <summary>
        /// Begins the expect.
        /// </summary>
        /// <param name="expectActions">The expect actions.</param>
        /// <returns>
        /// An <see cref="IAsyncResult" /> that references the asynchronous operation.
        /// </returns>
        public IAsyncResult BeginExpect(params ExpectAction[] expectActions)
        {
<<<<<<< HEAD
            return BeginExpect(TimeSpan.Zero, callback: null, state: null, expectActions);
=======
            return BeginExpect(Timeout.InfiniteTimeSpan, callback: null, state: null, expectActions);
>>>>>>> ffd43dad
        }

        /// <summary>
        /// Begins the expect.
        /// </summary>
        /// <param name="callback">The callback.</param>
        /// <param name="expectActions">The expect actions.</param>
        /// <returns>
        /// An <see cref="IAsyncResult" /> that references the asynchronous operation.
        /// </returns>
        public IAsyncResult BeginExpect(AsyncCallback? callback, params ExpectAction[] expectActions)
        {
<<<<<<< HEAD
            return BeginExpect(TimeSpan.Zero, callback, state: null, expectActions);
=======
            return BeginExpect(Timeout.InfiniteTimeSpan, callback, state: null, expectActions);
>>>>>>> ffd43dad
        }

        /// <summary>
        /// Begins the expect.
        /// </summary>
        /// <param name="callback">The callback.</param>
        /// <param name="state">The state.</param>
        /// <param name="expectActions">The expect actions.</param>
        /// <returns>
        /// An <see cref="IAsyncResult" /> that references the asynchronous operation.
        /// </returns>
        public IAsyncResult BeginExpect(AsyncCallback? callback, object? state, params ExpectAction[] expectActions)
        {
            return BeginExpect(Timeout.InfiniteTimeSpan, callback, state, expectActions);
        }

        /// <summary>
        /// Begins the expect.
        /// </summary>
        /// <param name="timeout">The timeout. Must non-negative or equal to -1 millisecond (for infinite timeout).</param>
        /// <param name="callback">The callback.</param>
        /// <param name="state">The state.</param>
        /// <param name="expectActions">The expect actions.</param>
        /// <returns>
        /// An <see cref="IAsyncResult" /> that references the asynchronous operation.
        /// </returns>
<<<<<<< HEAD
        public IAsyncResult BeginExpect(TimeSpan timeout, AsyncCallback callback, object state, params ExpectAction[] expectActions)
        {
            var text = string.Empty;

            // Create new AsyncResult object
            var asyncResult = new ExpectAsyncResult(callback, state);

            // Execute callback on different thread
            ThreadAbstraction.ExecuteThread(() =>
            {
                string expectActionResult = null;
                try
                {
                    do
                    {
                        lock (_incoming)
                        {
                            if (_incoming.Count > 0)
                            {
                                text = _encoding.GetString(_incoming.ToArray(), 0, _incoming.Count);
                            }

                            if (text.Length > 0)
                            {
                                foreach (var expectAction in expectActions)
                                {
                                    var match = expectAction.Expect.Match(text);

                                    if (match.Success)
                                    {
                                        var result = text.Substring(0, match.Index + match.Length);

                                        for (var i = 0; i < match.Index + match.Length && _incoming.Count > 0; i++)
                                        {
                                            // Remove processed items from the queue
                                            _ = _incoming.Dequeue();
                                        }

                                        expectAction.Action(result);
                                        callback?.Invoke(asyncResult);
                                        expectActionResult = result;
                                    }
                                }
                            }
                        }

                        if (expectActionResult != null)
                        {
                            break;
                        }

                        if (timeout.Ticks > 0)
                        {
                            if (!_dataReceived.WaitOne(timeout))
                            {
                                callback?.Invoke(asyncResult);
                                break;
                            }
                        }
                        else
                        {
                            _ = _dataReceived.WaitOne();
                        }
                    }
                    while (true);

                    asyncResult.SetAsCompleted(expectActionResult, completedSynchronously: true);
                }
                catch (Exception exp)
                {
                    asyncResult.SetAsCompleted(exp, completedSynchronously: true);
                }
            });

            return asyncResult;
        }

        /// <summary>
        /// Ends the execute.
        /// </summary>
        /// <param name="asyncResult">The async result.</param>
        /// <exception cref="ArgumentException">Either the IAsyncResult object did not come from the corresponding async method on this type, or EndExecute was called multiple times with the same IAsyncResult.</exception>
        public string EndExpect(IAsyncResult asyncResult)
        {
            if (asyncResult is not ExpectAsyncResult ar || ar.EndInvokeCalled)
            {
                throw new ArgumentException("Either the IAsyncResult object did not come from the corresponding async method on this type, or EndExecute was called multiple times with the same IAsyncResult.");
            }

            // Wait for operation to complete, then return result or throw exception
            return ar.EndInvoke();
=======
        public IAsyncResult BeginExpect(TimeSpan timeout, AsyncCallback? callback, object? state, params ExpectAction[] expectActions)
        {
            return BeginExpect(timeout, lookback: -1, callback, state, expectActions);
>>>>>>> ffd43dad
        }

        /// <summary>
        /// Begins the expect.
        /// </summary>
        /// <param name="timeout">The timeout. Must non-negative or equal to -1 millisecond (for infinite timeout).</param>
        /// <param name="lookback">The amount of data to search through from the most recent data in the buffer, or -1 to always search the entire buffer.</param>
        /// <param name="callback">The callback.</param>
        /// <param name="state">The state.</param>
        /// <param name="expectActions">The expect actions.</param>
        /// <returns>
        /// An <see cref="IAsyncResult" /> that references the asynchronous operation.
        /// </returns>
        public IAsyncResult BeginExpect(TimeSpan timeout, int lookback, AsyncCallback? callback, object? state, params ExpectAction[] expectActions)
        {
            return TaskToAsyncResult.Begin(Task.Run(() => ExpectRegex(timeout, lookback, expectActions)), callback, state);
        }

        /// <summary>
        /// Ends the execute.
        /// </summary>
        /// <param name="asyncResult">The async result.</param>
        /// <returns>
        /// The text available in the shell up to and including the expected expression.
        /// </returns>
        public string? EndExpect(IAsyncResult asyncResult)
        {
            return TaskToAsyncResult.End<string?>(asyncResult);
        }

        /// <summary>
        /// Reads the next line from the shell. If a line is not available it will block and wait for a new line.
        /// </summary>
        /// <returns>
        /// The line read from the shell.
        /// </returns>
        /// <remarks>
        /// <para>
        /// This method blocks indefinitely until either a line is available in the buffer, or the stream is closed
        /// (via disposal or via the underlying channel closing).
        /// </para>
        /// <para>
        /// When the stream is closed and there are no more newlines in the buffer, this method returns the remaining data
        /// (if any) and then <see langword="null"/> indicating that no more data is in the buffer.
        /// </para>
        /// </remarks>
        public string? ReadLine()
        {
            return ReadLine(Timeout.InfiniteTimeSpan);
        }

        /// <summary>
        /// Reads a line from the shell. If line is not available it will block the execution and will wait for new line.
        /// </summary>
        /// <param name="timeout">Time to wait for input. Must non-negative or equal to -1 millisecond (for infinite timeout).</param>
        /// <returns>
        /// The line read from the shell, or <see langword="null"/> when no input is received for the specified timeout.
        /// </returns>
        /// <remarks>
        /// <para>
        /// If a TimeSpan representing -1 millisecond is specified for the <paramref name="timeout"/> parameter, this method
        /// blocks indefinitely until either a line is available in the buffer, or the stream is closed (via disposal or via
        /// the underlying channel closing).
        /// </para>
        /// <para>
        /// When the stream is closed and there are no more newlines in the buffer, this method returns the remaining data
        /// (if any) and then <see langword="null"/> indicating that no more data is in the buffer.
        /// </para>
        /// </remarks>
        public string? ReadLine(TimeSpan timeout)
        {
            ValidateTimeout(timeout);

            var timeoutTime = DateTime.Now.Add(timeout);

            lock (_sync)
            {
                while (true)
                {
                    AssertValid();

                    var indexOfCr = _readBuffer.AsSpan(_readHead, _readTail - _readHead).IndexOf(_carriageReturnBytes);

                    if (indexOfCr >= 0)
                    {
<<<<<<< HEAD
                        // Remove processed items from the queue
                        for (var i = 0; i < match.Index + match.Length && _incoming.Count > 0; i++)
                        {
                            _ = _incoming.Dequeue();
                        }

                        break;
                    }
                }

                if (timeout.Ticks > 0)
                {
                    if (!_dataReceived.WaitOne(timeout))
                    {
                        return null;
                    }
                }
                else
                {
                    _ = _dataReceived.WaitOne();
                }
            }
=======
                        // We have found \r. We only need to search for \n up to and just after the \r
                        // (in order to consume \r\n if we can).
                        var indexOfLf = indexOfCr + _carriageReturnBytes.Length + _lineFeedBytes.Length <= _readTail - _readHead
                            ? _readBuffer.AsSpan(_readHead, indexOfCr + _carriageReturnBytes.Length + _lineFeedBytes.Length).IndexOf(_lineFeedBytes)
                            : _readBuffer.AsSpan(_readHead, indexOfCr).IndexOf(_lineFeedBytes);

                        if (indexOfLf >= 0 && indexOfLf < indexOfCr)
                        {
                            // If there is \n before the \r, then return up to the \n
                            var returnText = _encoding.GetString(_readBuffer, _readHead, indexOfLf);

                            _readHead += indexOfLf + _lineFeedBytes.Length;

                            AssertValid();

                            return returnText;
                        }
                        else if (indexOfLf == indexOfCr + _carriageReturnBytes.Length)
                        {
                            // If we have \r\n, then consume both
                            var returnText = _encoding.GetString(_readBuffer, _readHead, indexOfCr);

                            _readHead += indexOfCr + _carriageReturnBytes.Length + _lineFeedBytes.Length;

                            AssertValid();
>>>>>>> ffd43dad

                            return returnText;
                        }
                        else
                        {
                            // Return up to the \r
                            var returnText = _encoding.GetString(_readBuffer, _readHead, indexOfCr);

                            _readHead += indexOfCr + _carriageReturnBytes.Length;

                            AssertValid();

                            return returnText;
                        }
                    }
                    else
                    {
                        // There is no \r. What about \n?
                        var indexOfLf = _readBuffer.AsSpan(_readHead, _readTail - _readHead).IndexOf(_lineFeedBytes);

                        if (indexOfLf >= 0)
                        {
                            var returnText = _encoding.GetString(_readBuffer, _readHead, indexOfLf);

                            _readHead += indexOfLf + _lineFeedBytes.Length;

                            AssertValid();

<<<<<<< HEAD
                        // remove processed bytes from the queue
                        for (var i = 0; i < bytesProcessed; i++)
                        {
                            _ = _incoming.Dequeue();
                        }
=======
                            return returnText;
                        }
                    }
>>>>>>> ffd43dad

                    if (_disposed)
                    {
                        var lastLine = _readHead == _readTail
                            ? null
                            : _encoding.GetString(_readBuffer, _readHead, _readTail - _readHead);

                        _readHead = _readTail = 0;

                        return lastLine;
                    }

                    if (timeout == Timeout.InfiniteTimeSpan)
                    {
                        _ = Monitor.Wait(_sync);
                    }
                    else
                    {
                        var waitTimeout = timeoutTime - DateTime.Now;

                        if (waitTimeout < TimeSpan.Zero || !Monitor.Wait(_sync, waitTimeout))
                        {
                            return null;
                        }
                    }
                }
<<<<<<< HEAD
                else
                {
                    _ = _dataReceived.WaitOne();
                }
=======
            }
        }

        private static void ValidateTimeout(TimeSpan timeout)
        {
            if (timeout < TimeSpan.Zero && timeout != Timeout.InfiniteTimeSpan)
            {
                throw new ArgumentOutOfRangeException(nameof(timeout), "Value must be non-negative or equal to -1 millisecond (for infinite timeout)");
>>>>>>> ffd43dad
            }
        }

        private static void ValidateLookback(int lookback)
        {
            if (lookback is <= 0 and not -1)
            {
                throw new ArgumentOutOfRangeException(nameof(lookback), "Value must be positive or equal to -1 (for no window)");
            }
        }

        private void ThrowIfDisposed()
        {
#if NET7_0_OR_GREATER
            ObjectDisposedException.ThrowIf(_disposed, this);
#else
            if (_disposed)
            {
                throw new ObjectDisposedException(GetType().FullName);
            }
#endif // NET7_0_OR_GREATER
        }

        /// <summary>
        /// Reads all of the text currently available in the shell.
        /// </summary>
        /// <returns>
        /// The text available in the shell.
        /// </returns>
        public string Read()
        {
            lock (_sync)
            {
                AssertValid();

                var text = _encoding.GetString(_readBuffer, _readHead, _readTail - _readHead);

                _readHead = _readTail = 0;

                return text;
            }
        }

        /// <inheritdoc/>
        public override int Read(byte[] buffer, int offset, int count)
        {
            lock (_sync)
            {
                while (_readHead == _readTail && !_disposed)
                {
                    _ = Monitor.Wait(_sync);
                }

                AssertValid();

                var bytesRead = Math.Min(count, _readTail - _readHead);

                Buffer.BlockCopy(_readBuffer, _readHead, buffer, offset, bytesRead);

                _readHead += bytesRead;

                AssertValid();

                return bytesRead;
            }
        }

        /// <summary>
        /// Writes the specified text to the shell.
        /// </summary>
        /// <param name="text">The text to be written to the shell.</param>
        /// <remarks>
        /// If <paramref name="text"/> is <see langword="null"/>, nothing is written.
        /// Otherwise, <see cref="Flush"/> is called after writing the data to the buffer.
        /// </remarks>
        /// <exception cref="ObjectDisposedException">The stream is closed.</exception>
        public void Write(string? text)
        {
            if (text is null)
<<<<<<< HEAD
            {
                return;
            }

            if (_channel is null)
=======
>>>>>>> ffd43dad
            {
                return;
            }

            var data = _encoding.GetBytes(text);

            Write(data, 0, data.Length);
            Flush();
        }

        /// <inheritdoc/>
        public override void Write(byte[] buffer, int offset, int count)
        {
            ThrowIfDisposed();

            while (count > 0)
            {
                if (_writeLength == _writeBuffer.Length)
                {
                    Flush();
                }

                var bytesToCopy = Math.Min(count, _writeBuffer.Length - _writeLength);

                Buffer.BlockCopy(buffer, offset, _writeBuffer, _writeLength, bytesToCopy);

                offset += bytesToCopy;
                count -= bytesToCopy;
                _writeLength += bytesToCopy;

                Debug.Assert(_writeLength >= 0 && _writeLength <= _writeBuffer.Length);
            }
        }

        /// <summary>
        /// Writes the line to the shell.
        /// </summary>
        /// <param name="line">The line to be written to the shell.</param>
        /// <remarks>
        /// If <paramref name="line"/> is <see langword="null"/>, only the line terminator is written.
        /// <see cref="Flush"/> is called once the data is written.
        /// </remarks>
        /// <exception cref="ObjectDisposedException">The stream is closed.</exception>
        public void WriteLine(string line)
        {
            // By default, the terminal driver translates carriage return to line feed on input.
            // See option ICRLF at https://www.man7.org/linux/man-pages/man3/termios.3.html.
            Write(line + (_noTerminal ? "\n" : "\r"));
        }

        /// <inheritdoc/>
        protected override void Dispose(bool disposing)
        {
<<<<<<< HEAD
            base.Dispose(disposing);

            if (_isDisposed)
            {
=======
            if (!disposing)
            {
                base.Dispose(disposing);
>>>>>>> ffd43dad
                return;
            }

            lock (_sync)
            {
                if (_disposed)
                {
                    return;
                }

                _disposed = true;

                // Do not dispose _session (we don't own it)
                _session.Disconnected -= Session_Disconnected;
                _session.ErrorOccured -= Session_ErrorOccured;

<<<<<<< HEAD
        /// <summary>
        /// Unsubscribes the current <see cref="ShellStream"/> from session events.
        /// </summary>
        /// <param name="session">The session.</param>
        /// <remarks>
        /// Does nothing when <paramref name="session"/> is <c>null</c>.
        /// </remarks>
        private void UnsubscribeFromSessionEvents(ISession session)
        {
            if (session is null)
            {
                return;
            }
=======
                // But we do own _channel
                _channel.DataReceived -= Channel_DataReceived;
                _channel.Closed -= Channel_Closed;
                _channel.Dispose();
>>>>>>> ffd43dad

                Monitor.PulseAll(_sync);
            }

            base.Dispose(disposing);
        }

        private void Session_ErrorOccured(object? sender, ExceptionEventArgs e)
        {
<<<<<<< HEAD
            _channel?.Dispose();
=======
            ErrorOccurred?.Invoke(this, e);
>>>>>>> ffd43dad
        }

        private void Session_Disconnected(object? sender, EventArgs e)
        {
<<<<<<< HEAD
            // TODO: Do we need to call dispose here ??
=======
>>>>>>> ffd43dad
            Dispose();
        }

        private void Channel_Closed(object? sender, ChannelEventArgs e)
        {
<<<<<<< HEAD
            lock (_incoming)
            {
                foreach (var b in e.Data)
                {
                    _incoming.Enqueue(b);
                }
            }

            if (_dataReceived != null)
            {
                _ = _dataReceived.Set();
            }

            OnDataReceived(e.Data);
        }

        private void OnRaiseError(ExceptionEventArgs e)
        {
            ErrorOccurred?.Invoke(this, e);
=======
            Dispose();

            if (Closed != null)
            {
                // Handle event on different thread
                ThreadAbstraction.ExecuteThread(() => Closed?.Invoke(this, EventArgs.Empty));
            }
>>>>>>> ffd43dad
        }

        private void Channel_DataReceived(object? sender, ChannelDataEventArgs e)
        {
<<<<<<< HEAD
            DataReceived?.Invoke(this, new ShellDataEventArgs(data));
=======
            lock (_sync)
            {
                AssertValid();

                // Ensure sufficient buffer space and copy the new data in.

                if (_readBuffer.Length - _readTail >= e.Data.Length)
                {
                    // If there is enough space after _tail for the new data,
                    // then copy the data there.
                    Buffer.BlockCopy(e.Data, 0, _readBuffer, _readTail, e.Data.Length);
                    _readTail += e.Data.Length;
                }
                else
                {
                    // We can't fit the new data after _tail.

                    var newLength = _readTail - _readHead + e.Data.Length;

                    if (newLength <= _readBuffer.Length)
                    {
                        // If there is sufficient space at the start of the buffer,
                        // then move the current data to the start of the buffer.
                        Buffer.BlockCopy(_readBuffer, _readHead, _readBuffer, 0, _readTail - _readHead);
                    }
                    else
                    {
                        // Otherwise, we're gonna need a bigger buffer.
                        var newBuffer = new byte[Math.Max(newLength, _readBuffer.Length * 2)];
                        Buffer.BlockCopy(_readBuffer, _readHead, newBuffer, 0, _readTail - _readHead);
                        _readBuffer = newBuffer;
                    }

                    // Copy the new data into the freed-up space.
                    Buffer.BlockCopy(e.Data, 0, _readBuffer, _readTail - _readHead, e.Data.Length);

                    _readHead = 0;
                    _readTail = newLength;
                }

                AssertValid();

                Monitor.PulseAll(_sync);
            }

            DataReceived?.Invoke(this, new ShellDataEventArgs(e.Data));
>>>>>>> ffd43dad
        }
    }
}<|MERGE_RESOLUTION|>--- conflicted
+++ resolved
@@ -1,19 +1,13 @@
 ﻿#nullable enable
 using System;
 using System.Collections.Generic;
-<<<<<<< HEAD
-=======
 using System.Diagnostics;
 using System.Globalization;
->>>>>>> ffd43dad
 using System.IO;
 using System.Text;
 using System.Text.RegularExpressions;
 using System.Threading;
-<<<<<<< HEAD
-=======
 using System.Threading.Tasks;
->>>>>>> ffd43dad
 
 using Renci.SshNet.Abstractions;
 using Renci.SshNet.Channels;
@@ -30,14 +24,6 @@
 
         private readonly ISession _session;
         private readonly Encoding _encoding;
-<<<<<<< HEAD
-        private readonly int _bufferSize;
-        private readonly Queue<byte> _incoming;
-        private readonly Queue<byte> _outgoing;
-        private IChannelSession _channel;
-        private AutoResetEvent _dataReceived = new AutoResetEvent(initialState: false);
-        private bool _isDisposed;
-=======
         private readonly IChannelSession _channel;
         private readonly byte[] _carriageReturnBytes;
         private readonly byte[] _lineFeedBytes;
@@ -52,7 +38,6 @@
         private int _readHead; // The index from which the data starts in _readBuffer.
         private int _readTail; // The index at which to add new data into _readBuffer.
         private bool _disposed;
->>>>>>> ffd43dad
 
         /// <summary>
         /// Occurs when data was received.
@@ -65,14 +50,11 @@
         public event EventHandler<ExceptionEventArgs>? ErrorOccurred;
 
         /// <summary>
-<<<<<<< HEAD
-=======
         /// Occurs when the channel was closed.
         /// </summary>
         public event EventHandler<EventArgs>? Closed;
 
         /// <summary>
->>>>>>> ffd43dad
         /// Gets a value indicating whether data is available on the <see cref="ShellStream"/> to be read.
         /// </summary>
         /// <value>
@@ -139,8 +121,6 @@
             }
         }
 
-<<<<<<< HEAD
-=======
         /// <summary>
         /// Initializes a new instance of the <see cref="ShellStream"/> class.
         /// </summary>
@@ -206,7 +186,6 @@
             _noTerminal = noTerminal;
         }
 
->>>>>>> ffd43dad
         /// <summary>
         /// Gets a value indicating whether the current stream supports reading.
         /// </summary>
@@ -249,26 +228,12 @@
             get { return !_disposed; }
         }
 
-<<<<<<< HEAD
-        /// <summary>
-        /// Clears all buffers for this stream and causes any buffered data to be written to the underlying device.
-        /// </summary>
-        /// <exception cref="IOException">An I/O error occurs.</exception>
-        /// <exception cref="ObjectDisposedException">Methods were called after the stream was closed.</exception>
-        public override void Flush()
-        {
-            if (_channel is null)
-            {
-                throw new ObjectDisposedException("ShellStream");
-            }
-=======
         /// <inheritdoc/>
         public override void Flush()
         {
             ThrowIfDisposed();
 
             Debug.Assert(_writeLength >= 0 && _writeLength <= _writeBuffer.Length);
->>>>>>> ffd43dad
 
             if (_writeLength > 0)
             {
@@ -297,20 +262,11 @@
         /// This property always returns 0, and throws <see cref="NotSupportedException"/>
         /// when calling the setter.
         /// </summary>
-<<<<<<< HEAD
-        /// <returns>
-        /// The current position within the stream.
-        /// </returns>
-        /// <exception cref="IOException">An I/O error occurs.</exception>
-        /// <exception cref="NotSupportedException">The stream does not support seeking.</exception>
-        /// <exception cref="ObjectDisposedException">Methods were called after the stream was closed.</exception>
-=======
         /// <value>
         /// 0.
         /// </value>
         /// <exception cref="NotSupportedException">The setter is called.</exception>
 #pragma warning disable SA1623 // The property's documentation should begin with 'Gets or sets'
->>>>>>> ffd43dad
         public override long Position
 #pragma warning restore SA1623 // The property's documentation should begin with 'Gets or sets'
         {
@@ -319,55 +275,12 @@
         }
 
         /// <summary>
-<<<<<<< HEAD
-        /// Reads a sequence of bytes from the current stream and advances the position within the stream by the number of bytes read.
-        /// </summary>
-        /// <param name="buffer">An array of bytes. When this method returns, the buffer contains the specified byte array with the values between <paramref name="offset"/> and (<paramref name="offset"/> + <paramref name="count"/> - 1) replaced by the bytes read from the current source.</param>
-        /// <param name="offset">The zero-based byte offset in <paramref name="buffer"/> at which to begin storing the data read from the current stream.</param>
-        /// <param name="count">The maximum number of bytes to be read from the current stream.</param>
-        /// <returns>
-        /// The total number of bytes read into the buffer. This can be less than the number of bytes requested if that many bytes are not currently available, or zero (0) if the end of the stream has been reached.
-        /// </returns>
-        /// <exception cref="ArgumentException">The sum of <paramref name="offset"/> and <paramref name="count"/> is larger than the buffer length. </exception>
-        /// <exception cref="ArgumentNullException"><paramref name="buffer"/> is <c>null</c>.</exception>
-        /// <exception cref="ArgumentOutOfRangeException"><paramref name="offset"/> or <paramref name="count"/> is negative.</exception>
-        /// <exception cref="IOException">An I/O error occurs.</exception>
-        /// <exception cref="NotSupportedException">The stream does not support reading.</exception>
-        /// <exception cref="ObjectDisposedException">Methods were called after the stream was closed.</exception>
-        public override int Read(byte[] buffer, int offset, int count)
-        {
-            var i = 0;
-
-            lock (_incoming)
-            {
-                for (; i < count && _incoming.Count > 0; i++)
-                {
-                    buffer[offset + i] = _incoming.Dequeue();
-                }
-            }
-
-            return i;
-        }
-
-        /// <summary>
-        /// This method is not supported.
-        /// </summary>
-        /// <param name="offset">A byte offset relative to the <paramref name="origin"/> parameter.</param>
-        /// <param name="origin">A value of type <see cref="SeekOrigin"/> indicating the reference point used to obtain the new position.</param>
-        /// <returns>
-        /// The new position within the current stream.
-        /// </returns>
-        /// <exception cref="IOException">An I/O error occurs.</exception>
-        /// <exception cref="NotSupportedException">The stream does not support seeking, such as if the stream is constructed from a pipe or console output.</exception>
-        /// <exception cref="ObjectDisposedException">Methods were called after the stream was closed.</exception>
-=======
         /// This method always throws <see cref="NotSupportedException"/>.
         /// </summary>
         /// <param name="offset">A byte offset relative to the <paramref name="origin"/> parameter.</param>
         /// <param name="origin">A value of type <see cref="SeekOrigin"/> indicating the reference point used to obtain the new position.</param>
         /// <returns>Never.</returns>
         /// <exception cref="NotSupportedException">Always.</exception>
->>>>>>> ffd43dad
         public override long Seek(long offset, SeekOrigin origin)
         {
             throw new NotSupportedException();
@@ -377,13 +290,7 @@
         /// This method always throws <see cref="NotSupportedException"/>.
         /// </summary>
         /// <param name="value">The desired length of the current stream in bytes.</param>
-<<<<<<< HEAD
-        /// <exception cref="IOException">An I/O error occurs.</exception>
-        /// <exception cref="NotSupportedException">The stream does not support both writing and seeking, such as if the stream is constructed from a pipe or console output.</exception>
-        /// <exception cref="ObjectDisposedException">Methods were called after the stream was closed.</exception>
-=======
         /// <exception cref="NotSupportedException">Always.</exception>
->>>>>>> ffd43dad
         public override void SetLength(long value)
         {
             throw new NotSupportedException();
@@ -392,21 +299,8 @@
         /// <summary>
         /// Expects the specified expression and performs action when one is found.
         /// </summary>
-<<<<<<< HEAD
-        /// <param name="buffer">An array of bytes. This method copies <paramref name="count"/> bytes from <paramref name="buffer"/> to the current stream.</param>
-        /// <param name="offset">The zero-based byte offset in <paramref name="buffer"/> at which to begin copying bytes to the current stream.</param>
-        /// <param name="count">The number of bytes to be written to the current stream.</param>
-        /// <exception cref="ArgumentException">The sum of <paramref name="offset"/> and <paramref name="count"/> is greater than the buffer length.</exception>
-        /// <exception cref="ArgumentNullException"><paramref name="buffer"/> is <c>null</c>.</exception>
-        /// <exception cref="ArgumentOutOfRangeException"><paramref name="offset"/> or <paramref name="count"/> is negative.</exception>
-        /// <exception cref="IOException">An I/O error occurs.</exception>
-        /// <exception cref="NotSupportedException">The stream does not support writing.</exception>
-        /// <exception cref="ObjectDisposedException">Methods were called after the stream was closed.</exception>
-        public override void Write(byte[] buffer, int offset, int count)
-=======
         /// <param name="expectActions">The expected expressions and actions to perform.</param>
         public void Expect(params ExpectAction[] expectActions)
->>>>>>> ffd43dad
         {
             Expect(Timeout.InfiniteTimeSpan, expectActions);
         }
@@ -517,13 +411,6 @@
                         return null;
                     }
 
-<<<<<<< HEAD
-                                for (var i = 0; i < match.Index + match.Length && _incoming.Count > 0; i++)
-                                {
-                                    // Remove processed items from the queue
-                                    _ = _incoming.Dequeue();
-                                }
-=======
                     if (timeout == Timeout.InfiniteTimeSpan)
                     {
                         _ = Monitor.Wait(_sync);
@@ -531,7 +418,6 @@
                     else
                     {
                         var waitTimeout = timeoutTime - DateTime.Now;
->>>>>>> ffd43dad
 
                         if (waitTimeout < TimeSpan.Zero || !Monitor.Wait(_sync, waitTimeout))
                         {
@@ -631,16 +517,12 @@
                     }
                     else
                     {
-<<<<<<< HEAD
-                        _ = _dataReceived.WaitOne();
-=======
                         var waitTimeout = timeoutTime - DateTime.Now;
 
                         if (waitTimeout < TimeSpan.Zero || !Monitor.Wait(_sync, waitTimeout))
                         {
                             return null;
                         }
->>>>>>> ffd43dad
                     }
                 }
             }
@@ -655,11 +537,7 @@
         /// </returns>
         public IAsyncResult BeginExpect(params ExpectAction[] expectActions)
         {
-<<<<<<< HEAD
-            return BeginExpect(TimeSpan.Zero, callback: null, state: null, expectActions);
-=======
             return BeginExpect(Timeout.InfiniteTimeSpan, callback: null, state: null, expectActions);
->>>>>>> ffd43dad
         }
 
         /// <summary>
@@ -672,11 +550,7 @@
         /// </returns>
         public IAsyncResult BeginExpect(AsyncCallback? callback, params ExpectAction[] expectActions)
         {
-<<<<<<< HEAD
-            return BeginExpect(TimeSpan.Zero, callback, state: null, expectActions);
-=======
             return BeginExpect(Timeout.InfiniteTimeSpan, callback, state: null, expectActions);
->>>>>>> ffd43dad
         }
 
         /// <summary>
@@ -703,103 +577,9 @@
         /// <returns>
         /// An <see cref="IAsyncResult" /> that references the asynchronous operation.
         /// </returns>
-<<<<<<< HEAD
-        public IAsyncResult BeginExpect(TimeSpan timeout, AsyncCallback callback, object state, params ExpectAction[] expectActions)
-        {
-            var text = string.Empty;
-
-            // Create new AsyncResult object
-            var asyncResult = new ExpectAsyncResult(callback, state);
-
-            // Execute callback on different thread
-            ThreadAbstraction.ExecuteThread(() =>
-            {
-                string expectActionResult = null;
-                try
-                {
-                    do
-                    {
-                        lock (_incoming)
-                        {
-                            if (_incoming.Count > 0)
-                            {
-                                text = _encoding.GetString(_incoming.ToArray(), 0, _incoming.Count);
-                            }
-
-                            if (text.Length > 0)
-                            {
-                                foreach (var expectAction in expectActions)
-                                {
-                                    var match = expectAction.Expect.Match(text);
-
-                                    if (match.Success)
-                                    {
-                                        var result = text.Substring(0, match.Index + match.Length);
-
-                                        for (var i = 0; i < match.Index + match.Length && _incoming.Count > 0; i++)
-                                        {
-                                            // Remove processed items from the queue
-                                            _ = _incoming.Dequeue();
-                                        }
-
-                                        expectAction.Action(result);
-                                        callback?.Invoke(asyncResult);
-                                        expectActionResult = result;
-                                    }
-                                }
-                            }
-                        }
-
-                        if (expectActionResult != null)
-                        {
-                            break;
-                        }
-
-                        if (timeout.Ticks > 0)
-                        {
-                            if (!_dataReceived.WaitOne(timeout))
-                            {
-                                callback?.Invoke(asyncResult);
-                                break;
-                            }
-                        }
-                        else
-                        {
-                            _ = _dataReceived.WaitOne();
-                        }
-                    }
-                    while (true);
-
-                    asyncResult.SetAsCompleted(expectActionResult, completedSynchronously: true);
-                }
-                catch (Exception exp)
-                {
-                    asyncResult.SetAsCompleted(exp, completedSynchronously: true);
-                }
-            });
-
-            return asyncResult;
-        }
-
-        /// <summary>
-        /// Ends the execute.
-        /// </summary>
-        /// <param name="asyncResult">The async result.</param>
-        /// <exception cref="ArgumentException">Either the IAsyncResult object did not come from the corresponding async method on this type, or EndExecute was called multiple times with the same IAsyncResult.</exception>
-        public string EndExpect(IAsyncResult asyncResult)
-        {
-            if (asyncResult is not ExpectAsyncResult ar || ar.EndInvokeCalled)
-            {
-                throw new ArgumentException("Either the IAsyncResult object did not come from the corresponding async method on this type, or EndExecute was called multiple times with the same IAsyncResult.");
-            }
-
-            // Wait for operation to complete, then return result or throw exception
-            return ar.EndInvoke();
-=======
         public IAsyncResult BeginExpect(TimeSpan timeout, AsyncCallback? callback, object? state, params ExpectAction[] expectActions)
         {
             return BeginExpect(timeout, lookback: -1, callback, state, expectActions);
->>>>>>> ffd43dad
         }
 
         /// <summary>
@@ -885,30 +665,6 @@
 
                     if (indexOfCr >= 0)
                     {
-<<<<<<< HEAD
-                        // Remove processed items from the queue
-                        for (var i = 0; i < match.Index + match.Length && _incoming.Count > 0; i++)
-                        {
-                            _ = _incoming.Dequeue();
-                        }
-
-                        break;
-                    }
-                }
-
-                if (timeout.Ticks > 0)
-                {
-                    if (!_dataReceived.WaitOne(timeout))
-                    {
-                        return null;
-                    }
-                }
-                else
-                {
-                    _ = _dataReceived.WaitOne();
-                }
-            }
-=======
                         // We have found \r. We only need to search for \n up to and just after the \r
                         // (in order to consume \r\n if we can).
                         var indexOfLf = indexOfCr + _carriageReturnBytes.Length + _lineFeedBytes.Length <= _readTail - _readHead
@@ -934,7 +690,6 @@
                             _readHead += indexOfCr + _carriageReturnBytes.Length + _lineFeedBytes.Length;
 
                             AssertValid();
->>>>>>> ffd43dad
 
                             return returnText;
                         }
@@ -963,17 +718,9 @@
 
                             AssertValid();
 
-<<<<<<< HEAD
-                        // remove processed bytes from the queue
-                        for (var i = 0; i < bytesProcessed; i++)
-                        {
-                            _ = _incoming.Dequeue();
-                        }
-=======
                             return returnText;
                         }
                     }
->>>>>>> ffd43dad
 
                     if (_disposed)
                     {
@@ -1000,12 +747,6 @@
                         }
                     }
                 }
-<<<<<<< HEAD
-                else
-                {
-                    _ = _dataReceived.WaitOne();
-                }
-=======
             }
         }
 
@@ -1014,7 +755,6 @@
             if (timeout < TimeSpan.Zero && timeout != Timeout.InfiniteTimeSpan)
             {
                 throw new ArgumentOutOfRangeException(nameof(timeout), "Value must be non-negative or equal to -1 millisecond (for infinite timeout)");
->>>>>>> ffd43dad
             }
         }
 
@@ -1094,14 +834,6 @@
         public void Write(string? text)
         {
             if (text is null)
-<<<<<<< HEAD
-            {
-                return;
-            }
-
-            if (_channel is null)
-=======
->>>>>>> ffd43dad
             {
                 return;
             }
@@ -1155,16 +887,9 @@
         /// <inheritdoc/>
         protected override void Dispose(bool disposing)
         {
-<<<<<<< HEAD
-            base.Dispose(disposing);
-
-            if (_isDisposed)
-            {
-=======
             if (!disposing)
             {
                 base.Dispose(disposing);
->>>>>>> ffd43dad
                 return;
             }
 
@@ -1181,26 +906,10 @@
                 _session.Disconnected -= Session_Disconnected;
                 _session.ErrorOccured -= Session_ErrorOccured;
 
-<<<<<<< HEAD
-        /// <summary>
-        /// Unsubscribes the current <see cref="ShellStream"/> from session events.
-        /// </summary>
-        /// <param name="session">The session.</param>
-        /// <remarks>
-        /// Does nothing when <paramref name="session"/> is <c>null</c>.
-        /// </remarks>
-        private void UnsubscribeFromSessionEvents(ISession session)
-        {
-            if (session is null)
-            {
-                return;
-            }
-=======
                 // But we do own _channel
                 _channel.DataReceived -= Channel_DataReceived;
                 _channel.Closed -= Channel_Closed;
                 _channel.Dispose();
->>>>>>> ffd43dad
 
                 Monitor.PulseAll(_sync);
             }
@@ -1210,45 +919,16 @@
 
         private void Session_ErrorOccured(object? sender, ExceptionEventArgs e)
         {
-<<<<<<< HEAD
-            _channel?.Dispose();
-=======
             ErrorOccurred?.Invoke(this, e);
->>>>>>> ffd43dad
         }
 
         private void Session_Disconnected(object? sender, EventArgs e)
         {
-<<<<<<< HEAD
-            // TODO: Do we need to call dispose here ??
-=======
->>>>>>> ffd43dad
             Dispose();
         }
 
         private void Channel_Closed(object? sender, ChannelEventArgs e)
         {
-<<<<<<< HEAD
-            lock (_incoming)
-            {
-                foreach (var b in e.Data)
-                {
-                    _incoming.Enqueue(b);
-                }
-            }
-
-            if (_dataReceived != null)
-            {
-                _ = _dataReceived.Set();
-            }
-
-            OnDataReceived(e.Data);
-        }
-
-        private void OnRaiseError(ExceptionEventArgs e)
-        {
-            ErrorOccurred?.Invoke(this, e);
-=======
             Dispose();
 
             if (Closed != null)
@@ -1256,14 +936,10 @@
                 // Handle event on different thread
                 ThreadAbstraction.ExecuteThread(() => Closed?.Invoke(this, EventArgs.Empty));
             }
->>>>>>> ffd43dad
         }
 
         private void Channel_DataReceived(object? sender, ChannelDataEventArgs e)
         {
-<<<<<<< HEAD
-            DataReceived?.Invoke(this, new ShellDataEventArgs(data));
-=======
             lock (_sync)
             {
                 AssertValid();
@@ -1310,7 +986,6 @@
             }
 
             DataReceived?.Invoke(this, new ShellDataEventArgs(e.Data));
->>>>>>> ffd43dad
         }
     }
 }