--- conflicted
+++ resolved
@@ -20,7 +20,6 @@
     {
         private readonly ISession _session;
         private readonly Encoding _encoding;
-<<<<<<< HEAD
         private readonly IChannelSession _channel;
         private readonly byte[] _carriageReturnBytes;
         private readonly byte[] _lineFeedBytes;
@@ -31,16 +30,6 @@
         private int _head; // The index from which the data starts in _buffer.
         private int _tail; // The index at which to add new data into _buffer.
         private bool _disposed;
-=======
-        private readonly int _bufferSize;
-        private readonly Queue<byte> _incoming;
-        private readonly int _expectSize;
-        private readonly Queue<byte> _expect;
-        private readonly Queue<byte> _outgoing;
-        private IChannelSession _channel;
-        private AutoResetEvent _dataReceived = new AutoResetEvent(initialState: false);
-        private bool _isDisposed;
->>>>>>> d07827b6
 
         /// <summary>
         /// Occurs when data was received.
@@ -94,34 +83,20 @@
         /// <param name="height">The terminal height in pixels.</param>
         /// <param name="terminalModeValues">The terminal mode values.</param>
         /// <param name="bufferSize">The size of the buffer.</param>
-        /// <param name="expectSize">The size of the expect buffer.</param>
         /// <exception cref="SshException">The channel could not be opened.</exception>
         /// <exception cref="SshException">The pseudo-terminal request was not accepted by the server.</exception>
         /// <exception cref="SshException">The request to start a shell was not accepted by the server.</exception>
-        internal ShellStream(ISession session, string terminalName, uint columns, uint rows, uint width, uint height, IDictionary<TerminalModes, uint> terminalModeValues, int bufferSize, int expectSize)
+        internal ShellStream(ISession session, string terminalName, uint columns, uint rows, uint width, uint height, IDictionary<TerminalModes, uint> terminalModeValues, int bufferSize)
         {
             if (bufferSize <= 0)
             {
-                throw new ArgumentException($"{nameof(bufferSize)} must be between 1 and {int.MaxValue}.");
-            }
-
-            if (expectSize <= 0)
-            {
-                throw new ArgumentException($"{nameof(expectSize)} must be between 1 and {int.MaxValue}.");
+                throw new ArgumentOutOfRangeException(nameof(bufferSize));
             }
 
             _encoding = session.ConnectionInfo.Encoding;
             _session = session;
-<<<<<<< HEAD
             _carriageReturnBytes = _encoding.GetBytes("\r");
             _lineFeedBytes = _encoding.GetBytes("\n");
-=======
-            _bufferSize = bufferSize;
-            _incoming = new Queue<byte>();
-            _expectSize = expectSize;
-            _expect = new Queue<byte>(_expectSize);
-            _outgoing = new Queue<byte>();
->>>>>>> d07827b6
 
             _channel = _session.CreateChannelSession();
             _channel.DataReceived += Channel_DataReceived;
@@ -271,62 +246,7 @@
         /// <param name="expectActions">The expected expressions and actions to perform, if the specified time elapsed and expected condition have not met, that method will exit without executing any action.</param>
         public void Expect(TimeSpan timeout, params ExpectAction[] expectActions)
         {
-<<<<<<< HEAD
             _ = ExpectRegex(timeout, expectActions);
-=======
-            var expectedFound = false;
-            var matchText = string.Empty;
-
-            do
-            {
-                lock (_incoming)
-                {
-                    if (_expect.Count > 0)
-                    {
-                        matchText = _encoding.GetString(_expect.ToArray(), 0, _expect.Count);
-                    }
-
-                    if (matchText.Length > 0)
-                    {
-                        foreach (var expectAction in expectActions)
-                        {
-                            var match = expectAction.Expect.Match(matchText);
-
-                            if (match.Success)
-                            {
-#if NETSTANDARD2_1_OR_GREATER || NET6_0_OR_GREATER
-                                var returnLength = _encoding.GetByteCount(matchText.AsSpan(0, match.Index + match.Length));
-#else
-                                var returnLength = _encoding.GetByteCount(matchText.Substring(0, match.Index + match.Length));
-#endif
-
-                                // Remove processed items from the queue
-                                var returnText = SyncQueuesAndReturn(returnLength);
-
-                                expectAction.Action(returnText);
-                                expectedFound = true;
-                            }
-                        }
-                    }
-                }
-
-                if (!expectedFound)
-                {
-                    if (timeout.Ticks > 0)
-                    {
-                        if (!_dataReceived.WaitOne(timeout))
-                        {
-                            return;
-                        }
-                    }
-                    else
-                    {
-                        _ = _dataReceived.WaitOne();
-                    }
-                }
-            }
-            while (!expectedFound);
->>>>>>> d07827b6
         }
 
         /// <summary>
@@ -440,35 +360,20 @@
 
         private string? ExpectRegex(TimeSpan timeout, ExpectAction[] expectActions)
         {
-<<<<<<< HEAD
             ValidateTimeout(timeout);
 
             var timeoutTime = DateTime.Now.Add(timeout);
-=======
-            var matchText = string.Empty;
-            string returnText;
->>>>>>> d07827b6
 
             lock (_sync)
             {
                 while (true)
                 {
-<<<<<<< HEAD
                     AssertValid();
 
                     var bufferText = _encoding.GetString(_buffer, _head, _tail - _head);
-=======
-                    if (_expect.Count > 0)
-                    {
-                        matchText = _encoding.GetString(_expect.ToArray(), 0, _expect.Count);
-                    }
-
-                    var match = regex.Match(matchText);
->>>>>>> d07827b6
 
                     foreach (var expectAction in expectActions)
                     {
-<<<<<<< HEAD
 #if NET7_0_OR_GREATER
                         var matchEnumerator = expectAction.Expect.EnumerateMatches(bufferText);
 
@@ -488,16 +393,6 @@
                             AssertValid();
 
                             expectAction.Action(returnText);
-=======
-#if NETSTANDARD2_1_OR_GREATER || NET6_0_OR_GREATER
-                        var returnLength = _encoding.GetByteCount(matchText.AsSpan(0, match.Index + match.Length));
-#else
-                        var returnLength = _encoding.GetByteCount(matchText.Substring(0, match.Index + match.Length));
-#endif
-
-                        // Remove processed items from the queue
-                        returnText = SyncQueuesAndReturn(returnLength);
->>>>>>> d07827b6
 
                             return returnText;
                         }
@@ -523,11 +418,6 @@
                     }
                 }
             }
-<<<<<<< HEAD
-=======
-
-            return returnText;
->>>>>>> d07827b6
         }
 
         /// <summary>
@@ -581,85 +471,7 @@
         /// </returns>
         public IAsyncResult BeginExpect(TimeSpan timeout, AsyncCallback? callback, object? state, params ExpectAction[] expectActions)
         {
-<<<<<<< HEAD
             return TaskToAsyncResult.Begin(Task.Run(() => ExpectRegex(timeout, expectActions)), callback, state);
-=======
-            var matchText = string.Empty;
-            string returnText;
-
-            // Create new AsyncResult object
-            var asyncResult = new ExpectAsyncResult(callback, state);
-
-            // Execute callback on different thread
-            ThreadAbstraction.ExecuteThread(() =>
-            {
-                string expectActionResult = null;
-                try
-                {
-                    do
-                    {
-                        lock (_incoming)
-                        {
-                            if (_expect.Count > 0)
-                            {
-                                matchText = _encoding.GetString(_expect.ToArray(), 0, _expect.Count);
-                            }
-
-                            if (matchText.Length > 0)
-                            {
-                                foreach (var expectAction in expectActions)
-                                {
-                                    var match = expectAction.Expect.Match(matchText);
-
-                                    if (match.Success)
-                                    {
-#if NETSTANDARD2_1_OR_GREATER || NET6_0_OR_GREATER
-                                        var returnLength = _encoding.GetByteCount(matchText.AsSpan(0, match.Index + match.Length));
-#else
-                                        var returnLength = _encoding.GetByteCount(matchText.Substring(0, match.Index + match.Length));
-#endif
-
-                                        // Remove processed items from the queue
-                                        returnText = SyncQueuesAndReturn(returnLength);
-
-                                        expectAction.Action(returnText);
-                                        callback?.Invoke(asyncResult);
-                                        expectActionResult = returnText;
-                                    }
-                                }
-                            }
-                        }
-
-                        if (expectActionResult != null)
-                        {
-                            break;
-                        }
-
-                        if (timeout.Ticks > 0)
-                        {
-                            if (!_dataReceived.WaitOne(timeout))
-                            {
-                                callback?.Invoke(asyncResult);
-                                break;
-                            }
-                        }
-                        else
-                        {
-                            _ = _dataReceived.WaitOne();
-                        }
-                    }
-                    while (true);
-
-                    asyncResult.SetAsCompleted(expectActionResult, completedSynchronously: true);
-                }
-                catch (Exception exp)
-                {
-                    asyncResult.SetAsCompleted(exp, completedSynchronously: true);
-                }
-            });
-
-            return asyncResult;
->>>>>>> d07827b6
         }
 
         /// <summary>
@@ -761,7 +573,6 @@
 
                             _head += indexOfCr + _carriageReturnBytes.Length + _lineFeedBytes.Length;
 
-<<<<<<< HEAD
                             AssertValid();
 
                             return returnText;
@@ -791,10 +602,6 @@
                             var returnText = _encoding.GetString(_buffer, _head, indexOfLf);
 
                             _head += indexOfLf + _lineFeedBytes.Length;
-=======
-                        // remove processed bytes from the queue
-                        SyncQueuesAndDequeue(bytesProcessed);
->>>>>>> d07827b6
 
                             AssertValid();
 
@@ -848,16 +655,9 @@
         {
             lock (_sync)
             {
-<<<<<<< HEAD
                 AssertValid();
 
                 var text = _encoding.GetString(_buffer, _head, _tail - _head);
-=======
-                text = _encoding.GetString(_incoming.ToArray(), 0, _incoming.Count);
-                _expect.Clear();
-                _incoming.Clear();
-            }
->>>>>>> d07827b6
 
                 _head = _tail = 0;
 
@@ -872,16 +672,7 @@
             {
                 while (_head == _tail && !_disposed)
                 {
-<<<<<<< HEAD
                     _ = Monitor.Wait(_sync);
-=======
-                    if (_incoming.Count == _expect.Count)
-                    {
-                        _ = _expect.Dequeue();
-                    }
-
-                    buffer[offset + i] = _incoming.Dequeue();
->>>>>>> d07827b6
                 }
 
                 AssertValid();
@@ -1020,20 +811,10 @@
 
                 if (_buffer.Length - _tail >= e.Data.Length)
                 {
-<<<<<<< HEAD
                     // If there is enough space after _tail for the new data,
                     // then copy the data there.
                     Buffer.BlockCopy(e.Data, 0, _buffer, _tail, e.Data.Length);
                     _tail += e.Data.Length;
-=======
-                    _incoming.Enqueue(b);
-                    if (_expect.Count == _expectSize)
-                    {
-                        _ = _expect.Dequeue();
-                    }
-
-                    _expect.Enqueue(b);
->>>>>>> d07827b6
                 }
                 else
                 {
@@ -1069,37 +850,5 @@
 
             DataReceived?.Invoke(this, new ShellDataEventArgs(e.Data));
         }
-
-        private string SyncQueuesAndReturn(int bytesToDequeue)
-        {
-            string incomingText;
-
-            lock (_incoming)
-            {
-                var incomingLength = _incoming.Count - _expect.Count + bytesToDequeue;
-                incomingText = _encoding.GetString(_incoming.ToArray(), 0, incomingLength);
-
-                SyncQueuesAndDequeue(bytesToDequeue);
-            }
-
-            return incomingText;
-        }
-
-        private void SyncQueuesAndDequeue(int bytesToDequeue)
-        {
-            lock (_incoming)
-            {
-                while (_incoming.Count > _expect.Count)
-                {
-                    _ = _incoming.Dequeue();
-                }
-
-                for (var count = 0; count < bytesToDequeue && _incoming.Count > 0; count++)
-                {
-                    _ = _incoming.Dequeue();
-                    _ = _expect.Dequeue();
-                }
-            }
-        }
     }
 }