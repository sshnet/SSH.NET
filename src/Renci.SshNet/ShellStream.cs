﻿using System;
using System.Collections.Generic;
using System.IO;
using System.Text;
using System.Text.RegularExpressions;
using System.Threading;

using Renci.SshNet.Abstractions;
using Renci.SshNet.Channels;
using Renci.SshNet.Common;

namespace Renci.SshNet
{
    /// <summary>
    /// Contains operation for working with SSH Shell.
    /// </summary>
    public class ShellStream : Stream
    {
        private const string CrLf = "\r\n";

        private readonly ISession _session;
        private readonly Encoding _encoding;
        private readonly int _bufferSize;
        private readonly Queue<byte> _incoming;
        private readonly Queue<byte> _outgoing;
        private IChannelSession _channel;
        private AutoResetEvent _dataReceived = new AutoResetEvent(initialState: false);
        private bool _isDisposed;

        /// <summary>
        /// Occurs when data was received.
        /// </summary>
        public event EventHandler<ShellDataEventArgs> DataReceived;

        /// <summary>
        /// Occurs when an error occurred.
        /// </summary>
        public event EventHandler<ExceptionEventArgs> ErrorOccurred;

        /// <summary>
        /// Gets a value indicating whether data is available on the <see cref="ShellStream"/> to be read.
        /// </summary>
        /// <value>
        /// <c>true</c> if data is available to be read; otherwise, <c>false</c>.
        /// </value>
        public bool DataAvailable
        {
            get
            {
                lock (_incoming)
                {
                    return _incoming.Count > 0;
                }
            }
        }

        /// <summary>
        /// Gets the number of bytes that will be written to the internal buffer.
        /// </summary>
        /// <value>
        /// The number of bytes that will be written to the internal buffer.
        /// </value>
        internal int BufferSize
        {
            get { return _bufferSize; }
        }

        /// <summary>
        /// Initializes a new instance of the <see cref="ShellStream"/> class.
        /// </summary>
        /// <param name="session">The SSH session.</param>
        /// <param name="terminalName">The <c>TERM</c> environment variable.</param>
        /// <param name="columns">The terminal width in columns.</param>
        /// <param name="rows">The terminal width in rows.</param>
        /// <param name="width">The terminal width in pixels.</param>
        /// <param name="height">The terminal height in pixels.</param>
        /// <param name="terminalModeValues">The terminal mode values.</param>
        /// <param name="bufferSize">The size of the buffer.</param>
        /// <exception cref="SshException">The channel could not be opened.</exception>
        /// <exception cref="SshException">The pseudo-terminal request was not accepted by the server.</exception>
        /// <exception cref="SshException">The request to start a shell was not accepted by the server.</exception>
        internal ShellStream(ISession session, string terminalName, uint columns, uint rows, uint width, uint height, IDictionary<TerminalModes, uint> terminalModeValues, int bufferSize)
        {
            _encoding = session.ConnectionInfo.Encoding;
            _session = session;
            _bufferSize = bufferSize;
            _incoming = new Queue<byte>();
            _outgoing = new Queue<byte>();

            _channel = _session.CreateChannelSession();
            _channel.DataReceived += Channel_DataReceived;
            _channel.Closed += Channel_Closed;
            _session.Disconnected += Session_Disconnected;
            _session.ErrorOccured += Session_ErrorOccured;

            try
            {
                _channel.Open();

                if (!_channel.SendPseudoTerminalRequest(terminalName, columns, rows, width, height, terminalModeValues))
                {
                    throw new SshException("The pseudo-terminal request was not accepted by the server. Consult the server log for more information.");
                }

                if (!_channel.SendShellRequest())
                {
                    throw new SshException("The request to start a shell was not accepted by the server. Consult the server log for more information.");
                }
            }
            catch
            {
                UnsubscribeFromSessionEvents(session);
                _channel.Dispose();
                throw;
            }
        }

        /// <summary>
        /// Gets a value indicating whether the current stream supports reading.
        /// </summary>
        /// <returns>
        /// <c>true</c> if the stream supports reading; otherwise, <c>false</c>.
        /// </returns>
        public override bool CanRead
        {
            get { return true; }
        }

        /// <summary>
        /// Gets a value indicating whether the current stream supports seeking.
        /// </summary>
        /// <returns>
        /// <c>true</c> if the stream supports seeking; otherwise, <c>false</c>.
        /// </returns>
        public override bool CanSeek
        {
            get { return false; }
        }

        /// <summary>
        /// Gets a value indicating whether the current stream supports writing.
        /// </summary>
        /// <returns>
        /// <c>true</c> if the stream supports writing; otherwise, <c>false</c>.
        /// </returns>
        public override bool CanWrite
        {
            get { return true; }
        }

        /// <summary>
        /// Clears all buffers for this stream and causes any buffered data to be written to the underlying device.
        /// </summary>
        /// <exception cref="IOException">An I/O error occurs.</exception>
        /// <exception cref="ObjectDisposedException">Methods were called after the stream was closed.</exception>
        public override void Flush()
        {
            if (_channel is null)
            {
                throw new ObjectDisposedException("ShellStream");
            }

            if (_outgoing.Count > 0)
            {
                _channel.SendData(_outgoing.ToArray());
                _outgoing.Clear();
            }
        }

        /// <summary>
        /// Gets the length in bytes of the stream.
        /// </summary>
        /// <returns>A long value representing the length of the stream in bytes.</returns>
        /// <exception cref="NotSupportedException">A class derived from Stream does not support seeking.</exception>
        /// <exception cref="ObjectDisposedException">Methods were called after the stream was closed.</exception>
        public override long Length
        {
            get
            {
                lock (_incoming)
                {
                    return _incoming.Count;
                }
            }
        }

        /// <summary>
        /// Gets or sets the position within the current stream.
        /// </summary>
        /// <returns>
        /// The current position within the stream.
        /// </returns>
        /// <exception cref="IOException">An I/O error occurs.</exception>
        /// <exception cref="NotSupportedException">The stream does not support seeking.</exception>
        /// <exception cref="ObjectDisposedException">Methods were called after the stream was closed.</exception>
        public override long Position
        {
            get { return 0; }
            set { throw new NotSupportedException(); }
        }

        /// <summary>
        /// Reads a sequence of bytes from the current stream and advances the position within the stream by the number of bytes read.
        /// </summary>
        /// <param name="buffer">An array of bytes. When this method returns, the buffer contains the specified byte array with the values between <paramref name="offset"/> and (<paramref name="offset"/> + <paramref name="count"/> - 1) replaced by the bytes read from the current source.</param>
        /// <param name="offset">The zero-based byte offset in <paramref name="buffer"/> at which to begin storing the data read from the current stream.</param>
        /// <param name="count">The maximum number of bytes to be read from the current stream.</param>
        /// <returns>
        /// The total number of bytes read into the buffer. This can be less than the number of bytes requested if that many bytes are not currently available, or zero (0) if the end of the stream has been reached.
        /// </returns>
        /// <exception cref="ArgumentException">The sum of <paramref name="offset"/> and <paramref name="count"/> is larger than the buffer length. </exception>
        /// <exception cref="ArgumentNullException"><paramref name="buffer"/> is <c>null</c>.</exception>
        /// <exception cref="ArgumentOutOfRangeException"><paramref name="offset"/> or <paramref name="count"/> is negative.</exception>
        /// <exception cref="IOException">An I/O error occurs.</exception>
        /// <exception cref="NotSupportedException">The stream does not support reading.</exception>
        /// <exception cref="ObjectDisposedException">Methods were called after the stream was closed.</exception>
        public override int Read(byte[] buffer, int offset, int count)
        {
            var i = 0;

            lock (_incoming)
            {
                for (; i < count && _incoming.Count > 0; i++)
                {
                    buffer[offset + i] = _incoming.Dequeue();
                }
            }

            return i;
        }

        /// <summary>
        /// This method is not supported.
        /// </summary>
        /// <param name="offset">A byte offset relative to the <paramref name="origin"/> parameter.</param>
        /// <param name="origin">A value of type <see cref="SeekOrigin"/> indicating the reference point used to obtain the new position.</param>
        /// <returns>
        /// The new position within the current stream.
        /// </returns>
        /// <exception cref="IOException">An I/O error occurs.</exception>
        /// <exception cref="NotSupportedException">The stream does not support seeking, such as if the stream is constructed from a pipe or console output.</exception>
        /// <exception cref="ObjectDisposedException">Methods were called after the stream was closed.</exception>
        public override long Seek(long offset, SeekOrigin origin)
        {
            throw new NotSupportedException();
        }

        /// <summary>
        /// This method is not supported.
        /// </summary>
        /// <param name="value">The desired length of the current stream in bytes.</param>
        /// <exception cref="IOException">An I/O error occurs.</exception>
        /// <exception cref="NotSupportedException">The stream does not support both writing and seeking, such as if the stream is constructed from a pipe or console output.</exception>
        /// <exception cref="ObjectDisposedException">Methods were called after the stream was closed.</exception>
        public override void SetLength(long value)
        {
            throw new NotSupportedException();
        }

        /// <summary>
        /// Writes a sequence of bytes to the current stream and advances the current position within this stream by the number of bytes written.
        /// </summary>
        /// <param name="buffer">An array of bytes. This method copies <paramref name="count"/> bytes from <paramref name="buffer"/> to the current stream.</param>
        /// <param name="offset">The zero-based byte offset in <paramref name="buffer"/> at which to begin copying bytes to the current stream.</param>
        /// <param name="count">The number of bytes to be written to the current stream.</param>
        /// <exception cref="ArgumentException">The sum of <paramref name="offset"/> and <paramref name="count"/> is greater than the buffer length.</exception>
        /// <exception cref="ArgumentNullException"><paramref name="buffer"/> is <c>null</c>.</exception>
        /// <exception cref="ArgumentOutOfRangeException"><paramref name="offset"/> or <paramref name="count"/> is negative.</exception>
        /// <exception cref="IOException">An I/O error occurs.</exception>
        /// <exception cref="NotSupportedException">The stream does not support writing.</exception>
        /// <exception cref="ObjectDisposedException">Methods were called after the stream was closed.</exception>
        public override void Write(byte[] buffer, int offset, int count)
        {
            foreach (var b in buffer.Take(offset, count))
            {
                if (_outgoing.Count == _bufferSize)
                {
                    Flush();
                }

                _outgoing.Enqueue(b);
            }
        }

        /// <summary>
        /// Expects the specified expression and performs action when one is found.
        /// </summary>
        /// <param name="expectActions">The expected expressions and actions to perform.</param>
        public void Expect(params ExpectAction[] expectActions)
        {
            Expect(TimeSpan.Zero, expectActions);
        }

        /// <summary>
        /// Expects the specified expression and performs action when one is found.
        /// </summary>
        /// <param name="timeout">Time to wait for input.</param>
        /// <param name="expectActions">The expected expressions and actions to perform, if the specified time elapsed and expected condition have not met, that method will exit without executing any action.</param>
        public void Expect(TimeSpan timeout, params ExpectAction[] expectActions)
        {
            var expectedFound = false;
            var text = string.Empty;

            do
            {
                lock (_incoming)
                {
                    if (_incoming.Count > 0)
                    {
                        text = _encoding.GetString(_incoming.ToArray(), 0, _incoming.Count);
                    }

                    if (text.Length > 0)
                    {
                        foreach (var expectAction in expectActions)
                        {
                            var match = expectAction.Expect.Match(text);

                            if (match.Success)
                            {
                                var result = text.Substring(0, match.Index + match.Length);

                                for (var i = 0; i < match.Index + match.Length && _incoming.Count > 0; i++)
                                {
                                    // Remove processed items from the queue
                                    _ = _incoming.Dequeue();
                                }

                                expectAction.Action(result);
                                expectedFound = true;
                            }
                        }
                    }
                }

                if (!expectedFound)
                {
                    if (timeout.Ticks > 0)
                    {
                        if (!_dataReceived.WaitOne(timeout))
                        {
                            return;
                        }
                    }
                    else
                    {
                        _ = _dataReceived.WaitOne();
                    }
                }
            }
            while (!expectedFound);
        }

        /// <summary>
        /// Begins the expect.
        /// </summary>
        /// <param name="expectActions">The expect actions.</param>
        /// <returns>
        /// An <see cref="IAsyncResult" /> that references the asynchronous operation.
        /// </returns>
        public IAsyncResult BeginExpect(params ExpectAction[] expectActions)
        {
            return BeginExpect(TimeSpan.Zero, callback: null, state: null, expectActions);
        }

        /// <summary>
        /// Begins the expect.
        /// </summary>
        /// <param name="callback">The callback.</param>
        /// <param name="expectActions">The expect actions.</param>
        /// <returns>
        /// An <see cref="IAsyncResult" /> that references the asynchronous operation.
        /// </returns>
        public IAsyncResult BeginExpect(AsyncCallback callback, params ExpectAction[] expectActions)
        {
            return BeginExpect(TimeSpan.Zero, callback, state: null, expectActions);
        }

        /// <summary>
        /// Begins the expect.
        /// </summary>
        /// <param name="callback">The callback.</param>
        /// <param name="state">The state.</param>
        /// <param name="expectActions">The expect actions.</param>
        /// <returns>
        /// An <see cref="IAsyncResult" /> that references the asynchronous operation.
        /// </returns>
        public IAsyncResult BeginExpect(AsyncCallback callback, object state, params ExpectAction[] expectActions)
        {
            return BeginExpect(TimeSpan.Zero, callback, state, expectActions);
        }

        /// <summary>
        /// Begins the expect.
        /// </summary>
        /// <param name="timeout">The timeout.</param>
        /// <param name="callback">The callback.</param>
        /// <param name="state">The state.</param>
        /// <param name="expectActions">The expect actions.</param>
        /// <returns>
        /// An <see cref="IAsyncResult" /> that references the asynchronous operation.
        /// </returns>
        public IAsyncResult BeginExpect(TimeSpan timeout, AsyncCallback callback, object state, params ExpectAction[] expectActions)
        {
            var text = string.Empty;

            // Create new AsyncResult object
            var asyncResult = new ExpectAsyncResult(callback, state);

            // Execute callback on different thread
            ThreadAbstraction.ExecuteThread(() =>
            {
                string expectActionResult = null;
                try
                {
                    do
                    {
                        lock (_incoming)
                        {
                            if (_incoming.Count > 0)
                            {
                                text = _encoding.GetString(_incoming.ToArray(), 0, _incoming.Count);
                            }

                            if (text.Length > 0)
                            {
                                foreach (var expectAction in expectActions)
                                {
                                    var match = expectAction.Expect.Match(text);

                                    if (match.Success)
                                    {
                                        var result = text.Substring(0, match.Index + match.Length);

                                        for (var i = 0; i < match.Index + match.Length && _incoming.Count > 0; i++)
                                        {
                                            // Remove processed items from the queue
                                            _ = _incoming.Dequeue();
                                        }

                                        expectAction.Action(result);
                                        callback?.Invoke(asyncResult);
                                        expectActionResult = result;
                                    }
                                }
                            }
                        }

                        if (expectActionResult != null)
                        {
                            break;
                        }

                        if (timeout.Ticks > 0)
                        {
                            if (!_dataReceived.WaitOne(timeout))
                            {
                                callback?.Invoke(asyncResult);
                                break;
                            }
                        }
                        else
                        {
                            _ = _dataReceived.WaitOne();
                        }
                    }
                    while (true);

                    asyncResult.SetAsCompleted(expectActionResult, completedSynchronously: true);
                }
                catch (Exception exp)
                {
                    asyncResult.SetAsCompleted(exp, completedSynchronously: true);
                }
            });

            return asyncResult;
        }

        /// <summary>
        /// Ends the execute.
        /// </summary>
        /// <param name="asyncResult">The async result.</param>
        /// <exception cref="ArgumentException">Either the IAsyncResult object did not come from the corresponding async method on this type, or EndExecute was called multiple times with the same IAsyncResult.</exception>
        public string EndExpect(IAsyncResult asyncResult)
        {
            if (asyncResult is not ExpectAsyncResult ar || ar.EndInvokeCalled)
            {
                throw new ArgumentException("Either the IAsyncResult object did not come from the corresponding async method on this type, or EndExecute was called multiple times with the same IAsyncResult.");
            }

            // Wait for operation to complete, then return result or throw exception
            return ar.EndInvoke();
        }

        /// <summary>
        /// Expects the expression specified by text.
        /// </summary>
        /// <param name="text">The text to expect.</param>
        /// <returns>
        /// Text available in the shell that ends with expected text.
        /// </returns>
        public string Expect(string text)
        {
            return Expect(new Regex(Regex.Escape(text)), Session.InfiniteTimeSpan);
        }

        /// <summary>
        /// Expects the expression specified by text.
        /// </summary>
        /// <param name="text">The text to expect.</param>
        /// <param name="timeout">Time to wait for input.</param>
        /// <returns>
        /// The text available in the shell that ends with expected text, or <c>null</c> if the specified time has elapsed.
        /// </returns>
        public string Expect(string text, TimeSpan timeout)
        {
            return Expect(new Regex(Regex.Escape(text)), timeout);
        }

        /// <summary>
        /// Expects the expression specified by regular expression.
        /// </summary>
        /// <param name="regex">The regular expression to expect.</param>
        /// <returns>
        /// The text available in the shell that contains all the text that ends with expected expression.
        /// </returns>
        public string Expect(Regex regex)
        {
            return Expect(regex, TimeSpan.Zero);
        }

        /// <summary>
        /// Expects the expression specified by regular expression.
        /// </summary>
        /// <param name="regex">The regular expression to expect.</param>
        /// <param name="timeout">Time to wait for input.</param>
        /// <returns>
        /// The text available in the shell that contains all the text that ends with expected expression,
        /// or <c>null</c> if the specified time has elapsed.
        /// </returns>
        public string Expect(Regex regex, TimeSpan timeout)
        {
            var text = string.Empty;

            while (true)
            {
                lock (_incoming)
                {
                    if (_incoming.Count > 0)
                    {
                        text = _encoding.GetString(_incoming.ToArray(), 0, _incoming.Count);
                    }

                    var match = regex.Match(text);

                    if (match.Success)
                    {
<<<<<<< HEAD
                        //  Remove processed items from the queue
                        text = text.Substring(0, match.Index + match.Length);
                        int bytesProcessed = _encoding.GetByteCount(text);
                        for (var i = 0; i < bytesProcessed && _incoming.Count > 0; i++)
=======
                        // Remove processed items from the queue
                        for (var i = 0; i < match.Index + match.Length && _incoming.Count > 0; i++)
>>>>>>> 70f58b76
                        {
                            _ = _incoming.Dequeue();
                        }

                        break;
                    }
                }

                if (timeout.Ticks > 0)
                {
                    if (!_dataReceived.WaitOne(timeout))
                    {
                        return null;
                    }
                }
                else
                {
                    _ = _dataReceived.WaitOne();
                }
            }

            return text;
        }

        /// <summary>
        /// Reads the line from the shell. If line is not available it will block the execution and will wait for new line.
        /// </summary>
        /// <returns>
        /// The line read from the shell.
        /// </returns>
        public string ReadLine()
        {
            return ReadLine(TimeSpan.Zero);
        }

        /// <summary>
        /// Reads a line from the shell. If line is not available it will block the execution and will wait for new line.
        /// </summary>
        /// <param name="timeout">Time to wait for input.</param>
        /// <returns>
        /// The line read from the shell, or <c>null</c> when no input is received for the specified timeout.
        /// </returns>
        public string ReadLine(TimeSpan timeout)
        {
            var text = string.Empty;

            while (true)
            {
                lock (_incoming)
                {
                    if (_incoming.Count > 0)
                    {
                        text = _encoding.GetString(_incoming.ToArray(), 0, _incoming.Count);
                    }

                    var index = text.IndexOf(CrLf, StringComparison.Ordinal);

                    if (index >= 0)
                    {
                        text = text.Substring(0, index);

                        // determine how many bytes to remove from buffer
                        var bytesProcessed = _encoding.GetByteCount(text + CrLf);

                        // remove processed bytes from the queue
                        for (var i = 0; i < bytesProcessed; i++)
                        {
                            _ = _incoming.Dequeue();
                        }

                        break;
                    }
                }

                if (timeout.Ticks > 0)
                {
                    if (!_dataReceived.WaitOne(timeout))
                    {
                        return null;
                    }
                }
                else
                {
                    _ = _dataReceived.WaitOne();
                }
            }

            return text;
        }

        /// <summary>
        /// Reads text available in the shell.
        /// </summary>
        /// <returns>
        /// The text available in the shell.
        /// </returns>
        public string Read()
        {
            string text;

            lock (_incoming)
            {
                text = _encoding.GetString(_incoming.ToArray(), 0, _incoming.Count);
                _incoming.Clear();
            }

            return text;
        }

        /// <summary>
        /// Writes the specified text to the shell.
        /// </summary>
        /// <param name="text">The text to be written to the shell.</param>
        /// <remarks>
        /// If <paramref name="text"/> is <c>null</c>, nothing is written.
        /// </remarks>
        public void Write(string text)
        {
            if (text is null)
            {
                return;
            }

            if (_channel is null)
            {
                throw new ObjectDisposedException("ShellStream");
            }

            var data = _encoding.GetBytes(text);
            _channel.SendData(data);
        }

        /// <summary>
        /// Writes the line to the shell.
        /// </summary>
        /// <param name="line">The line to be written to the shell.</param>
        /// <remarks>
        /// If <paramref name="line"/> is <c>null</c>, only the line terminator is written.
        /// </remarks>
        public void WriteLine(string line)
        {
            Write(line + "\r");
        }

        /// <summary>
        /// Releases the unmanaged resources used by the <see cref="Stream"/> and optionally releases the managed resources.
        /// </summary>
        /// <param name="disposing"><c>true</c> to release both managed and unmanaged resources; <c>false</c> to release only unmanaged resources.</param>
        protected override void Dispose(bool disposing)
        {
            base.Dispose(disposing);

            if (_isDisposed)
            {
                return;
            }

            if (disposing)
            {
                UnsubscribeFromSessionEvents(_session);

                if (_channel != null)
                {
                    _channel.DataReceived -= Channel_DataReceived;
                    _channel.Closed -= Channel_Closed;
                    _channel.Dispose();
                    _channel = null;
                }

                if (_dataReceived != null)
                {
                    _dataReceived.Dispose();
                    _dataReceived = null;
                }

                _isDisposed = true;
            }
            else
            {
                UnsubscribeFromSessionEvents(_session);
            }
        }

        /// <summary>
        /// Unsubscribes the current <see cref="ShellStream"/> from session events.
        /// </summary>
        /// <param name="session">The session.</param>
        /// <remarks>
        /// Does nothing when <paramref name="session"/> is <c>null</c>.
        /// </remarks>
        private void UnsubscribeFromSessionEvents(ISession session)
        {
            if (session is null)
            {
                return;
            }

            session.Disconnected -= Session_Disconnected;
            session.ErrorOccured -= Session_ErrorOccured;
        }

        private void Session_ErrorOccured(object sender, ExceptionEventArgs e)
        {
            OnRaiseError(e);
        }

        private void Session_Disconnected(object sender, EventArgs e)
        {
            _channel?.Dispose();
        }

        private void Channel_Closed(object sender, ChannelEventArgs e)
        {
            // TODO: Do we need to call dispose here ??
            Dispose();
        }

        private void Channel_DataReceived(object sender, ChannelDataEventArgs e)
        {
            lock (_incoming)
            {
                foreach (var b in e.Data)
                {
                    _incoming.Enqueue(b);
                }
            }

            if (_dataReceived != null)
            {
                _ = _dataReceived.Set();
            }

            OnDataReceived(e.Data);
        }

        private void OnRaiseError(ExceptionEventArgs e)
        {
            ErrorOccurred?.Invoke(this, e);
        }

        private void OnDataReceived(byte[] data)
        {
            DataReceived?.Invoke(this, new ShellDataEventArgs(data));
        }
    }
}<|MERGE_RESOLUTION|>--- conflicted
+++ resolved
@@ -556,15 +556,10 @@
 
                     if (match.Success)
                     {
-<<<<<<< HEAD
                         //  Remove processed items from the queue
                         text = text.Substring(0, match.Index + match.Length);
-                        int bytesProcessed = _encoding.GetByteCount(text);
+                        var bytesProcessed = _encoding.GetByteCount(text);
                         for (var i = 0; i < bytesProcessed && _incoming.Count > 0; i++)
-=======
-                        // Remove processed items from the queue
-                        for (var i = 0; i < match.Index + match.Length && _incoming.Count > 0; i++)
->>>>>>> 70f58b76
                         {
                             _ = _incoming.Dequeue();
                         }
