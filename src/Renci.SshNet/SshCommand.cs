﻿using System;
using System.Globalization;
using System.IO;
using System.Runtime.ExceptionServices;
using System.Text;
using System.Threading;
using System.Threading.Tasks;

using Renci.SshNet.Abstractions;
using Renci.SshNet.Channels;
using Renci.SshNet.Common;
using Renci.SshNet.Messages.Connection;
using Renci.SshNet.Messages.Transport;

namespace Renci.SshNet
{
    /// <summary>
    /// Represents SSH command that can be executed.
    /// </summary>
    public class SshCommand : IDisposable
    {
        private readonly Encoding _encoding;
        private readonly object _endExecuteLock = new object();

        private ISession _session;
        private IChannelSession _channel;
        private CommandAsyncResult _asyncResult;
        private AsyncCallback _callback;
        private EventWaitHandle _sessionErrorOccuredWaitHandle;
        private EventWaitHandle _commandCancelledWaitHandle;
        private Exception _exception;
        private StringBuilder _result;
        private StringBuilder _error;
        private bool _hasError;
        private bool _isDisposed;
        private bool _isCancelled;
        private ChannelInputStream _inputStream;
        private TimeSpan _commandTimeout;

        /// <summary>
        /// Gets the command text.
        /// </summary>
        public string CommandText { get; private set; }

        /// <summary>
        /// Gets or sets the command timeout.
        /// </summary>
        /// <value>
        /// The command timeout.
        /// </value>
        public TimeSpan CommandTimeout
        {
            get
            {
                return _commandTimeout;
            }
            set
            {
                value.EnsureValidTimeout(nameof(CommandTimeout));

                _commandTimeout = value;
            }
        }

        /// <summary>
        /// Gets the command exit status.
        /// </summary>
        public int ExitStatus { get; private set; }

        /// <summary>
        /// Gets the output stream.
        /// </summary>
#pragma warning disable CA1859 // Use concrete types when possible for improved performance
        public Stream OutputStream { get; private set; }
#pragma warning restore CA1859 // Use concrete types when possible for improved performance

        /// <summary>
        /// Gets the extended output stream.
        /// </summary>
#pragma warning disable CA1859 // Use concrete types when possible for improved performance
        public Stream ExtendedOutputStream { get; private set; }
#pragma warning restore CA1859 // Use concrete types when possible for improved performance

        /// <summary>
        /// Creates and returns the input stream for the command.
        /// </summary>
        /// <returns>
        /// The stream that can be used to transfer data to the command's input stream.
        /// </returns>
 #pragma warning disable CA1859 // Use concrete types when possible for improved performance
        public Stream CreateInputStream()
#pragma warning restore CA1859 // Use concrete types when possible for improved performance
        {
            if (_channel == null)
            {
                throw new InvalidOperationException($"The input stream can be used only after calling BeginExecute and before calling EndExecute.");
            }

            if (_inputStream != null)
            {
                throw new InvalidOperationException($"The input stream already exists.");
            }

            _inputStream = new ChannelInputStream(_channel);
            return _inputStream;
        }

        /// <summary>
        /// Gets the command execution result.
        /// </summary>
        public string Result
        {
            get
            {
                _result ??= new StringBuilder();

                if (OutputStream != null && OutputStream.Length > 0)
                {
                    using (var sr = new StreamReader(OutputStream,
                                                     _encoding,
                                                     detectEncodingFromByteOrderMarks: true,
                                                     bufferSize: 1024,
                                                     leaveOpen: true))
                    {
                        _ = _result.Append(sr.ReadToEnd());
                    }
                }

                return _result.ToString();
            }
        }

        /// <summary>
        /// Gets the command execution error.
        /// </summary>
        public string Error
        {
            get
            {
                if (_hasError)
                {
                    _error ??= new StringBuilder();

                    if (ExtendedOutputStream != null && ExtendedOutputStream.Length > 0)
                    {
                        using (var sr = new StreamReader(ExtendedOutputStream,
                                                         _encoding,
                                                         detectEncodingFromByteOrderMarks: true,
                                                         bufferSize: 1024,
                                                         leaveOpen: true))
                        {
                            _ = _error.Append(sr.ReadToEnd());
                        }
                    }

                    return _error.ToString();
                }

                return string.Empty;
            }
        }

        /// <summary>
        /// Initializes a new instance of the <see cref="SshCommand"/> class.
        /// </summary>
        /// <param name="session">The session.</param>
        /// <param name="commandText">The command text.</param>
        /// <param name="encoding">The encoding to use for the results.</param>
        /// <exception cref="ArgumentNullException">Either <paramref name="session"/>, <paramref name="commandText"/> is <see langword="null"/>.</exception>
        internal SshCommand(ISession session, string commandText, Encoding encoding)
        {
            if (session is null)
            {
                throw new ArgumentNullException(nameof(session));
            }

            if (commandText is null)
            {
                throw new ArgumentNullException(nameof(commandText));
            }

            if (encoding is null)
            {
                throw new ArgumentNullException(nameof(encoding));
            }

            _session = session;
            CommandText = commandText;
            _encoding = encoding;
            CommandTimeout = Session.InfiniteTimeSpan;
            _sessionErrorOccuredWaitHandle = new AutoResetEvent(initialState: false);
            _commandCancelledWaitHandle = new AutoResetEvent(initialState: false);
            _session.Disconnected += Session_Disconnected;
            _session.ErrorOccured += Session_ErrorOccured;
        }

        /// <summary>
        /// Begins an asynchronous command execution.
        /// </summary>
        /// <returns>
        /// An <see cref="IAsyncResult" /> that represents the asynchronous command execution, which could still be pending.
        /// </returns>
        /// <exception cref="InvalidOperationException">Asynchronous operation is already in progress.</exception>
        /// <exception cref="SshException">Invalid operation.</exception>
        /// <exception cref="ArgumentException">CommandText property is empty.</exception>
        /// <exception cref="SshConnectionException">Client is not connected.</exception>
        /// <exception cref="SshOperationTimeoutException">Operation has timed out.</exception>
        public IAsyncResult BeginExecute()
        {
            return BeginExecute(callback: null, state: null);
        }

        /// <summary>
        /// Begins an asynchronous command execution.
        /// </summary>
        /// <param name="callback">An optional asynchronous callback, to be called when the command execution is complete.</param>
        /// <returns>
        /// An <see cref="IAsyncResult" /> that represents the asynchronous command execution, which could still be pending.
        /// </returns>
        /// <exception cref="InvalidOperationException">Asynchronous operation is already in progress.</exception>
        /// <exception cref="SshException">Invalid operation.</exception>
        /// <exception cref="ArgumentException">CommandText property is empty.</exception>
        /// <exception cref="SshConnectionException">Client is not connected.</exception>
        /// <exception cref="SshOperationTimeoutException">Operation has timed out.</exception>
        public IAsyncResult BeginExecute(AsyncCallback callback)
        {
            return BeginExecute(callback, state: null);
        }

        /// <summary>
        /// Begins an asynchronous command execution.
        /// </summary>
        /// <param name="callback">An optional asynchronous callback, to be called when the command execution is complete.</param>
        /// <param name="state">A user-provided object that distinguishes this particular asynchronous read request from other requests.</param>
        /// <returns>
        /// An <see cref="IAsyncResult" /> that represents the asynchronous command execution, which could still be pending.
        /// </returns>
        /// <exception cref="InvalidOperationException">Asynchronous operation is already in progress.</exception>
        /// <exception cref="SshException">Invalid operation.</exception>
        /// <exception cref="ArgumentException">CommandText property is empty.</exception>
        /// <exception cref="SshConnectionException">Client is not connected.</exception>
        /// <exception cref="SshOperationTimeoutException">Operation has timed out.</exception>
#pragma warning disable CA1859 // Use concrete types when possible for improved performance
        public IAsyncResult BeginExecute(AsyncCallback callback, object state)
#pragma warning restore CA1859 // Use concrete types when possible for improved performance
        {
            // Prevent from executing BeginExecute before calling EndExecute
            if (_asyncResult != null && !_asyncResult.EndCalled)
            {
                throw new InvalidOperationException("Asynchronous operation is already in progress.");
            }

            // Create new AsyncResult object
            _asyncResult = new CommandAsyncResult
                {
                    AsyncWaitHandle = new ManualResetEvent(initialState: false),
                    IsCompleted = false,
                    AsyncState = state,
                };

            if (_channel is not null)
            {
                throw new SshException("Invalid operation.");
            }

            if (string.IsNullOrEmpty(CommandText))
            {
                throw new ArgumentException("CommandText property is empty.");
            }

            var outputStream = OutputStream;
            if (outputStream is not null)
            {
                outputStream.Dispose();
                OutputStream = null;
            }

            var extendedOutputStream = ExtendedOutputStream;
            if (extendedOutputStream is not null)
            {
                extendedOutputStream.Dispose();
                ExtendedOutputStream = null;
            }

            // Initialize output streams
            OutputStream = new PipeStream();
            ExtendedOutputStream = new PipeStream();

            _result = null;
            _error = null;
            _callback = callback;

            _channel = CreateChannel();
            _channel.Open();

            _ = _channel.SendExecRequest(CommandText);

            return _asyncResult;
        }

        /// <summary>
        /// Begins an asynchronous command execution.
        /// </summary>
        /// <param name="commandText">The command text.</param>
        /// <param name="callback">An optional asynchronous callback, to be called when the command execution is complete.</param>
        /// <param name="state">A user-provided object that distinguishes this particular asynchronous read request from other requests.</param>
        /// <returns>
        /// An <see cref="IAsyncResult" /> that represents the asynchronous command execution, which could still be pending.
        /// </returns>
        /// <exception cref="SshConnectionException">Client is not connected.</exception>
        /// <exception cref="SshOperationTimeoutException">Operation has timed out.</exception>
        public IAsyncResult BeginExecute(string commandText, AsyncCallback callback, object state)
        {
            CommandText = commandText;

            return BeginExecute(callback, state);
        }

        /// <summary>
        /// Waits for the pending asynchronous command execution to complete.
        /// </summary>
        /// <param name="asyncResult">The reference to the pending asynchronous request to finish.</param>
        /// <returns>Command execution result.</returns>
        /// <exception cref="ArgumentException">Either the IAsyncResult object did not come from the corresponding async method on this type, or EndExecute was called multiple times with the same IAsyncResult.</exception>
        /// <exception cref="ArgumentNullException"><paramref name="asyncResult"/> is <see langword="null"/>.</exception>
        public string EndExecute(IAsyncResult asyncResult)
        {
            if (asyncResult is null)
            {
                throw new ArgumentNullException(nameof(asyncResult));
            }

            if (asyncResult is not CommandAsyncResult commandAsyncResult || _asyncResult != commandAsyncResult)
            {
                throw new ArgumentException(string.Format("The {0} object was not returned from the corresponding asynchronous method on this class.", nameof(IAsyncResult)));
            }

            lock (_endExecuteLock)
            {
                if (commandAsyncResult.EndCalled)
                {
                    throw new ArgumentException("EndExecute can only be called once for each asynchronous operation.");
                }

                _inputStream?.Close();

                // wait for operation to complete (or time out)
                WaitOnHandle(_asyncResult.AsyncWaitHandle);

                UnsubscribeFromEventsAndDisposeChannel(_channel);
                _channel = null;

                commandAsyncResult.EndCalled = true;

                if (!_isCancelled)
                {
                    return Result;
                }

                SetAsyncComplete();
                throw new SshOperationCancelledException();
            }
        }

        /// <summary>
        /// Cancels command execution in asynchronous scenarios.
        /// </summary>
<<<<<<< HEAD
        /// <param name="signalBeforeClose">should exit-signal be sent before attempting to close channel.</param>
        /// <param name="forceKill">if true send SIGKILL instead of SIGTERM.</param>
        /// <param name="timeout">how long to wait before stop waiting for command and close the channel.</param>
        /// <returns>
        /// Command Cancellation Task.
        /// </returns>
        /// <remarks>
        /// <para>
        /// After sending the exit-signal to the recipient, wait until either <paramref name="timeout"/> is exceeded
        /// or the async result is signaled before signaling command cancellation.
        /// If the exit-signal always results in the command being cancelled by the recipient, then <paramref name="timeout"/>
        /// can be set to <see cref="Timeout.InfiniteTimeSpan"/> to wait until the async result is signaled.
        /// </para>
        /// </remarks>
        public Task CancelAsync(bool signalBeforeClose = true, bool forceKill = false, TimeSpan timeout = default)
        {
            if (signalBeforeClose)
            {
                var signal = forceKill ? "KILL" : "TERM";
                _ = _channel?.SendExitSignalRequest(signal, coreDumped: false, "Command execution has been cancelled.", "en");
            }

            return Task.Run(() =>
                         {
                             var signaledElement = WaitHandle.WaitAny(new[] { _asyncResult.AsyncWaitHandle }, timeout);
                             if (signaledElement == WaitHandle.WaitTimeout)
                             {
                                _ = _commandCancelledWaitHandle?.Set();
                             }
                         });
=======
        /// <param name="forceKill">if true send SIGKILL instead of SIGTERM.</param>
        public void CancelAsync(bool forceKill = false)
        {
            var signal = forceKill ? "KILL" : "TERM";
            _ = _channel?.SendExitSignalRequest(signal, coreDumped: false, "Command execution has been cancelled.", "en");
            _ = _commandCancelledWaitHandle.Set();
>>>>>>> 43a57e12
        }

        /// <summary>
        /// Executes command specified by <see cref="CommandText"/> property.
        /// </summary>
        /// <returns>
        /// Command execution result.
        /// </returns>
        /// <exception cref="SshConnectionException">Client is not connected.</exception>
        /// <exception cref="SshOperationTimeoutException">Operation has timed out.</exception>
        public string Execute()
        {
            return EndExecute(BeginExecute(callback: null, state: null));
        }

        /// <summary>
        /// Executes the specified command text.
        /// </summary>
        /// <param name="commandText">The command text.</param>
        /// <returns>
        /// The result of the command execution.
        /// </returns>
        /// <exception cref="SshConnectionException">Client is not connected.</exception>
        /// <exception cref="SshOperationTimeoutException">Operation has timed out.</exception>
        public string Execute(string commandText)
        {
            CommandText = commandText;

            return Execute();
        }

        private IChannelSession CreateChannel()
        {
            var channel = _session.CreateChannelSession();
            channel.DataReceived += Channel_DataReceived;
            channel.ExtendedDataReceived += Channel_ExtendedDataReceived;
            channel.RequestReceived += Channel_RequestReceived;
            channel.Closed += Channel_Closed;
            return channel;
        }

        private void Session_Disconnected(object sender, EventArgs e)
        {
            // If objected is disposed or being disposed don't handle this event
            if (_isDisposed)
            {
                return;
            }

            _exception = new SshConnectionException("An established connection was aborted by the software in your host machine.", DisconnectReason.ConnectionLost);

            _ = _sessionErrorOccuredWaitHandle.Set();
        }

        private void Session_ErrorOccured(object sender, ExceptionEventArgs e)
        {
            // If objected is disposed or being disposed don't handle this event
            if (_isDisposed)
            {
                return;
            }

            _exception = e.Exception;

            _ = _sessionErrorOccuredWaitHandle.Set();
        }

        private void SetAsyncComplete()
        {
            OutputStream?.Flush();
            ExtendedOutputStream?.Flush();

            _asyncResult.IsCompleted = true;

            if (_callback is not null)
            {
                // Execute callback on different thread
                ThreadAbstraction.ExecuteThread(() => _callback(_asyncResult));
            }

            _ = ((EventWaitHandle) _asyncResult.AsyncWaitHandle).Set();
        }

        private void Channel_Closed(object sender, ChannelEventArgs e)
        {
            SetAsyncComplete();
        }

        private void Channel_RequestReceived(object sender, ChannelRequestEventArgs e)
        {
            if (e.Info is ExitStatusRequestInfo exitStatusInfo)
            {
                ExitStatus = (int) exitStatusInfo.ExitStatus;

                if (exitStatusInfo.WantReply)
                {
                    var replyMessage = new ChannelSuccessMessage(_channel.LocalChannelNumber);
                    _session.SendMessage(replyMessage);
                }
            }
            else
            {
                if (e.Info.WantReply)
                {
                    var replyMessage = new ChannelFailureMessage(_channel.LocalChannelNumber);
                    _session.SendMessage(replyMessage);
                }
            }
        }

        private void Channel_ExtendedDataReceived(object sender, ChannelExtendedDataEventArgs e)
        {
            if (ExtendedOutputStream != null)
            {
                ExtendedOutputStream.Write(e.Data, 0, e.Data.Length);
                ExtendedOutputStream.Flush();
            }

            if (e.DataTypeCode == 1)
            {
                _hasError = true;
            }
        }

        private void Channel_DataReceived(object sender, ChannelDataEventArgs e)
        {
            if (OutputStream != null)
            {
                OutputStream.Write(e.Data, 0, e.Data.Length);
                OutputStream.Flush();
            }

            if (_asyncResult != null)
            {
                lock (_asyncResult)
                {
                    _asyncResult.BytesReceived += e.Data.Length;
                }
            }
        }

        /// <exception cref="SshOperationTimeoutException">Command '{0}' has timed out.</exception>
        /// <remarks>The actual command will be included in the exception message.</remarks>
        private void WaitOnHandle(WaitHandle waitHandle)
        {
            var waitHandles = new[]
                {
                    _sessionErrorOccuredWaitHandle,
<<<<<<< HEAD
                    waitHandle,
                    _commandCancelledWaitHandle
=======
                    _commandCancelledWaitHandle,
                    waitHandle
>>>>>>> 43a57e12
                };

            var signaledElement = WaitHandle.WaitAny(waitHandles, CommandTimeout);
            switch (signaledElement)
            {
                case 0:
                    ExceptionDispatchInfo.Capture(_exception).Throw();
                    break;
                case 1: // Command cancelled
                case 2:
                    // Specified waithandle was signaled
                    break;
                case 2:
                    _isCancelled = true;
                    break;
                case WaitHandle.WaitTimeout:
                    throw new SshOperationTimeoutException(string.Format(CultureInfo.CurrentCulture, "Command '{0}' has timed out.", CommandText));
                default:
                    throw new SshException($"Unexpected element '{signaledElement.ToString(CultureInfo.InvariantCulture)}' signaled.");
            }
        }

        /// <summary>
        /// Unsubscribes the current <see cref="SshCommand"/> from channel events, and disposes
        /// the <see cref="IChannel"/>.
        /// </summary>
        /// <param name="channel">The channel.</param>
        /// <remarks>
        /// Does nothing when <paramref name="channel"/> is <see langword="null"/>.
        /// </remarks>
        private void UnsubscribeFromEventsAndDisposeChannel(IChannel channel)
        {
            if (channel is null)
            {
                return;
            }

            // unsubscribe from events as we do not want to be signaled should these get fired
            // during the dispose of the channel
            channel.DataReceived -= Channel_DataReceived;
            channel.ExtendedDataReceived -= Channel_ExtendedDataReceived;
            channel.RequestReceived -= Channel_RequestReceived;
            channel.Closed -= Channel_Closed;

            // actually dispose the channel
            channel.Dispose();
        }

        /// <summary>
        /// Performs application-defined tasks associated with freeing, releasing, or resetting unmanaged resources.
        /// </summary>
        public void Dispose()
        {
            Dispose(disposing: true);
            GC.SuppressFinalize(this);
        }

        /// <summary>
        /// Releases unmanaged and - optionally - managed resources.
        /// </summary>
        /// <param name="disposing"><see langword="true"/> to release both managed and unmanaged resources; <see langword="false"/> to release only unmanaged resources.</param>
        protected virtual void Dispose(bool disposing)
        {
            if (_isDisposed)
            {
                return;
            }

            if (disposing)
            {
                // unsubscribe from session events to ensure other objects that we're going to dispose
                // are not accessed while disposing
                var session = _session;
                if (session != null)
                {
                    session.Disconnected -= Session_Disconnected;
                    session.ErrorOccured -= Session_ErrorOccured;
                    _session = null;
                }

                // unsubscribe from channel events to ensure other objects that we're going to dispose
                // are not accessed while disposing
                var channel = _channel;
                if (channel != null)
                {
                    UnsubscribeFromEventsAndDisposeChannel(channel);
                    _channel = null;
                }

                var inputStream = _inputStream;
                if (inputStream != null)
                {
                    inputStream.Dispose();
                    _inputStream = null;
                }

                var outputStream = OutputStream;
                if (outputStream != null)
                {
                    outputStream.Dispose();
                    OutputStream = null;
                }

                var extendedOutputStream = ExtendedOutputStream;
                if (extendedOutputStream != null)
                {
                    extendedOutputStream.Dispose();
                    ExtendedOutputStream = null;
                }

                var sessionErrorOccuredWaitHandle = _sessionErrorOccuredWaitHandle;
                if (sessionErrorOccuredWaitHandle != null)
                {
                    sessionErrorOccuredWaitHandle.Dispose();
                    _sessionErrorOccuredWaitHandle = null;
                }

                _commandCancelledWaitHandle?.Dispose();
                _commandCancelledWaitHandle = null;

                _isDisposed = true;
            }
        }

        /// <summary>
        /// Finalizes an instance of the <see cref="SshCommand"/> class.
        /// Releases unmanaged resources and performs other cleanup operations before the
        /// <see cref="SshCommand"/> is reclaimed by garbage collection.
        /// </summary>
        ~SshCommand()
        {
            Dispose(disposing: false);
        }
    }
}<|MERGE_RESOLUTION|>--- conflicted
+++ resolved
@@ -87,7 +87,7 @@
         /// <returns>
         /// The stream that can be used to transfer data to the command's input stream.
         /// </returns>
- #pragma warning disable CA1859 // Use concrete types when possible for improved performance
+#pragma warning disable CA1859 // Use concrete types when possible for improved performance
         public Stream CreateInputStream()
 #pragma warning restore CA1859 // Use concrete types when possible for improved performance
         {
@@ -252,11 +252,11 @@
 
             // Create new AsyncResult object
             _asyncResult = new CommandAsyncResult
-                {
-                    AsyncWaitHandle = new ManualResetEvent(initialState: false),
-                    IsCompleted = false,
-                    AsyncState = state,
-                };
+            {
+                AsyncWaitHandle = new ManualResetEvent(initialState: false),
+                IsCompleted = false,
+                AsyncState = state,
+            };
 
             if (_channel is not null)
             {
@@ -365,7 +365,6 @@
         /// <summary>
         /// Cancels command execution in asynchronous scenarios.
         /// </summary>
-<<<<<<< HEAD
         /// <param name="signalBeforeClose">should exit-signal be sent before attempting to close channel.</param>
         /// <param name="forceKill">if true send SIGKILL instead of SIGTERM.</param>
         /// <param name="timeout">how long to wait before stop waiting for command and close the channel.</param>
@@ -393,17 +392,9 @@
                              var signaledElement = WaitHandle.WaitAny(new[] { _asyncResult.AsyncWaitHandle }, timeout);
                              if (signaledElement == WaitHandle.WaitTimeout)
                              {
-                                _ = _commandCancelledWaitHandle?.Set();
+                                 _ = _commandCancelledWaitHandle?.Set();
                              }
                          });
-=======
-        /// <param name="forceKill">if true send SIGKILL instead of SIGTERM.</param>
-        public void CancelAsync(bool forceKill = false)
-        {
-            var signal = forceKill ? "KILL" : "TERM";
-            _ = _channel?.SendExitSignalRequest(signal, coreDumped: false, "Command execution has been cancelled.", "en");
-            _ = _commandCancelledWaitHandle.Set();
->>>>>>> 43a57e12
         }
 
         /// <summary>
@@ -552,13 +543,8 @@
             var waitHandles = new[]
                 {
                     _sessionErrorOccuredWaitHandle,
-<<<<<<< HEAD
                     waitHandle,
                     _commandCancelledWaitHandle
-=======
-                    _commandCancelledWaitHandle,
-                    waitHandle
->>>>>>> 43a57e12
                 };
 
             var signaledElement = WaitHandle.WaitAny(waitHandles, CommandTimeout);
