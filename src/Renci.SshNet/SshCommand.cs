﻿using System;
using System.Globalization;
using System.IO;
using System.Runtime.ExceptionServices;
using System.Text;
using System.Threading;

using Renci.SshNet.Abstractions;
using Renci.SshNet.Channels;
using Renci.SshNet.Common;
using Renci.SshNet.Messages.Connection;
using Renci.SshNet.Messages.Transport;

namespace Renci.SshNet
{
    /// <summary>
    /// Represents SSH command that can be executed.
    /// </summary>
    public class SshCommand : IDisposable
    {
        private readonly Encoding _encoding;
        private readonly object _endExecuteLock = new object();

        private ISession _session;
        private IChannelSession _channel;
        private CommandAsyncResult _asyncResult;
        private AsyncCallback _callback;
        private EventWaitHandle _sessionErrorOccuredWaitHandle;
        private Exception _exception;
        private StringBuilder _result;
        private StringBuilder _error;
        private bool _hasError;
        private bool _isDisposed;

        /// <summary>
        /// Gets the command text.
        /// </summary>
        public string CommandText { get; private set; }

        /// <summary>
        /// Gets or sets the command timeout.
        /// </summary>
        /// <value>
        /// The command timeout.
        /// </value>
        public TimeSpan CommandTimeout { get; set; }

        /// <summary>
        /// Gets the command exit status.
        /// </summary>
        public int ExitStatus { get; private set; }

        /// <summary>
        /// Gets the output stream.
        /// </summary>
<<<<<<< HEAD
=======
        /// <example>
        ///     <code source="..\..\src\Renci.SshNet.Tests\Classes\SshCommandTest.cs" region="Example SshCommand CreateCommand Execute OutputStream" language="C#" title="Use OutputStream to get command execution output" />
        /// </example>
#pragma warning disable CA1859 // Use concrete types when possible for improved performance
>>>>>>> 4c2dcd56
        public Stream OutputStream { get; private set; }
#pragma warning restore CA1859 // Use concrete types when possible for improved performance

        /// <summary>
        /// Gets the extended output stream.
        /// </summary>
<<<<<<< HEAD
=======
        /// <example>
        ///     <code source="..\..\src\Renci.SshNet.Tests\Classes\SshCommandTest.cs" region="Example SshCommand CreateCommand Execute ExtendedOutputStream" language="C#" title="Use ExtendedOutputStream to get command debug execution output" />
        /// </example>
#pragma warning disable CA1859 // Use concrete types when possible for improved performance
>>>>>>> 4c2dcd56
        public Stream ExtendedOutputStream { get; private set; }
#pragma warning restore CA1859 // Use concrete types when possible for improved performance

        /// <summary>
        /// Gets the command execution result.
        /// </summary>
        public string Result
        {
            get
            {
                _result ??= new StringBuilder();

                if (OutputStream != null && OutputStream.Length > 0)
                {
                    using (var sr = new StreamReader(OutputStream,
                                                     _encoding,
                                                     detectEncodingFromByteOrderMarks: true,
                                                     bufferSize: 1024,
                                                     leaveOpen: true))
                    {
                        _ = _result.Append(sr.ReadToEnd());
                    }
                }

                return _result.ToString();
            }
        }

        /// <summary>
        /// Gets the command execution error.
        /// </summary>
        public string Error
        {
            get
            {
                if (_hasError)
                {
                    _error ??= new StringBuilder();

                    if (ExtendedOutputStream != null && ExtendedOutputStream.Length > 0)
                    {
                        using (var sr = new StreamReader(ExtendedOutputStream,
                                                         _encoding,
                                                         detectEncodingFromByteOrderMarks: true,
                                                         bufferSize: 1024,
                                                         leaveOpen: true))
                        {
                            _ = _error.Append(sr.ReadToEnd());
                        }
                    }

                    return _error.ToString();
                }

                return string.Empty;
            }
        }

        /// <summary>
        /// Initializes a new instance of the <see cref="SshCommand"/> class.
        /// </summary>
        /// <param name="session">The session.</param>
        /// <param name="commandText">The command text.</param>
        /// <param name="encoding">The encoding to use for the results.</param>
        /// <exception cref="ArgumentNullException">Either <paramref name="session"/>, <paramref name="commandText"/> is <see langword="null"/>.</exception>
        internal SshCommand(ISession session, string commandText, Encoding encoding)
        {
            if (session is null)
            {
                throw new ArgumentNullException(nameof(session));
            }

            if (commandText is null)
            {
                throw new ArgumentNullException(nameof(commandText));
            }

            if (encoding is null)
            {
                throw new ArgumentNullException(nameof(encoding));
            }

            _session = session;
            CommandText = commandText;
            _encoding = encoding;
            CommandTimeout = Session.InfiniteTimeSpan;
            _sessionErrorOccuredWaitHandle = new AutoResetEvent(initialState: false);

            _session.Disconnected += Session_Disconnected;
            _session.ErrorOccured += Session_ErrorOccured;
        }

        /// <summary>
        /// Begins an asynchronous command execution.
        /// </summary>
        /// <returns>
        /// An <see cref="IAsyncResult" /> that represents the asynchronous command execution, which could still be pending.
        /// </returns>
        /// <exception cref="InvalidOperationException">Asynchronous operation is already in progress.</exception>
        /// <exception cref="SshException">Invalid operation.</exception>
        /// <exception cref="ArgumentException">CommandText property is empty.</exception>
        /// <exception cref="SshConnectionException">Client is not connected.</exception>
        /// <exception cref="SshOperationTimeoutException">Operation has timed out.</exception>
        public IAsyncResult BeginExecute()
        {
            return BeginExecute(callback: null, state: null);
        }

        /// <summary>
        /// Begins an asynchronous command execution.
        /// </summary>
        /// <param name="callback">An optional asynchronous callback, to be called when the command execution is complete.</param>
        /// <returns>
        /// An <see cref="IAsyncResult" /> that represents the asynchronous command execution, which could still be pending.
        /// </returns>
        /// <exception cref="InvalidOperationException">Asynchronous operation is already in progress.</exception>
        /// <exception cref="SshException">Invalid operation.</exception>
        /// <exception cref="ArgumentException">CommandText property is empty.</exception>
        /// <exception cref="SshConnectionException">Client is not connected.</exception>
        /// <exception cref="SshOperationTimeoutException">Operation has timed out.</exception>
        public IAsyncResult BeginExecute(AsyncCallback callback)
        {
            return BeginExecute(callback, state: null);
        }

        /// <summary>
        /// Begins an asynchronous command execution.
        /// </summary>
        /// <param name="callback">An optional asynchronous callback, to be called when the command execution is complete.</param>
        /// <param name="state">A user-provided object that distinguishes this particular asynchronous read request from other requests.</param>
        /// <returns>
        /// An <see cref="IAsyncResult" /> that represents the asynchronous command execution, which could still be pending.
        /// </returns>
        /// <exception cref="InvalidOperationException">Asynchronous operation is already in progress.</exception>
        /// <exception cref="SshException">Invalid operation.</exception>
        /// <exception cref="ArgumentException">CommandText property is empty.</exception>
        /// <exception cref="SshConnectionException">Client is not connected.</exception>
        /// <exception cref="SshOperationTimeoutException">Operation has timed out.</exception>
#pragma warning disable CA1859 // Use concrete types when possible for improved performance
        public IAsyncResult BeginExecute(AsyncCallback callback, object state)
#pragma warning restore CA1859 // Use concrete types when possible for improved performance
        {
            // Prevent from executing BeginExecute before calling EndExecute
            if (_asyncResult != null && !_asyncResult.EndCalled)
            {
                throw new InvalidOperationException("Asynchronous operation is already in progress.");
            }

            // Create new AsyncResult object
            _asyncResult = new CommandAsyncResult
                {
                    AsyncWaitHandle = new ManualResetEvent(initialState: false),
                    IsCompleted = false,
                    AsyncState = state,
                };

            // When command re-executed again, create a new channel
            if (_channel is not null)
            {
                throw new SshException("Invalid operation.");
            }

            if (string.IsNullOrEmpty(CommandText))
            {
                throw new ArgumentException("CommandText property is empty.");
            }

            var outputStream = OutputStream;
            if (outputStream is not null)
            {
                outputStream.Dispose();
                OutputStream = null;
            }

            var extendedOutputStream = ExtendedOutputStream;
            if (extendedOutputStream is not null)
            {
                extendedOutputStream.Dispose();
                ExtendedOutputStream = null;
            }

            // Initialize output streams
            OutputStream = new PipeStream();
            ExtendedOutputStream = new PipeStream();

            _result = null;
            _error = null;
            _callback = callback;

            _channel = CreateChannel();
            _channel.Open();
            _ = _channel.SendExecRequest(CommandText);

            return _asyncResult;
        }

        /// <summary>
        /// Begins an asynchronous command execution.
        /// </summary>
        /// <param name="commandText">The command text.</param>
        /// <param name="callback">An optional asynchronous callback, to be called when the command execution is complete.</param>
        /// <param name="state">A user-provided object that distinguishes this particular asynchronous read request from other requests.</param>
        /// <returns>
        /// An <see cref="IAsyncResult" /> that represents the asynchronous command execution, which could still be pending.
        /// </returns>
        /// <exception cref="SshConnectionException">Client is not connected.</exception>
        /// <exception cref="SshOperationTimeoutException">Operation has timed out.</exception>
        public IAsyncResult BeginExecute(string commandText, AsyncCallback callback, object state)
        {
            CommandText = commandText;

            return BeginExecute(callback, state);
        }

        /// <summary>
        /// Waits for the pending asynchronous command execution to complete.
        /// </summary>
        /// <param name="asyncResult">The reference to the pending asynchronous request to finish.</param>
        /// <returns>Command execution result.</returns>
        /// <exception cref="ArgumentException">Either the IAsyncResult object did not come from the corresponding async method on this type, or EndExecute was called multiple times with the same IAsyncResult.</exception>
        /// <exception cref="ArgumentNullException"><paramref name="asyncResult"/> is <see langword="null"/>.</exception>
        public string EndExecute(IAsyncResult asyncResult)
        {
            if (asyncResult is null)
            {
                throw new ArgumentNullException(nameof(asyncResult));
            }

            if (asyncResult is not CommandAsyncResult commandAsyncResult || _asyncResult != commandAsyncResult)
            {
                throw new ArgumentException(string.Format("The {0} object was not returned from the corresponding asynchronous method on this class.", nameof(IAsyncResult)));
            }

            lock (_endExecuteLock)
            {
                if (commandAsyncResult.EndCalled)
                {
                    throw new ArgumentException("EndExecute can only be called once for each asynchronous operation.");
                }

                // wait for operation to complete (or time out)
                WaitOnHandle(_asyncResult.AsyncWaitHandle);

                UnsubscribeFromEventsAndDisposeChannel(_channel);
                _channel = null;

                commandAsyncResult.EndCalled = true;

                return Result;
            }
        }

        /// <summary>
        /// Cancels command execution in asynchronous scenarios.
        /// </summary>
        public void CancelAsync()
        {
            if (_channel is not null && _channel.IsOpen && _asyncResult is not null)
            {
                // TODO: check with Oleg if we shouldn't dispose the channel and uninitialize it ?
                _channel.Dispose();
            }
        }

        /// <summary>
        /// Executes command specified by <see cref="CommandText"/> property.
        /// </summary>
<<<<<<< HEAD
        /// <returns>Command execution result</returns>
=======
        /// <returns>
        /// Command execution result.
        /// </returns>
        /// <example>
        ///     <code source="..\..\src\Renci.SshNet.Tests\Classes\SshCommandTest.cs" region="Example SshCommand CreateCommand Execute" language="C#" title="Simple command execution" />
        ///     <code source="..\..\src\Renci.SshNet.Tests\Classes\SshCommandTest.cs" region="Example SshCommand CreateCommand Error" language="C#" title="Display command execution error" />
        ///     <code source="..\..\src\Renci.SshNet.Tests\Classes\SshCommandTest.cs" region="Example SshCommand CreateCommand Execute CommandTimeout" language="C#" title="Specify command execution timeout" />
        /// </example>
>>>>>>> 4c2dcd56
        /// <exception cref="SshConnectionException">Client is not connected.</exception>
        /// <exception cref="SshOperationTimeoutException">Operation has timed out.</exception>
        public string Execute()
        {
            return EndExecute(BeginExecute(callback: null, state: null));
        }

        /// <summary>
        /// Executes the specified command text.
        /// </summary>
        /// <param name="commandText">The command text.</param>
        /// <returns>
        /// The result of the command execution.
        /// </returns>
        /// <exception cref="SshConnectionException">Client is not connected.</exception>
        /// <exception cref="SshOperationTimeoutException">Operation has timed out.</exception>
        public string Execute(string commandText)
        {
            CommandText = commandText;

            return Execute();
        }

        private IChannelSession CreateChannel()
        {
            var channel = _session.CreateChannelSession();
            channel.DataReceived += Channel_DataReceived;
            channel.ExtendedDataReceived += Channel_ExtendedDataReceived;
            channel.RequestReceived += Channel_RequestReceived;
            channel.Closed += Channel_Closed;
            return channel;
        }

        private void Session_Disconnected(object sender, EventArgs e)
        {
            // If objected is disposed or being disposed don't handle this event
            if (_isDisposed)
            {
                return;
            }

            _exception = new SshConnectionException("An established connection was aborted by the software in your host machine.", DisconnectReason.ConnectionLost);

            _ = _sessionErrorOccuredWaitHandle.Set();
        }

        private void Session_ErrorOccured(object sender, ExceptionEventArgs e)
        {
            // If objected is disposed or being disposed don't handle this event
            if (_isDisposed)
            {
                return;
            }

            _exception = e.Exception;

            _ = _sessionErrorOccuredWaitHandle.Set();
        }

        private void Channel_Closed(object sender, ChannelEventArgs e)
        {
            OutputStream?.Flush();
            ExtendedOutputStream?.Flush();

            _asyncResult.IsCompleted = true;

            if (_callback is not null)
            {
                // Execute callback on different thread
                ThreadAbstraction.ExecuteThread(() => _callback(_asyncResult));
            }

            _ = ((EventWaitHandle) _asyncResult.AsyncWaitHandle).Set();
        }

        private void Channel_RequestReceived(object sender, ChannelRequestEventArgs e)
        {
            if (e.Info is ExitStatusRequestInfo exitStatusInfo)
            {
                ExitStatus = (int) exitStatusInfo.ExitStatus;

                if (exitStatusInfo.WantReply)
                {
                    var replyMessage = new ChannelSuccessMessage(_channel.LocalChannelNumber);
                    _session.SendMessage(replyMessage);
                }
            }
            else
            {
                if (e.Info.WantReply)
                {
                    var replyMessage = new ChannelFailureMessage(_channel.LocalChannelNumber);
                    _session.SendMessage(replyMessage);
                }
            }
        }

        private void Channel_ExtendedDataReceived(object sender, ChannelExtendedDataEventArgs e)
        {
            if (ExtendedOutputStream != null)
            {
                ExtendedOutputStream.Write(e.Data, 0, e.Data.Length);
                ExtendedOutputStream.Flush();
            }

            if (e.DataTypeCode == 1)
            {
                _hasError = true;
            }
        }

        private void Channel_DataReceived(object sender, ChannelDataEventArgs e)
        {
            if (OutputStream != null)
            {
                OutputStream.Write(e.Data, 0, e.Data.Length);
                OutputStream.Flush();
            }

            if (_asyncResult != null)
            {
                lock (_asyncResult)
                {
                    _asyncResult.BytesReceived += e.Data.Length;
                }
            }
        }

        /// <exception cref="SshOperationTimeoutException">Command '{0}' has timed out.</exception>
        /// <remarks>The actual command will be included in the exception message.</remarks>
        private void WaitOnHandle(WaitHandle waitHandle)
        {
            var waitHandles = new[]
                {
                    _sessionErrorOccuredWaitHandle,
                    waitHandle
                };

            var signaledElement = WaitHandle.WaitAny(waitHandles, CommandTimeout);
            switch (signaledElement)
            {
                case 0:
                    ExceptionDispatchInfo.Capture(_exception).Throw();
                    break;
                case 1:
                    // Specified waithandle was signaled
                    break;
                case WaitHandle.WaitTimeout:
                    throw new SshOperationTimeoutException(string.Format(CultureInfo.CurrentCulture, "Command '{0}' has timed out.", CommandText));
                default:
                    throw new SshException($"Unexpected element '{signaledElement.ToString(CultureInfo.InvariantCulture)}' signaled.");
            }
        }

        /// <summary>
        /// Unsubscribes the current <see cref="SshCommand"/> from channel events, and disposes
        /// the <see cref="IChannel"/>.
        /// </summary>
        /// <param name="channel">The channel.</param>
        /// <remarks>
        /// Does nothing when <paramref name="channel"/> is <see langword="null"/>.
        /// </remarks>
        private void UnsubscribeFromEventsAndDisposeChannel(IChannel channel)
        {
            if (channel is null)
            {
                return;
            }

            // unsubscribe from events as we do not want to be signaled should these get fired
            // during the dispose of the channel
            channel.DataReceived -= Channel_DataReceived;
            channel.ExtendedDataReceived -= Channel_ExtendedDataReceived;
            channel.RequestReceived -= Channel_RequestReceived;
            channel.Closed -= Channel_Closed;

            // actually dispose the channel
            channel.Dispose();
        }

        /// <summary>
        /// Performs application-defined tasks associated with freeing, releasing, or resetting unmanaged resources.
        /// </summary>
        public void Dispose()
        {
            Dispose(disposing: true);
            GC.SuppressFinalize(this);
        }

        /// <summary>
        /// Releases unmanaged and - optionally - managed resources.
        /// </summary>
        /// <param name="disposing"><see langword="true"/> to release both managed and unmanaged resources; <see langword="false"/> to release only unmanaged resources.</param>
        protected virtual void Dispose(bool disposing)
        {
            if (_isDisposed)
            {
                return;
            }

            if (disposing)
            {
                // unsubscribe from session events to ensure other objects that we're going to dispose
                // are not accessed while disposing
                var session = _session;
                if (session != null)
                {
                    session.Disconnected -= Session_Disconnected;
                    session.ErrorOccured -= Session_ErrorOccured;
                    _session = null;
                }

                // unsubscribe from channel events to ensure other objects that we're going to dispose
                // are not accessed while disposing
                var channel = _channel;
                if (channel != null)
                {
                    UnsubscribeFromEventsAndDisposeChannel(channel);
                    _channel = null;
                }

                var outputStream = OutputStream;
                if (outputStream != null)
                {
                    outputStream.Dispose();
                    OutputStream = null;
                }

                var extendedOutputStream = ExtendedOutputStream;
                if (extendedOutputStream != null)
                {
                    extendedOutputStream.Dispose();
                    ExtendedOutputStream = null;
                }

                var sessionErrorOccuredWaitHandle = _sessionErrorOccuredWaitHandle;
                if (sessionErrorOccuredWaitHandle != null)
                {
                    sessionErrorOccuredWaitHandle.Dispose();
                    _sessionErrorOccuredWaitHandle = null;
                }

                _isDisposed = true;
            }
        }

        /// <summary>
        /// Finalizes an instance of the <see cref="SshCommand"/> class.
        /// Releases unmanaged resources and performs other cleanup operations before the
        /// <see cref="SshCommand"/> is reclaimed by garbage collection.
        /// </summary>
        ~SshCommand()
        {
            Dispose(disposing: false);
        }
    }
}<|MERGE_RESOLUTION|>--- conflicted
+++ resolved
@@ -53,26 +53,14 @@
         /// <summary>
         /// Gets the output stream.
         /// </summary>
-<<<<<<< HEAD
-=======
-        /// <example>
-        ///     <code source="..\..\src\Renci.SshNet.Tests\Classes\SshCommandTest.cs" region="Example SshCommand CreateCommand Execute OutputStream" language="C#" title="Use OutputStream to get command execution output" />
-        /// </example>
 #pragma warning disable CA1859 // Use concrete types when possible for improved performance
->>>>>>> 4c2dcd56
         public Stream OutputStream { get; private set; }
 #pragma warning restore CA1859 // Use concrete types when possible for improved performance
 
         /// <summary>
         /// Gets the extended output stream.
         /// </summary>
-<<<<<<< HEAD
-=======
-        /// <example>
-        ///     <code source="..\..\src\Renci.SshNet.Tests\Classes\SshCommandTest.cs" region="Example SshCommand CreateCommand Execute ExtendedOutputStream" language="C#" title="Use ExtendedOutputStream to get command debug execution output" />
-        /// </example>
 #pragma warning disable CA1859 // Use concrete types when possible for improved performance
->>>>>>> 4c2dcd56
         public Stream ExtendedOutputStream { get; private set; }
 #pragma warning restore CA1859 // Use concrete types when possible for improved performance
 
@@ -340,18 +328,9 @@
         /// <summary>
         /// Executes command specified by <see cref="CommandText"/> property.
         /// </summary>
-<<<<<<< HEAD
-        /// <returns>Command execution result</returns>
-=======
         /// <returns>
         /// Command execution result.
         /// </returns>
-        /// <example>
-        ///     <code source="..\..\src\Renci.SshNet.Tests\Classes\SshCommandTest.cs" region="Example SshCommand CreateCommand Execute" language="C#" title="Simple command execution" />
-        ///     <code source="..\..\src\Renci.SshNet.Tests\Classes\SshCommandTest.cs" region="Example SshCommand CreateCommand Error" language="C#" title="Display command execution error" />
-        ///     <code source="..\..\src\Renci.SshNet.Tests\Classes\SshCommandTest.cs" region="Example SshCommand CreateCommand Execute CommandTimeout" language="C#" title="Specify command execution timeout" />
-        /// </example>
->>>>>>> 4c2dcd56
         /// <exception cref="SshConnectionException">Client is not connected.</exception>
         /// <exception cref="SshOperationTimeoutException">Operation has timed out.</exception>
         public string Execute()
