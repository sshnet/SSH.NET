--- conflicted
+++ resolved
@@ -16,10 +16,6 @@
         private readonly bool[] _activatedMessagesById;
         private readonly object _lock = new object();
 
-<<<<<<< HEAD
-        internal static readonly MessageMetadata[] AllMessages;
-        private static readonly Dictionary<string, MessageMetadata> MessagesByName;
-=======
         private static readonly MessageMetadata[] AllMessages = new MessageMetadata[]
             {
                 new MessageMetadata<KeyExchangeInitMessage>(0, "SSH_MSG_KEXINIT", 20),
@@ -56,7 +52,6 @@
                 new MessageMetadata<KeyExchangeEcdhReplyMessage>(31, "SSH_MSG_KEX_ECDH_REPLY", 31)
             };
         private static readonly Dictionary<string, MessageMetadata> MessagesByName = CreateMessagesByNameMapping();
->>>>>>> ffd43dad
 
         /// <summary>
         /// Defines the highest message number that is currently supported.
@@ -68,55 +63,6 @@
         /// </summary>
         internal const int TotalMessageCount = 32;
 
-<<<<<<< HEAD
-        static SshMessageFactory()
-        {
-            AllMessages = new MessageMetadata[]
-                {
-                    new MessageMetadata<KeyExchangeInitMessage>(0, "SSH_MSG_KEXINIT", 20),
-                    new MessageMetadata<NewKeysMessage>(1, "SSH_MSG_NEWKEYS", 21),
-                    new MessageMetadata<RequestFailureMessage>(2, "SSH_MSG_REQUEST_FAILURE", 82),
-                    new MessageMetadata<ChannelOpenFailureMessage>(3, "SSH_MSG_CHANNEL_OPEN_FAILURE", 92),
-                    new MessageMetadata<ChannelFailureMessage>(4, "SSH_MSG_CHANNEL_FAILURE", 100),
-                    new MessageMetadata<ChannelExtendedDataMessage>(5, "SSH_MSG_CHANNEL_EXTENDED_DATA", 95),
-                    new MessageMetadata<ChannelDataMessage>(6, "SSH_MSG_CHANNEL_DATA", 94),
-                    new MessageMetadata<ChannelRequestMessage>(7, "SSH_MSG_CHANNEL_REQUEST", 98),
-                    new MessageMetadata<BannerMessage>(8, "SSH_MSG_USERAUTH_BANNER", 53),
-                    new MessageMetadata<InformationResponseMessage>(9, "SSH_MSG_USERAUTH_INFO_RESPONSE", 61),
-                    new MessageMetadata<FailureMessage>(10, "SSH_MSG_USERAUTH_FAILURE", 51),
-                    new MessageMetadata<DebugMessage>(11, "SSH_MSG_DEBUG", 4),
-                    new MessageMetadata<GlobalRequestMessage>(12, "SSH_MSG_GLOBAL_REQUEST", 80),
-                    new MessageMetadata<ChannelOpenMessage>(13, "SSH_MSG_CHANNEL_OPEN", 90),
-                    new MessageMetadata<ChannelOpenConfirmationMessage>(14, "SSH_MSG_CHANNEL_OPEN_CONFIRMATION", 91),
-                    new MessageMetadata<InformationRequestMessage>(15, "SSH_MSG_USERAUTH_INFO_REQUEST", 60),
-                    new MessageMetadata<UnimplementedMessage>(16, "SSH_MSG_UNIMPLEMENTED", 3),
-                    new MessageMetadata<RequestSuccessMessage>(17, "SSH_MSG_REQUEST_SUCCESS", 81),
-                    new MessageMetadata<ChannelSuccessMessage>(18, "SSH_MSG_CHANNEL_SUCCESS", 99),
-                    new MessageMetadata<PasswordChangeRequiredMessage>(19, "SSH_MSG_USERAUTH_PASSWD_CHANGEREQ", 60),
-                    new MessageMetadata<DisconnectMessage>(20, "SSH_MSG_DISCONNECT", 1),
-                    new MessageMetadata<SuccessMessage>(21, "SSH_MSG_USERAUTH_SUCCESS", 52),
-                    new MessageMetadata<PublicKeyMessage>(22, "SSH_MSG_USERAUTH_PK_OK", 60),
-                    new MessageMetadata<IgnoreMessage>(23, "SSH_MSG_IGNORE", 2),
-                    new MessageMetadata<ChannelWindowAdjustMessage>(24, "SSH_MSG_CHANNEL_WINDOW_ADJUST", 93),
-                    new MessageMetadata<ChannelEofMessage>(25, "SSH_MSG_CHANNEL_EOF", 96),
-                    new MessageMetadata<ChannelCloseMessage>(26, "SSH_MSG_CHANNEL_CLOSE", 97),
-                    new MessageMetadata<ServiceAcceptMessage>(27, "SSH_MSG_SERVICE_ACCEPT", 6),
-                    new MessageMetadata<KeyExchangeDhGroupExchangeGroup>(28, "SSH_MSG_KEX_DH_GEX_GROUP", 31),
-                    new MessageMetadata<KeyExchangeDhReplyMessage>(29, "SSH_MSG_KEXDH_REPLY", 31),
-                    new MessageMetadata<KeyExchangeDhGroupExchangeReply>(30, "SSH_MSG_KEX_DH_GEX_REPLY", 33),
-                    new MessageMetadata<KeyExchangeEcdhReplyMessage>(31, "SSH_MSG_KEX_ECDH_REPLY", 31)
-                };
-
-            MessagesByName = new Dictionary<string, MessageMetadata>(AllMessages.Length);
-            for (var i = 0; i < AllMessages.Length; i++)
-            {
-                var messageMetadata = AllMessages[i];
-                MessagesByName.Add(messageMetadata.Name, messageMetadata);
-            }
-        }
-
-=======
->>>>>>> ffd43dad
         /// <summary>
         /// Initializes a new instance of the <see cref="SshMessageFactory"/> class.
         /// </summary>
@@ -191,11 +137,7 @@
                 var messageMetadata = AllMessages[i];
 
                 var messageNumber = messageMetadata.Number;
-<<<<<<< HEAD
-                if (messageNumber is (> 2 and < 20) or > 30)
-=======
                 if (strict)
->>>>>>> ffd43dad
                 {
                     if (messageNumber is not 20 and not 21 and not 1)
                     {
@@ -238,21 +180,12 @@
         public void EnableAndActivateMessage(string messageName)
         {
             if (messageName is null)
-<<<<<<< HEAD
             {
                 throw new ArgumentNullException(nameof(messageName));
             }
 
-            lock (this)
-            {
-=======
-            {
-                throw new ArgumentNullException(nameof(messageName));
-            }
-
             lock (_lock)
             {
->>>>>>> ffd43dad
                 if (!MessagesByName.TryGetValue(messageName, out var messageMetadata))
                 {
                     throw CreateMessageNotSupportedException(messageName);
@@ -274,21 +207,12 @@
         public void DisableAndDeactivateMessage(string messageName)
         {
             if (messageName is null)
-<<<<<<< HEAD
             {
                 throw new ArgumentNullException(nameof(messageName));
             }
 
-            lock (this)
-            {
-=======
-            {
-                throw new ArgumentNullException(nameof(messageName));
-            }
-
             lock (_lock)
             {
->>>>>>> ffd43dad
                 if (!MessagesByName.TryGetValue(messageName, out var messageMetadata))
                 {
                     throw CreateMessageNotSupportedException(messageName);
@@ -357,11 +281,7 @@
             public abstract Message Create();
         }
 
-<<<<<<< HEAD
-        internal sealed class MessageMetadata<T> : MessageMetadata
-=======
         private sealed class MessageMetadata<T> : MessageMetadata
->>>>>>> ffd43dad
             where T : Message, new()
         {
             public MessageMetadata(byte id, string name, byte number)
