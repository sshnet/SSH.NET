--- conflicted
+++ resolved
@@ -554,10 +554,7 @@
             {
                 throw new ObjectDisposedException(GetType().FullName);
             }
-<<<<<<< HEAD
-=======
 #endif // NET7_0_OR_GREATER
->>>>>>> ffd43dad
         }
     }
 }