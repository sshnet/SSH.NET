﻿using System;

using Microsoft.VisualStudio.TestTools.UnitTesting;

using Renci.SshNet.Common;
using Renci.SshNet.Tests.Common;

namespace Renci.SshNet.Tests.Classes.Common
{
    [TestClass]
    public class TimeSpanExtensionsTest
    {
        [TestMethod]
        public void AsTimeout_ValidTimeSpan_ReturnsExpectedMilliseconds()
        {
            var timeSpan = TimeSpan.FromSeconds(10);

            var timeout = timeSpan.AsTimeout();

            Assert.AreEqual(10000, timeout);
        }

        [TestMethod]
        public void AsTimeout_NegativeTimeSpan_ThrowsArgumentOutOfRangeException()
        {
            var timeSpan = TimeSpan.FromSeconds(-1);
<<<<<<< HEAD
            Assert.ThrowsException<ArgumentOutOfRangeException>(() => timeSpan.AsTimeout("TestMethodName"));
=======

            timeSpan.AsTimeout();
>>>>>>> aac10fba
        }

        [TestMethod]
        public void AsTimeout_TimeSpanExceedingMaxValue_ThrowsArgumentOutOfRangeException()
        {
            var timeSpan = TimeSpan.FromMilliseconds((double)int.MaxValue + 1);
<<<<<<< HEAD
            Assert.ThrowsException<ArgumentOutOfRangeException>(() => timeSpan.AsTimeout("TestMethodName"));
=======

            timeSpan.AsTimeout();
>>>>>>> aac10fba
        }

        [TestMethod]
        public void AsTimeout_ArgumentOutOfRangeException_HasCorrectInformation()
        {
            var timeSpan = TimeSpan.FromMilliseconds((double)int.MaxValue + 1);
            try
            {

                timeSpan.AsTimeout();
            }
            catch (ArgumentOutOfRangeException ex)
            {
                Assert.IsNull(ex.InnerException);
                ArgumentExceptionAssert.MessageEquals("The timeout must represent a value between -1 and Int32.MaxValue milliseconds, inclusive.", ex);
                Assert.AreEqual(nameof(timeSpan), ex.ParamName);
            }
        }

        [TestMethod]
        public void EnsureValidTimeout_ValidTimeSpan_DoesNotThrow()
        {
            var timeSpan = TimeSpan.FromSeconds(5);

            timeSpan.EnsureValidTimeout();
        }

        [TestMethod]
        public void EnsureValidTimeout_NegativeTimeSpan_ThrowsArgumentOutOfRangeException()
        {
            var timeSpan = TimeSpan.FromSeconds(-1);
<<<<<<< HEAD
            Assert.ThrowsException<ArgumentOutOfRangeException>(() => timeSpan.EnsureValidTimeout("TestMethodName"));
=======

            timeSpan.EnsureValidTimeout();
>>>>>>> aac10fba
        }

        [TestMethod]
        public void EnsureValidTimeout_TimeSpanExceedingMaxValue_ThrowsArgumentOutOfRangeException()
        {
            var timeSpan = TimeSpan.FromMilliseconds((double)int.MaxValue + 1);
<<<<<<< HEAD
            Assert.ThrowsException<ArgumentOutOfRangeException>(() => timeSpan.EnsureValidTimeout("TestMethodName"));
=======

            timeSpan.EnsureValidTimeout();
>>>>>>> aac10fba
        }

        [TestMethod]
        public void EnsureValidTimeout_ArgumentOutOfRangeException_HasCorrectInformation()
        {
            var timeSpan = TimeSpan.FromMilliseconds((double)int.MaxValue + 1);
            try
            {

                timeSpan.EnsureValidTimeout();
            }
            catch (ArgumentOutOfRangeException ex)
            {
                Assert.IsNull(ex.InnerException);
                ArgumentExceptionAssert.MessageEquals("The timeout must represent a value between -1 and Int32.MaxValue milliseconds, inclusive.", ex);
                Assert.AreEqual(nameof(timeSpan), ex.ParamName);
            }
        }
    }
}<|MERGE_RESOLUTION|>--- conflicted
+++ resolved
@@ -24,24 +24,14 @@
         public void AsTimeout_NegativeTimeSpan_ThrowsArgumentOutOfRangeException()
         {
             var timeSpan = TimeSpan.FromSeconds(-1);
-<<<<<<< HEAD
-            Assert.ThrowsException<ArgumentOutOfRangeException>(() => timeSpan.AsTimeout("TestMethodName"));
-=======
-
-            timeSpan.AsTimeout();
->>>>>>> aac10fba
+            Assert.ThrowsException<ArgumentOutOfRangeException>(() => timeSpan.AsTimeout());
         }
 
         [TestMethod]
         public void AsTimeout_TimeSpanExceedingMaxValue_ThrowsArgumentOutOfRangeException()
         {
             var timeSpan = TimeSpan.FromMilliseconds((double)int.MaxValue + 1);
-<<<<<<< HEAD
-            Assert.ThrowsException<ArgumentOutOfRangeException>(() => timeSpan.AsTimeout("TestMethodName"));
-=======
-
-            timeSpan.AsTimeout();
->>>>>>> aac10fba
+            Assert.ThrowsException<ArgumentOutOfRangeException>(() => timeSpan.AsTimeout());
         }
 
         [TestMethod]
@@ -73,24 +63,14 @@
         public void EnsureValidTimeout_NegativeTimeSpan_ThrowsArgumentOutOfRangeException()
         {
             var timeSpan = TimeSpan.FromSeconds(-1);
-<<<<<<< HEAD
-            Assert.ThrowsException<ArgumentOutOfRangeException>(() => timeSpan.EnsureValidTimeout("TestMethodName"));
-=======
-
-            timeSpan.EnsureValidTimeout();
->>>>>>> aac10fba
+            Assert.ThrowsException<ArgumentOutOfRangeException>(() => timeSpan.EnsureValidTimeout());
         }
 
         [TestMethod]
         public void EnsureValidTimeout_TimeSpanExceedingMaxValue_ThrowsArgumentOutOfRangeException()
         {
             var timeSpan = TimeSpan.FromMilliseconds((double)int.MaxValue + 1);
-<<<<<<< HEAD
-            Assert.ThrowsException<ArgumentOutOfRangeException>(() => timeSpan.EnsureValidTimeout("TestMethodName"));
-=======
-
-            timeSpan.EnsureValidTimeout();
->>>>>>> aac10fba
+            Assert.ThrowsException<ArgumentOutOfRangeException>(() => timeSpan.EnsureValidTimeout());
         }
 
         [TestMethod]
