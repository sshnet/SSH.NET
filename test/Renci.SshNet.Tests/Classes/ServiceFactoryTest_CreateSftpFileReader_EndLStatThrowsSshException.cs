--- conflicted
+++ resolved
@@ -59,11 +59,7 @@
                             .Setup(p => p.EndLStat(_statAsyncResult))
                             .Throws(new SshException());
             _sftpSessionMock.InSequence(seq)
-<<<<<<< HEAD
-                            .Setup(p => p.CreateFileReader(_handle, _sftpSessionMock.Object, _chunkSize, 3, null, 0))
-=======
-                            .Setup(p => p.CreateFileReader(_handle, _sftpSessionMock.Object, _chunkSize, 10, null))
->>>>>>> 18cf71bc
+                            .Setup(p => p.CreateFileReader(_handle, _sftpSessionMock.Object, _chunkSize, 10, null, 0))
                             .Returns(_sftpFileReaderMock.Object);
         }
 
